--- conflicted
+++ resolved
@@ -68,11 +68,7 @@
 
 -record (payload, {key:: key(), type :: type(), op_param, actor :: actor()}).
 
-<<<<<<< HEAD
--record(commit_log_payload, {commit_time :: commit_time(),
-=======
 -record(commit_log_payload, {commit_time :: dc_and_commit_time(),
->>>>>>> 7ca8f6d9
 			     snapshot_time :: snapshot_time()
 			    }).
 
@@ -85,14 +81,6 @@
 -record(abort_log_payload, {}).
 
 -record(prepare_log_payload, {prepare_time :: non_neg_integer()}).
-<<<<<<< HEAD
-
-%% Used by the replication layer
-%% -record(operation, {op_number, payload :: payload()}).
-%% -type operation() :: #operation{}.
-
-=======
->>>>>>> 7ca8f6d9
 
 %% The way records are stored in the log.
 -record(log_record, {tx_id :: txid(),
@@ -103,10 +91,6 @@
 -record(op_number, {node :: {node(),dcid()}, global :: non_neg_integer(), local :: non_neg_integer()}).
 -record(operation, {op_number :: #op_number{}, bucket_op_number :: #op_number{}, log_record :: #log_record{}}).
 -type operation() :: #operation{}.
-<<<<<<< HEAD
-%% -type vectorclock() :: vectorclock:vectorclock().
-=======
->>>>>>> 7ca8f6d9
 
 %% Clock SI
 
@@ -121,17 +105,6 @@
 
 -define(CLOCKSI_TIMEOUT, 1000).
 
-<<<<<<< HEAD
-%% -record(tx_id, {snapshot_time :: snapshot_time(), 
-%%                 server_pid :: pid()}).
-%% -record(clocksi_payload, {key :: key(),
-%%                           type :: type(),
-%%                           op_param :: op(),
-%%                           snapshot_time :: snapshot_time(),
-%%                           commit_time :: commit_time(),
-%%                           txid :: txid()}).
-=======
->>>>>>> 7ca8f6d9
 -record(transaction, {snapshot_time :: snapshot_time(),
                       server_pid :: pid(),
                       vec_snapshot_time,
@@ -139,11 +112,6 @@
 
 %%---------------------------------------------------------------------
 -type client_op() :: {update, {key(), type(), op()}} | {read, {key(), type()}} | {prepare, term()} | commit.
-<<<<<<< HEAD
-%% -type key() :: term().
-%% -type op()  :: {term(), term()}.
-=======
->>>>>>> 7ca8f6d9
 -type crdt() :: term().
 -type val() :: term().
 -type reason() :: atom().
@@ -156,20 +124,9 @@
 -type payload() :: term().
 -type partition_id()  :: non_neg_integer().
 -type log_id() :: [partition_id()].
-<<<<<<< HEAD
-%% -type type() :: atom().
--type bucket() :: term().
--type snapshot() :: term().
-%% -type snapshot_time() ::  vectorclock:vectorclock().
-%% -type commit_time() ::  {dcid(), non_neg_integer()}.
-%% -type txid() :: #tx_id{}.
-%% -type clocksi_payload() :: #clocksi_payload{}.
-%% -type dcid() :: 'undefined' | {_,_}.
-=======
 -type bucket() :: term().
 -type snapshot() :: term().
 
->>>>>>> 7ca8f6d9
 -type tx() :: #transaction{}.
 -type cache_id() :: ets:tid().
 -type inter_dc_conn_err() :: {error, {partition_num_mismatch, non_neg_integer(), non_neg_integer()} | {error, connection_error}}.

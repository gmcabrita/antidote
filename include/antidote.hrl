--- conflicted
+++ resolved
@@ -73,13 +73,6 @@
 -type txid() :: #tx_id{}.
 -type clocksi_payload() :: #clocksi_payload{}.
 -type dcid() :: term().
-<<<<<<< HEAD
-%-type transaction() :: term(). %% TODO: actually define the spec of a transaction
--type transaction() :: {txid(), {dcid(), non_neg_integer()},
-                        vectorclock:vectorclock(), [#operation{}]}.
-
-=======
 -type tx() :: #transaction{}.
->>>>>>> 13c13bde
 
 -export_type([key/0, op/0, crdt/0, val/0, reason/0, preflist/0, log/0, op_id/0, payload/0, operation/0, partition_id/0, type/0, snapshot/0, txid/0, tx/0]).
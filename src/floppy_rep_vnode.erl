%% floppy_rep_vnode: coordinates an operation to be performed 
%% to the replication group of that object

-module(floppy_rep_vnode).
-behaviour(riak_core_vnode).
-include("floppy.hrl").

%% API
-export([start_vnode/1,
         init/1,
         terminate/2,
         handle_command/3,
         is_empty/1,
         delete/1,
         handle_handoff_command/3,
         handoff_starting/2,
         handoff_cancelled/1,
         handoff_finished/2,
         handle_handoff_data/2,
         encode_handoff_item/2,
         handle_coverage/4,
         handle_exit/3]).


-export([
<<<<<<< HEAD
	append/2,
	read/1,
	operate/5
=======
         append/2,
         read/2,
         handle_op/5
>>>>>>> a9e5a71d
        ]).

%%------------------------
%% Data type: state
%%   partition: an integer (default is undefined).
%%   lclock: an integer (default is undefined).
%%------------------------
-record(state, {partition,lclock}).

%% API
start_vnode(I) ->
    riak_core_vnode_master:get_vnode_pid(I, ?MODULE).

init([Partition]) ->
    {ok, #state{partition=Partition,lclock=0}}.

%% @doc Function: append/2 
%% Purpose: Start a fsm to coordinate the `append' operation to be performed in the object's replicaiton group
%% Args: Key of the object and operation parameters
%% Returns: {ok, Result} if success; {error, timeout} if operation failed.
append(LogId, Payload) ->
    {ok,_Pid} = floppy_coord_sup:start_fsm([self(), append, LogId, Payload]),
    receive
<<<<<<< HEAD
        {ok, Result} ->
	        lager:info("Append completed!~w~n",[Result]),
	        {ok, Result};
=======
        {ok,{_, Result}} ->
            lager:info("Append completed!~w~n",[Result]),
            {ok, Result};
>>>>>>> a9e5a71d
        {error, Reason} ->
            lager:info("Append failed!~n"),
            {error, Reason}
    after 
        ?OP_TIMEOUT ->
            lager:info("Append failed!~n"),
            {error, timeout}
    end.

%% @doc Function: read/2 
%% Purpose: Start a fsm to `read' from the replication group of the object specified by Key
%% Args: Key of the object and its type, which should be supported by the riak_dt.
%% Returns: {ok, Ops} if succeeded, Ops is the union of operations; {error, nothing} if operation failed.
read(LogId) ->
    lager:info("Read ~w", [LogId]),
    {ok,_Pid}=floppy_coord_sup:start_fsm([self(), read, LogId, noop]),
    receive
<<<<<<< HEAD
        {ok, Ops} ->
	        lager:info("Read completed!~n"),
	        {ok, Ops};
=======
        {ok,{_, Ops}} ->
            lager:info("Read completed!~n"),
            {ok,Ops};
>>>>>>> a9e5a71d
        {error, Reason} ->
            lager:info("Read failed!~n"),
            {error, Reason}
    after 
        ?OP_TIMEOUT ->
            lager:info("Read failed!~n"),
            {error, timeout}
    end.

<<<<<<< HEAD
%% @doc Function: operate/5
%% Purpose: Handles `read' or `append' operations. Tne vnode must be in the replication group
%% of the corresponding key. 
operate(Preflist, ToReply, Type, LogId, Payload) ->
    	riak_core_vnode_master:command(Preflist,
                                   {operate, ToReply, Type, LogId, Payload},
=======
%% @doc Function: handle_op/5
%% Purpose: Handles `read' or `append' operations. Tne vnode must be in the replication group
%% of the corresponding key. 
handle_op(Preflist, ToReply, Op, Key, Param) ->
    riak_core_vnode_master:command(Preflist,
                                   {operate, ToReply, Op, Key, Param},
>>>>>>> a9e5a71d
                                   ?REPMASTER).

%% @doc Handles `read' or `append' operations. 
%% If the operation is `append', generate a unique id for this operation, in form of {integer, nodeid}.
%% If the operation is `read', there is no such need.
%% Then start a rep fsm to perform quorum read/append.  
<<<<<<< HEAD
handle_command({operate, ToReply, Type, LogId, Payload}, _Sender, #state{partition=Partition,lclock=LC}) ->
    case Type  of
        append ->
      	    OpId = generate_op_id(LC);
	    read  ->
	        OpId = current_op_id(LC);
	    _ ->
	        lager:info("RepVNode: Wrong operations!~w~n", [Type]),
	        OpId = current_op_id(LC)
    end,
=======
handle_command({operate, ToReply, Op, Key, Param}, _Sender, #state{partition=Partition,lclock=LC}) ->
    OpId = case Op of 
               append -> generate_op_id(LC);
               read  -> current_op_id(LC);
               _ ->  lager:info("RepVNode: Wrong operations!~w~n", [Op]), 
                     current_op_id(LC)
           end,
>>>>>>> a9e5a71d
    {NewClock,_} = OpId,
    lager:info("RepVNode: Start replication, clock: ~w~n",[NewClock]),
    {ok, _} = floppy_rep_sup:start_fsm([ToReply, Type, LogId, Payload, OpId]),
    {noreply, #state{lclock=NewClock, partition= Partition}};

handle_command(Message, _Sender, State) ->
    ?PRINT({unhandled_command, Message}),
    {noreply, State}.

handle_handoff_command(_Message, _Sender, State) ->
    {noreply, State}.

handoff_starting(_TargetNode, State) ->
    {true, State}.

handoff_cancelled(State) ->
    {ok, State}.

handoff_finished(_TargetNode, State) ->
    {ok, State}.

handle_handoff_data(_Data, State) ->
    {reply, ok, State}.

encode_handoff_item(_ObjectName, _ObjectValue) ->
    <<>>.

is_empty(State) ->
    {true, State}.

delete(State) ->
    {ok, State}.

handle_coverage(_Req, _KeySpaces, _Sender, State) ->
    {stop, not_implemented, State}.

handle_exit(_Pid, _Reason, State) ->
    {noreply, State}.

terminate(_Reason, _State) ->
    ok.

%% private
generate_op_id(Current) ->
    {Current + 1, node()}.

current_op_id(Current) ->
    {Current, node()}.
<|MERGE_RESOLUTION|>--- conflicted
+++ resolved
@@ -23,15 +23,9 @@
 
 
 -export([
-<<<<<<< HEAD
-	append/2,
-	read/1,
-	operate/5
-=======
          append/2,
-         read/2,
-         handle_op/5
->>>>>>> a9e5a71d
+         read/1,
+         operate/5
         ]).
 
 %%------------------------
@@ -55,15 +49,9 @@
 append(LogId, Payload) ->
     {ok,_Pid} = floppy_coord_sup:start_fsm([self(), append, LogId, Payload]),
     receive
-<<<<<<< HEAD
-        {ok, Result} ->
-	        lager:info("Append completed!~w~n",[Result]),
-	        {ok, Result};
-=======
         {ok,{_, Result}} ->
             lager:info("Append completed!~w~n",[Result]),
             {ok, Result};
->>>>>>> a9e5a71d
         {error, Reason} ->
             lager:info("Append failed!~n"),
             {error, Reason}
@@ -81,15 +69,9 @@
     lager:info("Read ~w", [LogId]),
     {ok,_Pid}=floppy_coord_sup:start_fsm([self(), read, LogId, noop]),
     receive
-<<<<<<< HEAD
         {ok, Ops} ->
-	        lager:info("Read completed!~n"),
-	        {ok, Ops};
-=======
-        {ok,{_, Ops}} ->
             lager:info("Read completed!~n"),
             {ok,Ops};
->>>>>>> a9e5a71d
         {error, Reason} ->
             lager:info("Read failed!~n"),
             {error, Reason}
@@ -99,47 +81,25 @@
             {error, timeout}
     end.
 
-<<<<<<< HEAD
 %% @doc Function: operate/5
 %% Purpose: Handles `read' or `append' operations. Tne vnode must be in the replication group
 %% of the corresponding key. 
-operate(Preflist, ToReply, Type, LogId, Payload) ->
-    	riak_core_vnode_master:command(Preflist,
-                                   {operate, ToReply, Type, LogId, Payload},
-=======
-%% @doc Function: handle_op/5
-%% Purpose: Handles `read' or `append' operations. Tne vnode must be in the replication group
-%% of the corresponding key. 
-handle_op(Preflist, ToReply, Op, Key, Param) ->
+operate(Preflist, ToReply, Op, Key, Param) ->
     riak_core_vnode_master:command(Preflist,
                                    {operate, ToReply, Op, Key, Param},
->>>>>>> a9e5a71d
                                    ?REPMASTER).
 
 %% @doc Handles `read' or `append' operations. 
 %% If the operation is `append', generate a unique id for this operation, in form of {integer, nodeid}.
 %% If the operation is `read', there is no such need.
 %% Then start a rep fsm to perform quorum read/append.  
-<<<<<<< HEAD
 handle_command({operate, ToReply, Type, LogId, Payload}, _Sender, #state{partition=Partition,lclock=LC}) ->
-    case Type  of
-        append ->
-      	    OpId = generate_op_id(LC);
-	    read  ->
-	        OpId = current_op_id(LC);
-	    _ ->
-	        lager:info("RepVNode: Wrong operations!~w~n", [Type]),
-	        OpId = current_op_id(LC)
-    end,
-=======
-handle_command({operate, ToReply, Op, Key, Param}, _Sender, #state{partition=Partition,lclock=LC}) ->
-    OpId = case Op of 
+    OpId = case Type of 
                append -> generate_op_id(LC);
                read  -> current_op_id(LC);
-               _ ->  lager:info("RepVNode: Wrong operations!~w~n", [Op]), 
+               _ ->  lager:info("RepVNode: Wrong operations!~w~n", [Type]), 
                      current_op_id(LC)
            end,
->>>>>>> a9e5a71d
     {NewClock,_} = OpId,
     lager:info("RepVNode: Start replication, clock: ~w~n",[NewClock]),
     {ok, _} = floppy_rep_sup:start_fsm([ToReply, Type, LogId, Payload, OpId]),

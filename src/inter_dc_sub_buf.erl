--- conflicted
+++ resolved
@@ -32,35 +32,18 @@
   new_state/1,
   process/2]).
 
-<<<<<<< HEAD
 %%%% API --------------------------------------------------------------------+
 
 -spec new_state(pdcid()) -> #inter_dc_sub_buf{}.
-new_state(PDCID) -> #inter_dc_sub_buf{
-=======
-%% State
--record(state, {
-  state_name :: normal | buffering,
-  pdcid :: pdcid(),
-  logging_enabled :: boolean(),
-  last_observed_opid :: non_neg_integer() | init,
-  queue :: queue:queue()
-}).
-
-%%%% API --------------------------------------------------------------------+
-
-%% TODO: Fetch last observed ID from durable storage (maybe log?). This way, in case of a node crash, the queue can be fetched again.
--spec new_state(pdcid()) -> #state{}.
-new_state(PDCID) ->
-	{ok, EnableLogging} = application:get_env(antidote, enable_logging),
-	#state{
->>>>>>> 5485249a
-  state_name = normal,
-  pdcid = PDCID,
-  last_observed_opid = init,
-  queue = queue:new(),
-  logging_enabled = EnableLogging
-}.
+new_state(PDCID) -> 
+  {ok, EnableLogging} = application:get_env(antidote, enable_logging),
+  #inter_dc_sub_buf{
+    state_name = normal,
+    pdcid = PDCID,
+    last_observed_opid = init,
+    queue = queue:new(),
+    logging_enabled = EnableLogging
+  }.
 
 -spec process({txn, #interdc_txn{}} | {log_reader_resp, [#interdc_txn{}]}, #inter_dc_sub_buf{}) -> #inter_dc_sub_buf{}.
 process({txn, Txn}, State = #inter_dc_sub_buf{last_observed_opid = init, pdcid = {DCID, Partition}}) ->
@@ -97,11 +80,7 @@
   process_queue(NewState).
 
 %%%% Methods ----------------------------------------------------------------+
-<<<<<<< HEAD
-process_queue(State = #inter_dc_sub_buf{queue = Queue, last_observed_opid = Last}) ->
-=======
-process_queue(State = #state{queue = Queue, last_observed_opid = Last, logging_enabled = EnableLogging}) ->
->>>>>>> 5485249a
+process_queue(State = #inter_dc_sub_buf{queue = Queue, last_observed_opid = Last, logging_enabled = EnableLogging}) ->
   case queue:peek(Queue) of
     empty -> State#inter_dc_sub_buf{state_name = normal};
     {value, Txn} ->
@@ -116,40 +95,28 @@
 
       %% If the transaction seems to come after an unknown transaction, ask the remote origin log
         gt ->
-<<<<<<< HEAD
-          lager:info("Whoops, lost message. New is ~p, last was ~p. Asking the remote DC ~p",
-		     [TxnLast, Last, State#inter_dc_sub_buf.pdcid]),
-          case query(State#inter_dc_sub_buf.pdcid, State#inter_dc_sub_buf.last_observed_opid + 1, TxnLast) of
-            ok ->
-              State#inter_dc_sub_buf{state_name = buffering};
-            _ ->
-              lager:warning("Failed to send log query to DC, will retry on next ping message"),
-              State#inter_dc_sub_buf{state_name = normal}
-          end;
-=======
-	        case EnableLogging of
-		        true ->
-			        lager:info("Whoops, lost message. New is ~p, last was ~p. Asking the remote DC ~p",
-				        [TxnLast, Last, State#state.pdcid]),
-			        case query(State#state.pdcid, State#state.last_observed_opid + 1, TxnLast) of
-				        ok ->
-					        State#state{state_name = buffering};
-				        _ ->
-					        lager:warning("Failed to send log query to DC, will retry on next ping message"),
-					        State#state{state_name = normal}
-			        end;
-		        false -> %% we deliver the transaction as we can't ask anything to the remote log
+        case EnableLogging of
+          true ->
+            lager:info("Whoops, lost message. New is ~p, last was ~p. Asking the remote DC ~p",
+		          [TxnLast, Last, State#inter_dc_sub_buf.pdcid]),
+            case query(State#inter_dc_sub_buf.pdcid, State#inter_dc_sub_buf.last_observed_opid + 1, TxnLast) of
+              ok ->
+                State#inter_dc_sub_buf{state_name = buffering};
+              _  ->
+                lager:warning("Failed to send log query to DC, will retry on next ping message"),
+                State#inter_dc_sub_buf{state_name = normal}
+            end;
+	          false -> %% we deliver the transaction as we can't ask anything to the remote log
 			             %% as logging to disk is disabled.
 			        deliver(Txn),
 			        Max = (inter_dc_txn:last_log_opid(Txn))#op_number.local,
-			        process_queue(State#state{queue = queue:drop(Queue), last_observed_opid = Max})
+			        process_queue(State#inter_dc_sub_buf{queue = queue:drop(Queue), last_observed_opid = Max})
 	        end;
->>>>>>> 5485249a
 
       %% If the transaction has an old value, drop it.
         lt ->
-	      lager:warning("Dropping duplicate message ~w, last time was ~w", [Txn, Last]),
-	      process_queue(State#inter_dc_sub_buf{queue = queue:drop(Queue)})
+	        lager:warning("Dropping duplicate message ~w, last time was ~w", [Txn, Last]),
+	        process_queue(State#inter_dc_sub_buf{queue = queue:drop(Queue)})
       end
   end.
 

--- conflicted
+++ resolved
@@ -12,35 +12,20 @@
 %%public api
 -export([propogate/1, propogate_sync/1, acknowledge/2]).
 
-<<<<<<< HEAD
 -record(state, 
-    { otherdcs,
-          otherpid,
-      payload,
-      retries,
-      from,
+        { otherdcs :: node(),
+          otherpid :: pid(),
+          payload :: payload(),
+          retries :: integer(),
+          from :: {non_neg_integer(),pid()} | ignore,
       ackrecvd
       }).
 
+-type state() :: #state{}.
 -define(TIMEOUT,1000).
+ 
 
 %public api
-
-=======
--record(state,
-        { otherdc :: node(),
-          otherpid :: pid(),
-          payload :: payload(),
-          retries :: integer(),
-          from :: {non_neg_integer(),pid()} | ignore
-        }).
-
--type state() :: #state{}.
- 
--define(TIMEOUT,60000).
-
-%%public api
->>>>>>> 8a54219f
 propogate_sync(Payload) ->
     Me = self(),
     ReqId = 1, %Generate reqID here -> adapt then type in the state record!
@@ -51,25 +36,20 @@
     end.
 
 propogate(Payload) ->
-<<<<<<< HEAD
-    gen_fsm:start_link(?MODULE, [?OTHER_DC, inter_dc_recvr, Payload, ignore], []).
+    gen_fsm:start_link(?MODULE, {?OTHER_DC, inter_dc_recvr, Payload, ignore}, []).
    
-=======
-    gen_fsm:start_link(?MODULE, {?OTHER_DC, inter_dc_recvr, Payload, ignore}, []).
-
 -spec acknowledge(pid(),payload()) -> ok.
->>>>>>> 8a54219f
 acknowledge(Pid, Payload) ->
     gen_fsm:send_event(Pid, {ok, Payload}),   
     ok.
 
 %% gen_fsm callbacks
-<<<<<<< HEAD
-
-init([OtherDC, OtherPid, Payload, From]) ->
+-spec init({node(),pid(),payload(),{non_neg_integer(),pid()} | ignore}) -> {ok,ready,state(),0}.
+init({OtherDC, OtherPid, Payload, From}) ->
     StateData = #state{otherdcs = OtherDC, otherpid = OtherPid, payload = Payload, retries = 5, from = From, ackrecvd= 0},
     {ok, ready, StateData, 0}.
 
+-spec ready(timeout,state()) -> {next_state, await_ack,state(),?TIMEOUT}.
 ready(timeout, StateData = #state{otherdcs = OtherDcs, otherpid = PID, payload = Payload}) ->
     inter_dc_recvr:replicate(OtherDcs, PID, Payload, {self(),node()}),
     {next_state, await_ack, 
@@ -93,29 +73,6 @@
             {stop, request_timeout, StateData};
         _ ->
             {stop, normal, StateData}  %TODO: Handle the case when not all DCs recieve updates
-=======
--spec init({node(),pid(),payload(),{non_neg_integer(),pid()} | ignore}) -> {ok,ready,state(),0}.
-init({OtherDC, OtherPid, Payload, From}) ->
-    StateData = #state{otherdc = OtherDC, otherpid = OtherPid, payload = Payload, retries = 5, from = From},
-    {ok, ready, StateData, 0}.
-
--spec ready(timeout,state()) -> {next_state, await_ack,state(),?TIMEOUT}.
-ready(timeout, StateData = #state{otherdc = Other, otherpid = PID, retries = RetryLeft, payload = Payload}) ->
-    inter_dc_recvr:replicate({PID,Other}, Payload, {self(),node()}),
-    {next_state, await_ack,
-     StateData#state{retries = RetryLeft -1},
-     ?TIMEOUT}.
-
--spec await_ack({ok,payload()},state()) -> {stop,normal,state()};
-               (timeout,state()) -> {stop,request_timeout, state()} | {next_state, ready,state(),0}.
-await_ack({ok,Payload}, StateData) ->
-    lager:info("Replicated ~p ~n",[Payload]),
-    {stop, normal, StateData};
-await_ack(timeout,StateData = #state{retries = RetryLeft}) ->
-    case RetryLeft of
-        0 -> {stop, request_timeout, StateData};
-        _ -> {next_state, ready, StateData, 0}
->>>>>>> 8a54219f
     end.
 
 %% @private

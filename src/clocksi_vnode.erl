--- conflicted
+++ resolved
@@ -310,23 +310,13 @@
 %%      thus this function performs both the prepare and commit for the
 %%      coordinator that sent the request.
 handle_command({single_commit, Transaction, WriteSet}, _Sender,
-<<<<<<< HEAD
   State = #state{partition = _Partition,
       committed_tx = CommittedTx,
       prepared_tx = PreparedTx,
       prepared_dict = PreparedDict
   }) ->
-    PrepareTime = now_microsec(dc_utilities:now()),
+	PrepareTime = dc_utilities:now_microsec(),
     {Result, NewPrepareTime, NewPreparedDict} = prepare(Transaction, WriteSet, CommittedTx, PreparedTx, PrepareTime, PreparedDict),
-=======
-    State = #state{partition = _Partition,
-        committed_tx = CommittedTx,
-        prepared_tx = PreparedTx,
-	prepared_dict = PreparedDict
-    }) ->
-    PrepareTime = dc_utilities:now_microsec(),
-    {Result, NewPrepare, NewPreparedDict} = prepare(Transaction, WriteSet, CommittedTx, PreparedTx, PrepareTime, PreparedDict),
->>>>>>> 3b7e4160
     NewState = State#state{prepared_dict = NewPreparedDict},
     case Result of
         {ok, _} ->
@@ -452,15 +442,9 @@
     case certification_check(Transaction, TxWriteSet, CommittedTx, PreparedTx) of
         true ->
             case TxWriteSet of
-<<<<<<< HEAD
-                [{Key, _, _Operation} | _] ->
-                    Dict = set_prepared(PreparedTx, TxWriteSet, TxId, PrepareTime, orddict:new()),
-                    NewPrepare = now_microsec(dc_utilities:now()),
-=======
                 [{Key, _Type, _Update} | _] ->
                     Dict = set_prepared(PreparedTx, TxWriteSet, TxId, PrepareTime, dict:new()),
                     NewPrepare = dc_utilities:now_microsec(),
->>>>>>> 3b7e4160
                     ok = reset_prepared(PreparedTx, TxWriteSet, TxId, NewPrepare, Dict),
 		    NewPreparedDict = orddict:store(NewPrepare, TxId, PreparedDict),
                     LogRecord = #log_operation{tx_id = TxId,

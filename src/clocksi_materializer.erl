--- conflicted
+++ resolved
@@ -116,12 +116,13 @@
 -spec materialize_eager(type(), snapshot(), [clocksi_payload()]) -> snapshot().
 materialize_eager(_, Snapshot, []) ->
     Snapshot;
-<<<<<<< HEAD
-materialize_eager(Type, Snapshot, [Op|Rest]) ->
-    {OpParam, Actor} = Op,
-    {ok, NewSnapshot} = Type:update(OpParam, Actor, Snapshot),
+case Op of
+        {merge, State} ->
+            NewSnapshot = Type:merge(Snapshot, State);
+        {OpParam, Actor} ->
+            {ok, NewSnapshot} = Type:update(OpParam, Actor, Snapshot)
+    end,
     materialize_eager(Type, NewSnapshot, Rest).
-=======
 update_snapshot_eager(Type, Snapshot, [Op|Rest]) ->
     case Op of
         {merge, State} ->
@@ -130,27 +131,6 @@
             {ok, NewSnapshot} = Type:update(OpParam, Actor, Snapshot)
     end,
     update_snapshot_eager(Type, NewSnapshot, Rest).
-
-%% @doc Materialize a CRDT from its logged operations.
-%%      - First creates an empty CRDT
-%%      - Second apply the corresponding logged operations
-%%      - Finally, transform the CRDT state into its value.
-%%      Input:  Type: The type of the CRDT
-%%      SnapshotTime: Threshold for the operations to be applied.
-%%      Ops: The list of operations to apply
-%%      Output: The value of the CRDT after appliying the operations
--spec get_snapshot(type(), vectorclock:vectorclock(),
-                   [#clocksi_payload{}]) -> {ok, term()} | {error, atom()}.
-get_snapshot(Type, SnapshotTime, Ops) ->
-    Init = create_snapshot(Type),
-    update_snapshot(Type, Init, SnapshotTime, Ops, ignore).
-
--spec get_snapshot(type(), vectorclock:vectorclock(),
-                   [#clocksi_payload{}], #tx_id{}) -> {ok, term()} | {error, atom()}.
-get_snapshot(Type, SnapshotTime, Ops, TxId) ->
-    Init = create_snapshot(Type),
-    update_snapshot(Type, Init, SnapshotTime, Ops, TxId).
->>>>>>> a994a900
 
 -ifdef(TEST).
 

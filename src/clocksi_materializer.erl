--- conflicted
+++ resolved
@@ -103,7 +103,6 @@
 	    %% can skip the rest of the ops because they are already included in the SS
 	    materialize_intern(Type,NewSnapshot1,SnapshotCommitTime,MinSnapshotTime,[],TxId,NewLastOpCt,NewSS1)
     end.
-<<<<<<< HEAD
 
 %% @doc Check whether an udpate is included in a snapshot and also
 %%		if that update is newer than a snapshot's commit time
@@ -164,29 +163,6 @@
 	    %% was already in the prev ss, done searching ops
 	    {false,true,PrevTime}
     end.
-   
-=======
-    
-%% @doc Checks whether a commit time is included in a snapshot time and, if not ignored,
-%%		whether the commit time is from the same DC and more recent than some commit time.
--spec is_op_in_snapshot(commit_time(), snapshot_time(), commit_time() | ignore) -> boolean().
-is_op_in_snapshot(OperationCommitTime, SnapshotTime, SnapshotCommitTime) ->
-	{OpDc, OpCommitTime} = OperationCommitTime,
-  {ok, Ts} = vectorclock:get_clock_of_dc(OpDc, SnapshotTime),
-  InSnapshot = OpCommitTime =< Ts,
-  case SnapshotCommitTime of
-    ignore -> 
-    	  InSnapshot;
-    {_SnapshotDc, _SnapshotCT} ->
-		    InSnapshot andalso is_smaller(SnapshotCommitTime, OperationCommitTime)
-	end.
-
-%% @doc Checks whether a commit time is smaller than another one.
-%%    Returns also false if times are incomparable.
--spec is_smaller(commit_time(), commit_time()) -> boolean().
-is_smaller({OpDc1, OpCommitTime1}, {OpDc2, OpCommitTime2}) ->
-    (OpDc1 /= OpDc2) or (OpCommitTime1 < OpCommitTime2).
->>>>>>> c63eff2f
 
 %% @doc Apply updates in given order without any checks.
 %%    Careful: In contrast to materialize/6, it takes just operations, not clocksi_payloads!

%% -------------------------------------------------------------------
%%
%% Copyright (c) 2014 SyncFree Consortium.  All Rights Reserved.
%%
%% This file is provided to you under the Apache License,
%% Version 2.0 (the "License"); you may not use this file
%% except in compliance with the License.  You may obtain
%% a copy of the License at
%%
%%   http://www.apache.org/licenses/LICENSE-2.0
%%
%% Unless required by applicable law or agreed to in writing,
%% software distributed under the License is distributed on an
%% "AS IS" BASIS, WITHOUT WARRANTIES OR CONDITIONS OF ANY
%% KIND, either express or implied.  See the License for the
%% specific language governing permissions and limitations
%% under the License.
%%
%% -------------------------------------------------------------------

-module(inter_dc_manager).

<<<<<<< HEAD
-export([get_my_dc/0,
=======
-include("antidote.hrl").

-export([start_link/0,
>>>>>>> dafbc505
         start_receiver/1,
         get_dcs/0,
         add_dc/1,
         add_list_dcs/1,
	 get_my_read_dc/0,
         start_read_receiver/1,
         get_read_dcs/0,
         add_read_dc/1,
         add_list_read_dcs/1,
	 set_replication_keys/1
	]).

-define(META_PREFIX_DC, {dcid,port}).
-define(META_PREFIX_MY_DC, {mydcid,port}).
-define(META_PREFIX_READ_DC, {dcidread,port}).
-define(META_PREFIX_MY_READ_DC, {mydcidread,port}).

%% ===================================================================
%% Public API
%% ===================================================================


<<<<<<< HEAD
get_my_dc() ->
    riak_core_metadata:get(?META_PREFIX_MY_DC,mydc).

start_receiver({DcIp, Port}) ->
    riak_core_metadata:put(?META_PREFIX_MY_DC,mydc,{DcIp,Port}),
    ok.
=======
%% Starts listening to TCP port for incomming requests from other DCs
%% Returns the address of the DC, which could be used by others to communicate
-spec start_receiver(port()) -> {ok, dc_address()}.
start_receiver(Port) ->
    gen_server:call(?MODULE, {start_receiver, Port}, infinity).
>>>>>>> dafbc505

%% Returns all DCs known to this DC.
-spec get_dcs() ->{ok, [dc_address()]}.
get_dcs() ->
    DcList = riak_core_metadata:to_list(?META_PREFIX_DC),
    lists:foldl(fun({DC,[0|_T]},NewAcc) ->
			lists:append([DC],NewAcc) end,
		[], DcList).

%% Add info about a new DC. This info could be
%% used by other modules to communicate to other DC
-spec add_dc(dc_address()) -> ok.
add_dc(NewDC) ->
    riak_core_metadata:put(?META_PREFIX_DC,NewDC,0),
    ok.

%% Add a list of DCs to this DC
-spec add_list_dcs([dc_address()]) -> ok.
add_list_dcs(DCs) ->
<<<<<<< HEAD
    lists:foldl(fun(DC,_Acc) ->
			riak_core_metadata:put(?META_PREFIX_DC,DC,0)
		end, 0, DCs),
    ok.


get_my_read_dc() ->
    riak_core_metadata:get(?META_PREFIX_MY_READ_DC,mydc).
=======
    gen_server:call(?MODULE, {add_list_dcs, DCs}, infinity).


%% ===================================================================
%% gen_server callbacks
%% ===================================================================

init([]) ->
    {ok, #state{dcs=[]}}.

handle_call({start_receiver, Port}, _From, State) ->
    {ok, _} = antidote_sup:start_rep(self(), Port),
    receive
        ready -> {reply, {ok, my_dc(Port)}, State#state{port=Port}}
    end;

handle_call(get_dcs, _From, #state{dcs=DCs} = State) ->
    {reply, {ok, DCs}, State};

handle_call({add_dc, OtherDC}, _From, #state{dcs=DCs} = State) ->
    NewDCs = add_dc(OtherDC, DCs),
    {reply, ok, State#state{dcs=NewDCs}};

handle_call({add_list_dcs, OtherDCs}, _From, #state{dcs=DCs} = State) ->
    NewDCs = add_dcs(OtherDCs, DCs),
    {reply, ok, State#state{dcs=NewDCs}}.
>>>>>>> dafbc505

start_read_receiver({DcIp,Port}) ->
    riak_core_metadata:put(?META_PREFIX_MY_READ_DC,mydc,{DcIp,Port}),
    ok.

get_read_dcs() ->
    DcList = riak_core_metadata:to_list(?META_PREFIX_READ_DC),
    lists:foldl(fun({DC,[0|_T]},NewAcc) ->
			lists:append([DC],NewAcc) end,
		[], DcList).

add_read_dc(NewDC) ->
    riak_core_metadata:put(?META_PREFIX_READ_DC,NewDC,0),
    ok.

add_list_read_dcs(DCs) ->
    lists:foldl(fun(DC,_Acc) ->
			riak_core_metadata:put(?META_PREFIX_READ_DC,DC,0)
		end, 0, DCs),
    ok.

<<<<<<< HEAD
set_replication_keys(KeyDescription) ->
    replication_check:set_replication(KeyDescription).
=======
my_dc(DcPort) ->
    {ok, List} = inet:getif(),
    {Ip, _, _} = hd(List),
    DcIp = inet_parse:ntoa(Ip),
    DcId = dc_utilities:get_my_dc_id(),
    {DcId, {DcIp, DcPort}}.

add_dc({DcId, DcAddress}, DCs) -> 
    orddict:store(DcId, DcAddress, DCs).

add_dcs(OtherDCs, DCs) ->
    lists:foldl(fun add_dc/2, DCs, OtherDCs).
>>>>>>> dafbc505
<|MERGE_RESOLUTION|>--- conflicted
+++ resolved
@@ -20,13 +20,9 @@
 
 -module(inter_dc_manager).
 
-<<<<<<< HEAD
--export([get_my_dc/0,
-=======
 -include("antidote.hrl").
 
--export([start_link/0,
->>>>>>> dafbc505
+-export([get_my_dc/0,
          start_receiver/1,
          get_dcs/0,
          add_dc/1,
@@ -49,20 +45,13 @@
 %% ===================================================================
 
 
-<<<<<<< HEAD
 get_my_dc() ->
     riak_core_metadata:get(?META_PREFIX_MY_DC,mydc).
 
 start_receiver({DcIp, Port}) ->
     riak_core_metadata:put(?META_PREFIX_MY_DC,mydc,{DcIp,Port}),
     ok.
-=======
-%% Starts listening to TCP port for incomming requests from other DCs
-%% Returns the address of the DC, which could be used by others to communicate
--spec start_receiver(port()) -> {ok, dc_address()}.
-start_receiver(Port) ->
-    gen_server:call(?MODULE, {start_receiver, Port}, infinity).
->>>>>>> dafbc505
+
 
 %% Returns all DCs known to this DC.
 -spec get_dcs() ->{ok, [dc_address()]}.
@@ -82,7 +71,6 @@
 %% Add a list of DCs to this DC
 -spec add_list_dcs([dc_address()]) -> ok.
 add_list_dcs(DCs) ->
-<<<<<<< HEAD
     lists:foldl(fun(DC,_Acc) ->
 			riak_core_metadata:put(?META_PREFIX_DC,DC,0)
 		end, 0, DCs),
@@ -91,34 +79,6 @@
 
 get_my_read_dc() ->
     riak_core_metadata:get(?META_PREFIX_MY_READ_DC,mydc).
-=======
-    gen_server:call(?MODULE, {add_list_dcs, DCs}, infinity).
-
-
-%% ===================================================================
-%% gen_server callbacks
-%% ===================================================================
-
-init([]) ->
-    {ok, #state{dcs=[]}}.
-
-handle_call({start_receiver, Port}, _From, State) ->
-    {ok, _} = antidote_sup:start_rep(self(), Port),
-    receive
-        ready -> {reply, {ok, my_dc(Port)}, State#state{port=Port}}
-    end;
-
-handle_call(get_dcs, _From, #state{dcs=DCs} = State) ->
-    {reply, {ok, DCs}, State};
-
-handle_call({add_dc, OtherDC}, _From, #state{dcs=DCs} = State) ->
-    NewDCs = add_dc(OtherDC, DCs),
-    {reply, ok, State#state{dcs=NewDCs}};
-
-handle_call({add_list_dcs, OtherDCs}, _From, #state{dcs=DCs} = State) ->
-    NewDCs = add_dcs(OtherDCs, DCs),
-    {reply, ok, State#state{dcs=NewDCs}}.
->>>>>>> dafbc505
 
 start_read_receiver({DcIp,Port}) ->
     riak_core_metadata:put(?META_PREFIX_MY_READ_DC,mydc,{DcIp,Port}),
@@ -140,20 +100,5 @@
 		end, 0, DCs),
     ok.
 
-<<<<<<< HEAD
 set_replication_keys(KeyDescription) ->
     replication_check:set_replication(KeyDescription).
-=======
-my_dc(DcPort) ->
-    {ok, List} = inet:getif(),
-    {Ip, _, _} = hd(List),
-    DcIp = inet_parse:ntoa(Ip),
-    DcId = dc_utilities:get_my_dc_id(),
-    {DcId, {DcIp, DcPort}}.
-
-add_dc({DcId, DcAddress}, DCs) -> 
-    orddict:store(DcId, DcAddress, DCs).
-
-add_dcs(OtherDCs, DCs) ->
-    lists:foldl(fun add_dc/2, DCs, OtherDCs).
->>>>>>> dafbc505

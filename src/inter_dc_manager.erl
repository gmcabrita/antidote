--- conflicted
+++ resolved
@@ -18,56 +18,68 @@
 %%
 %% -------------------------------------------------------------------
 -module(inter_dc_manager).
-<<<<<<< HEAD
 
 -include("antidote.hrl").
 
--export([get_my_dc/0,
-	 get_my_dc_wid/0,
-         start_receiver/1,
+-export([
+	 %% get_my_dc/0,
+	 %% get_my_dc_wid/0,
+         %% start_receiver/1,
          get_dcs/0,
 	 get_dcs_wids/0,
-         add_dc/1,
-         add_list_dcs/1,
-	 get_my_read_dc/0,
-	 get_my_read_dc_wid/0,
-         start_read_receiver/1,
-         get_read_dcs/0,
-	 get_read_dcs_wids/0,
-         add_read_dc/1,
-         add_list_read_dcs/1,
+         %% add_dc/1,
+         %% add_list_dcs/1,
+	 %% get_my_read_dc/0,
+	 %% get_my_read_dc_wid/0,
+         %% start_read_receiver/1,
+         %% get_read_dcs/0,
+	 %% get_read_dcs_wids/0,
+         %% add_read_dc/1,
+         %% add_list_read_dcs/1,
 	 set_replication_fun/4,
-	 set_replication_list/1,
-	 simulate_partitions/1,
-         stop_receiver/0]).
-
--define(META_PREFIX_DC, {dcid,port}).
--define(META_PREFIX_MY_DC, {mydcid,port}).
--define(META_PREFIX_READ_DC, {dcidread,port}).
--define(META_PREFIX_MY_READ_DC, {mydcidread,port}).
-=======
+	 set_replication_list/1
+	 %% simulate_partitions/1,
+         %% stop_receiver/0]
+	).
+
+-export([
+	 get_descriptor/0,
+	 start_bg_processes/1,
+	 observe_dc/1,
+	 observe_dc_sync/1,
+	 observe/1,
+	 observe_dcs/1,
+	 observe_dcs_sync/1,
+	 add_network_delays/1,
+	 add_network_delay/1,
+	 forget_dc/1,
+	 forget_dcs/1]).
+
+%% -define(META_PREFIX_DC, {dcid,port}).
+%% -define(META_PREFIX_MY_DC, {mydcid,port}).
+%% -define(META_PREFIX_READ_DC, {dcidread,port}).
+%% -define(META_PREFIX_MY_READ_DC, {mydcidread,port}).
+
 -include("antidote.hrl").
 -include("inter_dc_repl.hrl").
->>>>>>> 7e4b61b3
 
 %% ===================================================================
 %% Public API
 %% ===================================================================
 
-<<<<<<< HEAD
-get_my_dc_wid() ->
-    riak_core_metadata:get(?META_PREFIX_MY_DC,mydc).
-
-get_my_dc() ->
-    {_Id,Dc} = riak_core_metadata:get(?META_PREFIX_MY_DC,mydc),
-    Dc.
-
-start_receiver({Id,{DcIp, Port}}) ->
-    riak_core_metadata:put(?META_PREFIX_MY_DC,mydc,{Id,{DcIp,Port}}),
-    ok.
-
-stop_receiver() ->
-    antidote_sup:stop_rep().
+%% get_my_dc_wid() ->
+%%     riak_core_metadata:get(?META_PREFIX_MY_DC,mydc).
+
+%% get_my_dc() ->
+%%     {_Id,Dc} = riak_core_metadata:get(?META_PREFIX_MY_DC,mydc),
+%%     Dc.
+
+%% start_receiver({Id,{DcIp, Port}}) ->
+%%     riak_core_metadata:put(?META_PREFIX_MY_DC,mydc,{Id,{DcIp,Port}}),
+%%     ok.
+
+%% stop_receiver() ->
+%%     antidote_sup:stop_rep().
 
 %% Returns all DCs known to this DC.
 -spec get_dcs() ->[dc_address()].
@@ -84,90 +96,79 @@
 		[], DcList).
 
 
-%% Add info about a new DC. This info could be
-%% used by other modules to communicate to other DC
--spec add_dc(dc_address()) -> ok.
-add_dc({Id,{Ip,Port}}) ->
-    riak_core_metadata:put(?META_PREFIX_DC,{Id,{Ip,Port}},0),
-    ok.
-
-%% Add a list of DCs to this DC
--spec add_list_dcs([dc_address()]) -> ok.
-add_list_dcs(DCs) ->
-    lists:foldl(fun({Id,{Ip,Port}},_Acc) ->
-			riak_core_metadata:put(?META_PREFIX_DC,{Id,{Ip,Port}},0)
-		end, 0, DCs),
-    ok.
-
-simulate_partitions(Partition) ->
-    dc_utilities:bcast_vnode(inter_dc_repl_vnode_master,{pause,Partition}).
-
-get_my_read_dc() ->
-    {_Id,Dc} = riak_core_metadata:get(?META_PREFIX_MY_READ_DC,mydc),
-    Dc.
+%% %% Add info about a new DC. This info could be
+%% %% used by other modules to communicate to other DC
+%% -spec add_dc(dc_address()) -> ok.
+%% add_dc({Id,{Ip,Port}}) ->
+%%     riak_core_metadata:put(?META_PREFIX_DC,{Id,{Ip,Port}},0),
+%%     ok.
+
+%% %% Add a list of DCs to this DC
+%% -spec add_list_dcs([dc_address()]) -> ok.
+%% add_list_dcs(DCs) ->
+%%     lists:foldl(fun({Id,{Ip,Port}},_Acc) ->
+%% 			riak_core_metadata:put(?META_PREFIX_DC,{Id,{Ip,Port}},0)
+%% 		end, 0, DCs),
+%%     ok.
+
+%% simulate_partitions(Partition) ->
+%%     dc_utilities:bcast_vnode(inter_dc_repl_vnode_master,{pause,Partition}).
+
+%% get_my_read_dc() ->
+%%     {_Id,Dc} = riak_core_metadata:get(?META_PREFIX_MY_READ_DC,mydc),
+%%     Dc.
     
-get_my_read_dc_wid() ->
-    riak_core_metadata:get(?META_PREFIX_MY_READ_DC,mydc).
-
-start_read_receiver({Id,{DcIp,Port}}) ->
-    riak_core_metadata:put(?META_PREFIX_MY_READ_DC,mydc,{Id,{DcIp,Port}}),
-    ok.
-
-get_read_dcs() ->
-    DcList = riak_core_metadata:to_list(?META_PREFIX_READ_DC),
-    lists:foldl(fun({{_Id,DC},[0|_T]},NewAcc) ->
-			lists:append([DC],NewAcc) end,
-		[], DcList).
-
-get_read_dcs_wids() ->
-    DcList = riak_core_metadata:to_list(?META_PREFIX_READ_DC),
-    lists:foldl(fun({{Id,DC},[0|_T]},NewAcc) ->
-			lists:append([{Id,DC}],NewAcc) end,
-		[], DcList).
-
-
-add_read_dc({Id,{Ip,Port}}) ->
-    riak_core_metadata:put(?META_PREFIX_READ_DC,{Id,{Ip,Port}},0),
-    ok.
-
-add_list_read_dcs(DCs) ->
-    lists:foldl(fun({Id,{Ip,Port}},_Acc) ->
-			riak_core_metadata:put(?META_PREFIX_READ_DC,{Id,{Ip,Port}},0)
-		end, 0, DCs),
-    ok.
+%% get_my_read_dc_wid() ->
+%%     riak_core_metadata:get(?META_PREFIX_MY_READ_DC,mydc).
+
+%% start_read_receiver({Id,{DcIp,Port}}) ->
+%%     riak_core_metadata:put(?META_PREFIX_MY_READ_DC,mydc,{Id,{DcIp,Port}}),
+%%     ok.
+
+%% get_read_dcs() ->
+%%     DcList = riak_core_metadata:to_list(?META_PREFIX_READ_DC),
+%%     lists:foldl(fun({{_Id,DC},[0|_T]},NewAcc) ->
+%% 			lists:append([DC],NewAcc) end,
+%% 		[], DcList).
+
+%% get_read_dcs_wids() ->
+%%     DcList = riak_core_metadata:to_list(?META_PREFIX_READ_DC),
+%%     lists:foldl(fun({{Id,DC},[0|_T]},NewAcc) ->
+%% 			lists:append([{Id,DC}],NewAcc) end,
+%% 		[], DcList).
+
+
+%% add_read_dc({Id,{Ip,Port}}) ->
+%%     riak_core_metadata:put(?META_PREFIX_READ_DC,{Id,{Ip,Port}},0),
+%%     ok.
+
+%% add_list_read_dcs(DCs) ->
+%%     lists:foldl(fun({Id,{Ip,Port}},_Acc) ->
+%% 			riak_core_metadata:put(?META_PREFIX_READ_DC,{Id,{Ip,Port}},0)
+%% 		end, 0, DCs),
+%%     ok.
 
 set_replication_fun(KeyDescription,Id,RepFactor,NumDcs) ->
     replication_check:set_replication_fun(KeyDescription,Id,RepFactor,NumDcs).
 
 set_replication_list(List) ->
     replication_check:set_replication_list(List).
-=======
--export([
-  get_descriptor/0,
-  start_bg_processes/1,
-  observe_dc/1,
-  observe_dc_sync/1,
-  observe/1,
-  observe_dcs/1,
-  observe_dcs_sync/1,
-  add_network_delays/1,
-  add_network_delay/1,
-  forget_dc/1,
-  forget_dcs/1]).
 
 -spec get_descriptor() -> {ok, #descriptor{}}.
 get_descriptor() ->
-  %% Wait until all needed vnodes are spawned, so that the heartbeats are already being sent
-  ok = dc_utilities:ensure_all_vnodes_running_master(inter_dc_log_sender_vnode_master),
-  Nodes = dc_utilities:get_my_dc_nodes(),
-  Publishers = lists:map(fun(Node) -> rpc:call(Node, inter_dc_pub, get_address_list, []) end, Nodes),
-  LogReaders = lists:map(fun(Node) -> rpc:call(Node, inter_dc_log_reader_response, get_address_list, []) end, Nodes),
-  {ok, #descriptor{
-    dcid = dc_utilities:get_my_dc_id(),
-    partition_num = dc_utilities:get_partitions_num(),
-    publishers = Publishers,
-    logreaders = LogReaders
-  }}.
+    %% Wait until all needed vnodes are spawned, so that the heartbeats are already being sent
+    ok = dc_utilities:ensure_all_vnodes_running_master(inter_dc_log_sender_vnode_master),
+    Nodes = dc_utilities:get_my_dc_nodes(),
+    Publishers = lists:map(fun(Node) -> rpc:call(Node, inter_dc_pub, get_address_list, []) end, Nodes),
+    LogReaders = lists:map(fun(Node) -> rpc:call(Node, inter_dc_log_reader_response, get_address_list, []) end, Nodes),
+    Partitions = dc_utilities:get_all_partitions(),
+    {ok, #descriptor{
+	    dcid = dc_utilities:get_my_dc_id(),
+	    partition_num = dc_utilities:get_partitions_num(),
+	    publishers = Publishers,
+	    logreaders = LogReaders,
+	    partitions = Partitions
+	   }}.
 
 
 -spec observe_dc(#descriptor{}) -> ok | inter_dc_conn_err().
@@ -202,7 +203,8 @@
     ok.
 
 -spec connect_nodes([node()], dcid(), [socket_address()], [socket_address()], #descriptor{}) -> ok | {error, connection_error}.
-connect_nodes([], _DCID, _LogReaders, _Publishers, _Desc) ->
+connect_nodes([], DCID, _LogReaders, _Publishers, _Desc) ->
+    riak_core_metadata:put(?META_PREFIX_DC,{DCID,DCID},0),
     ok;
 connect_nodes([Node|Rest], DCID, LogReaders, Publishers, Desc) ->
     case rpc:call(Node, inter_dc_log_reader_query, add_dc, [DCID, LogReaders], ?COMM_TIMEOUT) of
@@ -292,4 +294,3 @@
           wait_for_stable_snapshot(DCID, MinValue)
       end
   end.
->>>>>>> 7e4b61b3

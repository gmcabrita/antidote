--- conflicted
+++ resolved
@@ -118,15 +118,11 @@
             Updates2=filter_updates_per_key(Updates, Key),
             Snapshot2=clocksi_materializer:materialize_eager
                         (Type, Snapshot, Updates2),
-<<<<<<< HEAD
             Reply={ok, Snapshot2};
         {error, no_snapshot} ->
             Reply={error, no_snapshot}
-=======
-            Reply = {ok, Snapshot2};
         {error, Reason} ->
             Reply={error, Reason}
->>>>>>> a994a900
     end,
     riak_core_vnode:reply(Coordinator, Reply),
     {stop, normal, SD0};

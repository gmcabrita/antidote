%% -------------------------------------------------------------------
%%
%% Copyright (c) 2014 SyncFree Consortium.  All Rights Reserved.
%%
%% This file is provided to you under the Apache License,
%% Version 2.0 (the "License"); you may not use this file
%% except in compliance with the License.  You may obtain
%% a copy of the License at
%%
%%   http://www.apache.org/licenses/LICENSE-2.0
%%
%% Unless required by applicable law or agreed to in writing,
%% software distributed under the License is distributed on an
%% "AS IS" BASIS, WITHOUT WARRANTIES OR CONDITIONS OF ANY
%% KIND, either express or implied.  See the License for the
%% specific language governing permissions and limitations
%% under the License.
%%
%% -------------------------------------------------------------------
-module(clocksi_readitem_fsm).

-behavior(gen_server).

-include("antidote.hrl").

-ifdef(TEST).
-include_lib("eunit/include/eunit.hrl").
-endif.

%% API
-export([start_link/2]).

%% Callbacks
-export([init/1,
    handle_call/3,
    handle_cast/2,
    code_change/3,
    handle_event/3,
    check_servers_ready/0,
    handle_info/2,
    handle_sync_event/4,
    terminate/2]).

%% States
-export([read_data_item/4,
    async_read_data_item/5,
    check_partition_ready/3,
    start_read_servers/2,
    stop_read_servers/2]).

%% Spawn
-record(state, {partition :: partition_id(),
    id :: non_neg_integer(),
    ops_cache :: cache_id(),
    snapshot_cache :: cache_id(),
    prepared_cache :: cache_id(),
    self :: atom()}).

%%%===================================================================
%%% API
%%%===================================================================

%% @doc This starts a gen_server responsible for servicing reads to key
%%      handled by this Partition.  To allow for read concurrency there
%%      can be multiple copies of these servers per parition, the Id is
%%      used to distinguish between them.  Since these servers will be
%%      reading from ets tables shared by the clock_si and materializer
%%      vnodes, they should be started on the same physical nodes as
%%      the vnodes with the same partition.
-spec start_link(partition_id(), non_neg_integer()) -> {ok, pid()} | ignore | {error, term()}.
start_link(Partition, Id) ->
    Addr = node(),
    gen_server:start_link({global, generate_server_name(Addr, Partition, Id)}, ?MODULE, [Partition, Id], []).

-spec start_read_servers(partition_id(), non_neg_integer()) -> non_neg_integer().
start_read_servers(Partition, Count) ->
    Addr = node(),
    start_read_servers_internal(Addr, Partition, Count).

-spec stop_read_servers(partition_id(), non_neg_integer()) -> ok.
stop_read_servers(Partition, Count) ->
    Addr = node(),
    stop_read_servers_internal(Addr, Partition, Count).

-spec read_data_item(index_node(), key(), type(), transaction()) -> {error, term()} | {ok, snapshot()}.
read_data_item({Partition, Node}, Key, Type, Transaction) ->
    try
        gen_server:call({global, generate_random_server_name(Node, Partition)},
            {perform_read, Key, Type, Transaction}, infinity)
    catch
        _:Reason ->
            lager:error("Exception caught: ~p, starting read server to fix", [Reason]),
            check_server_ready([{Partition, Node}]),
            read_data_item({Partition, Node}, Key, Type, Transaction)
    end.

-spec async_read_data_item(index_node(), key(), type(), transaction(), term()) -> ok.
async_read_data_item({Partition, Node}, Key, Type, Transaction, Coordinator) ->
    gen_server:cast({global, generate_random_server_name(Node, Partition)},
        {perform_read_cast, Coordinator, Key, Type, Transaction}).

%% @doc This checks all partitions in the system to see if all read
%%      servers have been started up.
%%      Returns true if they have been, false otherwise.
-spec check_servers_ready() -> boolean().
check_servers_ready() ->
    {ok, CHBin} = riak_core_ring_manager:get_chash_bin(),
    PartitionList = chashbin:to_list(CHBin),
    check_server_ready(PartitionList).

-spec check_server_ready([index_node()]) -> boolean().
check_server_ready([]) ->
    true;
<<<<<<< HEAD
check_server_ready([{Partition, Node} | Rest]) ->
    Result = riak_core_vnode_master:sync_command({Partition, Node},
        {check_servers_ready},
        ?CLOCKSI_MASTER,
        infinity),
    case Result of
        false ->
            false;
        true ->
            check_server_ready(Rest)
=======
check_server_ready([{Partition,Node}|Rest]) ->
    try
	Result = riak_core_vnode_master:sync_command({Partition,Node},
						     {check_servers_ready},
						     ?CLOCKSI_MASTER,
						     infinity),
	case Result of
	    false ->
		false;
	    true ->
		check_server_ready(Rest)
	end
    catch
	_:_Reason ->
	    false
>>>>>>> 99cec8d8
    end.

-spec check_partition_ready(node(), partition_id(), non_neg_integer()) -> boolean().
check_partition_ready(_Node, _Partition, 0) ->
    true;
check_partition_ready(Node, Partition, Num) ->
    case global:whereis_name(generate_server_name(Node, Partition, Num)) of
        undefined ->
            false;
        _Res ->
            check_partition_ready(Node, Partition, Num - 1)
    end.


%%%===================================================================
%%% Internal
%%%===================================================================

start_read_servers_internal(_Node, _Partition, 0) ->
    0;
start_read_servers_internal(Node, Partition, Num) ->
    case clocksi_readitem_sup:start_fsm(Partition, Num) of
        {ok, _Id} ->
            start_read_servers_internal(Node, Partition, Num - 1);
        {error, {already_started, _}} ->
            start_read_servers_internal(Node, Partition, Num - 1);
        Err ->
            lager:info("Unable to start clocksi read server for ~w, will retry", [Err]),
            try
                gen_server:call({global, generate_server_name(Node, Partition, Num)}, {go_down})
            catch
                _:_Reason ->
                    ok
            end,
            start_read_servers_internal(Node, Partition, Num)
    end.


stop_read_servers_internal(_Node, _Partition, 0) ->
    ok;
stop_read_servers_internal(Node, Partition, Num) ->
    try
        gen_server:call({global, generate_server_name(Node, Partition, Num)}, {go_down})
    catch
        _:_Reason ->
            ok
    end,
    stop_read_servers_internal(Node, Partition, Num - 1).


generate_server_name(Node, Partition, Id) ->
    list_to_atom(integer_to_list(Id) ++ integer_to_list(Partition) ++ atom_to_list(Node)).

generate_random_server_name(Node, Partition) ->
    generate_server_name(Node, Partition, random:uniform(?READ_CONCURRENCY)).

init([Partition, Id]) ->
    Addr = node(),
    OpsCache = materializer_vnode:get_cache_name(Partition, ops_cache),
    SnapshotCache = materializer_vnode:get_cache_name(Partition, snapshot_cache),
    PreparedCache = clocksi_vnode:get_cache_name(Partition, prepared),
    Self = generate_server_name(Addr, Partition, Id),
    {ok, #state{partition = Partition, id = Id, ops_cache = OpsCache,
        snapshot_cache = SnapshotCache,
        prepared_cache = PreparedCache, self = Self}}.

handle_call({perform_read, Key, Type, Transaction}, Coordinator,
  SD0 = #state{ops_cache = OpsCache, snapshot_cache = SnapshotCache, prepared_cache = PreparedCache, partition = Partition}) ->
    ok = perform_read_internal(Coordinator, Key, Type, Transaction, OpsCache, SnapshotCache, PreparedCache, Partition),
    {noreply, SD0};

handle_call({go_down}, _Sender, SD0) ->
    {stop, shutdown, ok, SD0}.

handle_cast({perform_read_cast, Coordinator, Key, Type, Transaction},
  SD0 = #state{ops_cache = OpsCache, snapshot_cache = SnapshotCache, prepared_cache = PreparedCache, partition = Partition}) ->
    ok = perform_read_internal(Coordinator, Key, Type, Transaction, OpsCache, SnapshotCache, PreparedCache, Partition),
    {noreply, SD0}.

perform_read_internal(Coordinator, Key, Type, Transaction, OpsCache, SnapshotCache, PreparedCache, Partition) ->
    case check_clock(Key, Transaction, PreparedCache, Partition) of
        {not_ready, Time} ->
            %% spin_wait(Coordinator,Key,Type,Transaction,OpsCache,SnapshotCache,PreparedCache,Self);
            lager:info("Not ready"),
            _Tref = erlang:send_after(Time, self(), {perform_read_cast, Coordinator, Key, Type, Transaction}),
            ok;
        ready ->
            return(Coordinator, Key, Type, Transaction, OpsCache, SnapshotCache, Partition)
    end.

%% @doc check_clock: Compares its local clock with the tx timestamp.
%%      if local clock is behind, it sleeps the fms until the clock
%%      catches up. CLOCK-SI: clock skew.
%%
check_clock(Key, Transaction, PreparedCache, Partition) ->
    Time = clocksi_vnode:now_microsec(dc_utilities:now()),
    case Transaction#transaction.transactional_protocol of
        nmsi ->
            DepUpbound = Transaction#transaction.nmsi_read_metadata#nmsi_read_metadata.dep_upbound,
            case DepUpbound > Time of
                true ->
                    % lager:info("Waiting... Reason: clock skew"),
                    {not_ready, (DepUpbound - Time) div 1000 + 1};
                false ->
                    ready
            end;
            Protocol when ((Protocol==gr) or (Protocol==clocksi)) ->
                TxId = Transaction#transaction.txn_id,
                T_TS = TxId#tx_id.snapshot_time,
                case T_TS > Time of
                true ->
                    % lager:info("Waiting... Reason: clock skew"),
                    {not_ready, (T_TS - Time) div 1000 + 1};
                false ->
                    check_prepared(Key, Transaction, PreparedCache, Partition)
            end
    end.





%% @doc check_prepared: Check if there are any transactions
%%      being prepared on the tranaction being read, and
%%      if they could violate the correctness of the read
check_prepared(Key, Transaction, PreparedCache, Partition) ->
    SnapshotTime = Transaction#transaction.snapshot_clock,
    {ok, ActiveTxs} = clocksi_vnode:get_active_txns_key(Key, Partition, PreparedCache),
    check_prepared_list(Key, SnapshotTime, ActiveTxs).

check_prepared_list(_Key, _SnapshotTime, []) ->
    ready;
check_prepared_list(Key, SnapshotTime, [{_TxId, Time} | Rest]) ->
    case Time =< SnapshotTime of
        true ->
            %lager:info("Waiting for pending commmit on key ~w",[Key]),
            {not_ready, ?SPIN_WAIT};
        false ->
            check_prepared_list(Key, SnapshotTime, Rest)
    end.

%% @doc return:
%%  - Reads and returns the log of specified Key using replication layer.
return(Coordinator, Key, Type, Transaction, OpsCache, SnapshotCache, Partition) ->
    case materializer_vnode:read(Key, Type, Transaction, OpsCache, SnapshotCache, Partition) of
        {ok, Result} ->
            case Coordinator of
                {fsm, Sender} -> %% Return Type and Value directly here.
                    gen_fsm:send_event(Sender, {ok, {Key, Type, Result}});
                _ ->
                    _Ignore = gen_server:reply(Coordinator, {ok, Result})
            end;
        {error, Reason} ->
            case Coordinator of
                {fsm, Sender} -> %% Return Type and Value directly here.
                    gen_fsm:send_event(Sender, {error, Reason});
                _ ->
                    _Ignore = gen_server:reply(Coordinator, {error, Reason})
            end
    end,
    ok.


handle_info({perform_read_cast, Coordinator, Key, Type, Transaction},
  SD0 = #state{ops_cache = OpsCache, snapshot_cache = SnapshotCache, prepared_cache = PreparedCache, partition = Partition}) ->
    ok = perform_read_internal(Coordinator, Key, Type, Transaction, OpsCache, SnapshotCache, PreparedCache, Partition),
    {noreply, SD0};

handle_info(_Info, StateData) ->
    {noreply, StateData}.

handle_event(_Event, _StateName, StateData) ->
    {stop, badmsg, StateData}.

handle_sync_event(_Event, _From, _StateName, StateData) ->
    {stop, badmsg, StateData}.

code_change(_OldVsn, State, _Extra) -> {ok, State}.

terminate(_Reason, _SD) ->
    ok.
<|MERGE_RESOLUTION|>--- conflicted
+++ resolved
@@ -111,18 +111,6 @@
 -spec check_server_ready([index_node()]) -> boolean().
 check_server_ready([]) ->
     true;
-<<<<<<< HEAD
-check_server_ready([{Partition, Node} | Rest]) ->
-    Result = riak_core_vnode_master:sync_command({Partition, Node},
-        {check_servers_ready},
-        ?CLOCKSI_MASTER,
-        infinity),
-    case Result of
-        false ->
-            false;
-        true ->
-            check_server_ready(Rest)
-=======
 check_server_ready([{Partition,Node}|Rest]) ->
     try
 	Result = riak_core_vnode_master:sync_command({Partition,Node},
@@ -138,7 +126,6 @@
     catch
 	_:_Reason ->
 	    false
->>>>>>> 99cec8d8
     end.
 
 -spec check_partition_ready(node(), partition_id(), non_neg_integer()) -> boolean().
@@ -151,6 +138,7 @@
         _Res ->
             check_partition_ready(Node, Partition, Num - 1)
     end.
+
 
 
 %%%===================================================================
@@ -257,10 +245,6 @@
             end
     end.
 
-
-
-
-
 %% @doc check_prepared: Check if there are any transactions
 %%      being prepared on the tranaction being read, and
 %%      if they could violate the correctness of the read

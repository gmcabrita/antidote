%% -------------------------------------------------------------------
%%
%% Copyright (c) 2014 SyncFree Consortium.  All Rights Reserved.
%%
%% This file is provided to you under the Apache License,
%% Version 2.0 (the "License"); you may not use this file
%% except in compliance with the License.  You may obtain
%% a copy of the License at
%%
%%   http://www.apache.org/licenses/LICENSE-2.0
%%
%% Unless required by applicable law or agreed to in writing,
%% software distributed under the License is distributed on an
%% "AS IS" BASIS, WITHOUT WARRANTIES OR CONDITIONS OF ANY
%% KIND, either express or implied.  See the License for the
%% specific language governing permissions and limitations
%% under the License.
%%
%% -------------------------------------------------------------------
-module(clocksi_readitem_fsm).

-behavior(gen_server).

-include("antidote.hrl").
-include("inter_dc_repl.hrl").

-ifdef(TEST).
-include_lib("eunit/include/eunit.hrl").
-endif.

%% API
-export([start_link/2]).

%% Callbacks
-export([init/1,
	 handle_call/3,
	 handle_cast/2,
	 code_change/3,
         handle_event/3,
	 check_servers_ready/0,
         handle_info/2,
         handle_sync_event/4,
         terminate/2]).

%% States
-export([read_data_item/5,
	 async_read_data_item/6,
	 is_external/2,
	 get_ops/6,
	 check_partition_ready/3,
	 start_read_servers/2,
	 stop_read_servers/2]).

-export_type([external_read_property/0,
	     read_property/0,
	     read_property_list/0]).

%% Spawn
-record(state, {partition :: partition_id(),
		id :: non_neg_integer(),
		mat_state :: #mat_state{},
		prepared_cache :: cache_id(),
		self :: atom()}).

-type external_read_property() :: #external_read_property{}.
-type read_property() :: external_read_property().
-type read_property_list() :: [read_property()].

%%%===================================================================
%%% API
%%%===================================================================

%% @doc This starts a gen_server responsible for servicing reads to key
%%      handled by this Partition.  To allow for read concurrency there
%%      can be multiple copies of these servers per parition, the Id is
%%      used to distinguish between them.  Since these servers will be
%%      reading from ets tables shared by the clock_si and materializer
%%      vnodes, they should be started on the same physical nodes as
%%      the vnodes with the same partition.
-spec start_link(partition_id(),non_neg_integer()) -> {ok, pid()} | ignore | {error, term()}.
start_link(Partition,Id) ->
    Addr = node(),
    gen_server:start_link({global,generate_server_name(Addr,Partition,Id)}, ?MODULE, [Partition,Id], []).

-spec start_read_servers(partition_id(),non_neg_integer()) -> 0.
start_read_servers(Partition, Count) ->
    Addr = node(),
    start_read_servers_internal(Addr, Partition, Count).

-spec stop_read_servers(partition_id(),non_neg_integer()) -> ok.
stop_read_servers(Partition, Count) ->
    Addr = node(),
    stop_read_servers_internal(Addr, Partition, Count).

%% TODO: implement this
is_external({Key,_Bucket},PropList) ->
    is_external(Key,PropList);
is_external(<<"external",_/binary>>,[]) ->
    case dc_meta_data_utilities:get_dc_descriptors() of
	[] ->
	    false;
	Descs ->
	    #descriptor{dcid=ExDCID,partition_num=PartitionNum,partition_list=PartitionList} = lists:nth(random:uniform(length(Descs)),Descs),
	    {true, {ExDCID,lists:nth(random:uniform(PartitionNum),PartitionList)}}
    end;
is_external(_Key,_PropList) ->
    false.

-spec get_ops(index_node(), key(), type(), clock_time(), snapshot_time(), tx()) -> {ok,[clocksi_payload()]} | {error, reason()}.
get_ops({Partition,Node},Key,Type,Time,SnapshotTime,Transaction) ->
    try
	gen_server:call({global,generate_random_server_name(Node,Partition)},
			{get_ops,Key,Type,Time,SnapshotTime,Transaction},infinity)
    catch
<<<<<<< HEAD
	_:Reason ->
	    lager:error("Exception caught: ~p, starting read server to fix", [Reason]),
=======
        _:Reason ->
            lager:debug("Exception caught: ~p, starting read server to fix", [Reason]),
>>>>>>> 3bee451d
	    check_server_ready([{Partition,Node}]),
	    get_ops({Partition,Node},Key,Type,Time,SnapshotTime,Transaction)
    end.

-spec read_data_item(index_node(), key(), type(), tx(), read_property_list()) -> {error, term()} | {ok, snapshot()}.
read_data_item({Partition,Node},Key,Type,Transaction,PropertyList) ->
    %% Check if should perform the read externally
    lager:info("the key to check if external ~p", [Key]),
    case is_external(Key,PropertyList) of
	{true, {ExDCID,ExPartition}} ->
	    lager:info("Performing external read ~p", [{ExDCID,ExPartition}]),
	    ok = partial_repli_utils:perform_external_read({ExDCID,ExPartition},Key,Type,Transaction,self()),
	    partial_repli_utils:wait_for_external_read_resp();
	false ->
	    try
		gen_server:call({global,generate_random_server_name(Node,Partition)},
				{perform_read,Key,Type,Transaction,PropertyList},infinity)
	    catch
		_:Reason ->
		    lager:error("Exception caught: ~p, starting read server to fix", [Reason]),
		    check_server_ready([{Partition,Node}]),
		    read_data_item({Partition,Node},Key,Type,Transaction,PropertyList)
	    end
    end.

-spec async_read_data_item(index_node(), key(), type(), tx(), read_property_list(), term()) -> ok.
async_read_data_item({Partition,Node},Key,Type,Transaction,PropertyList,Coordinator) ->
    %% Check if should perform the read externally
    lager:info("the key to check if external ASYNCCCC ~p", [Key]),
    case is_external(Key,PropertyList) of
	{true, {ExDCID, ExPartition}} ->
	    lager:info("async external read!!!!"),
	    ok = partial_repli_utils:perform_external_read({ExDCID,ExPartition},Key,Type,Transaction,Coordinator);
	false ->
	    gen_server:cast({global,generate_random_server_name(Node,Partition)},
			    {perform_read_cast, Coordinator, Key, Type, Transaction, PropertyList})
    end.

%% @doc This checks all partitions in the system to see if all read
%%      servers have been started up.
%%      Returns true if they have been, false otherwise.
-spec check_servers_ready() -> boolean().
check_servers_ready() ->
    PartitionList = dc_utilities:get_all_partitions_nodes(),
    check_server_ready(PartitionList).

-spec check_server_ready([index_node()]) -> boolean().
check_server_ready([]) ->
    true;
check_server_ready([{Partition,Node}|Rest]) ->
    try
	Result = riak_core_vnode_master:sync_command({Partition,Node},
						     {check_servers_ready},
						     ?CLOCKSI_MASTER,
						     infinity),
	case Result of
	    false ->
		false;
	    true ->
		check_server_ready(Rest)
	end
    catch
	_:_Reason ->
	    false
    end.

-spec check_partition_ready(node(), partition_id(), non_neg_integer()) -> boolean().
check_partition_ready(_Node,_Partition,0) ->
    true;
check_partition_ready(Node,Partition,Num) ->
    case global:whereis_name(generate_server_name(Node,Partition,Num)) of
	undefined ->
	    false;
	_Res ->
	    check_partition_ready(Node,Partition,Num-1)
    end.



%%%===================================================================
%%% Internal
%%%===================================================================

-spec start_read_servers_internal(node(), partition_id(), non_neg_integer()) -> non_neg_integer().
start_read_servers_internal(_Node,_Partition,0) ->
    0;
start_read_servers_internal(Node, Partition, Num) ->
    case clocksi_readitem_sup:start_fsm(Partition,Num) of
	{ok,_Id} ->
	    start_read_servers_internal(Node, Partition, Num-1);
    {error,{already_started, _}} ->
	    start_read_servers_internal(Node, Partition, Num-1);
	Err ->
	    lager:debug("Unable to start clocksi read server for ~w, will retry", [Err]),
	    try
		gen_server:call({global,generate_server_name(Node,Partition,Num)},{go_down})
	    catch
		_:_Reason->
		    ok
	    end,
	    start_read_servers_internal(Node, Partition, Num)
    end.

-spec stop_read_servers_internal(node(), partition_id(), non_neg_integer()) -> ok.
stop_read_servers_internal(_Node,_Partition,0) ->
    ok;
stop_read_servers_internal(Node,Partition, Num) ->
    try
	gen_server:call({global,generate_server_name(Node,Partition,Num)},{go_down})
    catch
	_:_Reason->
	    ok
    end,
    stop_read_servers_internal(Node, Partition, Num-1).

-spec generate_server_name(node(), partition_id(), non_neg_integer()) -> atom().
generate_server_name(Node, Partition, Id) ->
    list_to_atom(integer_to_list(Id) ++ integer_to_list(Partition) ++ atom_to_list(Node)).

-spec generate_random_server_name(node(), partition_id()) -> atom().
generate_random_server_name(Node, Partition) ->
    generate_server_name(Node, Partition, random:uniform(?READ_CONCURRENCY)).

init([Partition, Id]) ->
    Addr = node(),
    OpsCache = materializer_vnode:get_cache_name(Partition,ops_cache),
    SnapshotCache = materializer_vnode:get_cache_name(Partition,snapshot_cache),
    PreparedCache = clocksi_vnode:get_cache_name(Partition,prepared),
    MatState = #mat_state{ops_cache=OpsCache,snapshot_cache=SnapshotCache,partition=Partition},
    Self = generate_server_name(Addr,Partition,Id),
    {ok, #state{partition=Partition, id=Id,
		mat_state = MatState,
		prepared_cache=PreparedCache,self=Self}}.

handle_call({perform_read, Key, Type, Transaction, PropertyList},Coordinator,SD0) ->
    ok = perform_read_internal(Coordinator,Key,Type,Transaction,PropertyList,SD0),
    {noreply,SD0};

handle_call({get_ops,Key,Type,Time,SnapshotTime,Transaction},Coordinator,SD0) ->
    ok = get_ops_internal(Coordinator,Key,Type,Time,SnapshotTime,Transaction,SD0),
    {noreply,SD0};

handle_call({go_down},_Sender,SD0) ->
    {stop,shutdown,ok,SD0}.

handle_cast({get_ops_cast,Coordinator,Key,Type,Time,SnapshotTime,Transaction},SD0) ->
    ok = get_ops_internal(Coordinator,Key,Type,Time,SnapshotTime,Transaction,SD0),
    {noreply,SD0};

handle_cast({perform_read_cast, Coordinator, Key, Type, Transaction, PropertyList}, SD0) ->
    ok = perform_read_internal(Coordinator,Key,Type,Transaction,PropertyList,SD0),
    {noreply,SD0}.

-spec get_ops_internal(pid(), key(), type(), clock_time(), snapshot_time(), tx(), #state{}) -> ok.
get_ops_internal(Coordinator,Key,Type,Time,SnapshotTime,Transaction,
		 SD0 = #state{prepared_cache=PreparedCache,partition=Partition}) ->
    TxId = Transaction#transaction.txn_id,
    TxLocalStartTime = TxId#tx_id.local_start_time,
    case check_clock(Key,TxLocalStartTime,PreparedCache,Partition) of
	{not_ready,Time} ->
	    _Tref = erlang:send_after(Time, self(), {get_ops_cast,Coordinator,Key,Type,Time,SnapshotTime,Transaction}),
	    ok;
	ready ->
	    return_ops(Coordinator,Key,Type,Time,SnapshotTime,SD0)
    end.

-spec perform_read_internal(pid(), key(), type(), #transaction{}, read_property_list(), #state{}) ->
				   ok.
perform_read_internal(Coordinator,Key,Type,Transaction,PropertyList,
		      SD0 = #state{prepared_cache=PreparedCache,partition=Partition}) ->
    TxId = Transaction#transaction.txn_id,
    TxLocalStartTime = TxId#tx_id.local_start_time,
    %% Check if wait for external read is necessary
    {ok,_} = partial_repli_utils:check_wait_time(Transaction#transaction.vec_snapshot_time,PropertyList),
    case check_clock(Key,TxLocalStartTime,PreparedCache,Partition) of
	{not_ready,Time} ->
	    %% spin_wait(Coordinator,Key,Type,Transaction,OpsCache,SnapshotCache,PreparedCache,Self);
	    _Tref = erlang:send_after(Time, self(), {perform_read_cast,Coordinator,Key,Type,Transaction,PropertyList}),
	    ok;
	ready ->
	    return(Coordinator,Key,Type,Transaction,PropertyList,SD0)
    end.

%% @doc check_clock: Compares its local clock with the tx timestamp.
%%      if local clock is behind, it sleeps the fms until the clock
%%      catches up. CLOCK-SI: clock skew.
%%
-spec check_clock(key(),clock_time(),ets:tid(),partition_id()) ->
			 {not_ready, clock_time()} | ready.
check_clock(Key,TxLocalStartTime,PreparedCache,Partition) ->
    Time = clocksi_vnode:now_microsec(dc_utilities:now()),
    case TxLocalStartTime > Time of
        true ->
	    {not_ready, (TxLocalStartTime - Time) div 1000 +1};
        false ->
	    check_prepared(Key,TxLocalStartTime,PreparedCache,Partition)
    end.

%% @doc check_prepared: Check if there are any transactions
%%      being prepared on the tranaction being read, and
%%      if they could violate the correctness of the read
-spec check_prepared(key(),clock_time(),ets:tid(),partition_id()) ->
			    ready | {not_ready, ?SPIN_WAIT}.
check_prepared(Key,TxLocalStartTime,PreparedCache,Partition) ->
    {ok, ActiveTxs} = clocksi_vnode:get_active_txns_key(Key,Partition,PreparedCache),
    check_prepared_list(Key, TxLocalStartTime, ActiveTxs).

-spec check_prepared_list(key(),clock_time(),[{txid(),clock_time()}]) ->
				 ready | {not_ready, ?SPIN_WAIT}.
check_prepared_list(_Key,_TxLocalStartTime,[]) ->
    ready;
check_prepared_list(Key,TxLocalStartTime,[{_TxId,Time}|Rest]) ->
    case Time =< TxLocalStartTime of
    true ->
        {not_ready, ?SPIN_WAIT};
    false ->
        check_prepared_list(Key,TxLocalStartTime,Rest)
    end.

-spec return_ops({pid(),term()},key(),type(),clock_time(),snapshot_time(),#state{}) -> ok.
return_ops(Coordinator,Key,Type,Time,SnapshotTime,#state{mat_state=MatState}) ->
    MyDCID = dc_meta_data_utilities:get_my_dc_id(),
    case materializer_vnode:get_ops(Key, Type, Time, SnapshotTime, MyDCID, MatState) of
        {ok, OpList} ->
	    _Ignore=gen_server:reply(Coordinator, {ok, OpList});
        {error, Reason} ->
	    _Ignore=gen_server:reply(Coordinator, {error, Reason})
    end,
    ok.

%% @doc return:
%%  - Reads and returns the log of specified Key using replication layer.
-spec return({fsm,pid()} | {pid(),term()},key(),type(),#transaction{},read_property_list(),#state{}) -> ok.
return(Coordinator,Key,Type,Transaction,PropertyList,
       #state{mat_state=MatState}) ->
    VecSnapshotTime = Transaction#transaction.vec_snapshot_time,
    TxId = Transaction#transaction.txn_id,
    case materializer_vnode:read(Key, Type, VecSnapshotTime, TxId, PropertyList, MatState) of
        {ok, Snapshot} ->
            case Coordinator of
                {fsm, Sender} -> %% Return Type and Value directly here.
                    gen_fsm:send_event(Sender, {ok, {Key, Type, Snapshot}});
                _ ->
                    _Ignore=gen_server:reply(Coordinator, {ok, Snapshot})
            end;
        {error, Reason} ->
            case Coordinator of
                {fsm, Sender} -> %% Return Type and Value directly here.
                    gen_fsm:send_event(Sender, {error, Reason});
                _ ->
                    _Ignore=gen_server:reply(Coordinator, {error, Reason})
            end
    end,
    ok.

handle_info({perform_read_cast, Coordinator, Key, Type, Transaction, PropertyList},SD0) ->
    ok = perform_read_internal(Coordinator,Key,Type,Transaction,PropertyList,SD0),
    {noreply,SD0};

handle_info(_Info, StateData) ->
    {noreply,StateData}.

handle_event(_Event, _StateName, StateData) ->
    {stop,badmsg,StateData}.

handle_sync_event(_Event, _From, _StateName, StateData) ->
    {stop,badmsg,StateData}.

code_change(_OldVsn, State, _Extra) -> {ok, State}.

terminate(_Reason, _SD) ->
    ok.<|MERGE_RESOLUTION|>--- conflicted
+++ resolved
@@ -112,13 +112,8 @@
 	gen_server:call({global,generate_random_server_name(Node,Partition)},
 			{get_ops,Key,Type,Time,SnapshotTime,Transaction},infinity)
     catch
-<<<<<<< HEAD
-	_:Reason ->
-	    lager:error("Exception caught: ~p, starting read server to fix", [Reason]),
-=======
         _:Reason ->
             lager:debug("Exception caught: ~p, starting read server to fix", [Reason]),
->>>>>>> 3bee451d
 	    check_server_ready([{Partition,Node}]),
 	    get_ops({Partition,Node},Key,Type,Time,SnapshotTime,Transaction)
     end.

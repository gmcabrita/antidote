%% -------------------------------------------------------------------
%%
%% Copyright (c) 2014 SyncFree Consortium.  All Rights Reserved.
%%
%% This file is provided to you under the Apache License,
%% Version 2.0 (the "License"); you may not use this file
%% except in compliance with the License.  You may obtain
%% a copy of the License at
%%
%%   http://www.apache.org/licenses/LICENSE-2.0
%%
%% Unless required by applicable law or agreed to in writing,
%% software distributed under the License is distributed on an
%% "AS IS" BASIS, WITHOUT WARRANTIES OR CONDITIONS OF ANY
%% KIND, either express or implied.  See the License for the
%% specific language governing permissions and limitations
%% under the License.

-module(eiger_updatetx_coord_fsm).

-behavior(gen_fsm).

-include("antidote.hrl").

%% API
-export([start_link/5]).

%% Callbacks
-export([init/1, code_change/4, handle_event/3, handle_info/3,
         handle_sync_event/4, terminate/3]).

%% States
-export([scatter_updates/2,
         gather_prepare/2,
         send_commit/2,
         wait_for_commit/3,
         gather_commit/2]).

-record(state, {
          from,
          vnode,
          updates,
          deps,
          debug,
          transaction,
          scattered_updates,
          commit_time,
          ack,
          servers}).

%%%===================================================================
%%% API
%%%===================================================================

start_link(Vnode, From, Updates, Deps, Debug) ->
    %lager:info("Starting up fsm ~w", [Updates]),
    gen_fsm:start_link(?MODULE, [Vnode, From, Updates, Deps, Debug], []).

%%%===================================================================
%%% States
%%%===================================================================

%% @doc Initialize the state.
init([Vnode, From, Updates, Deps, Debug]) ->
    %lager:info("Vnode got updates ~w", [Updates]),
    {ok, SnapshotTime} = clocksi_interactive_tx_coord_fsm:get_snapshot_time(),
    DcId = dc_utilities:get_my_dc_id(),
    {ok, LocalClock} = vectorclock:get_clock_of_dc(DcId, SnapshotTime),
    TransactionId = #tx_id{snapshot_time=LocalClock, server_pid=self()},
    Transaction = #transaction{snapshot_time=LocalClock,
                               vec_snapshot_time=SnapshotTime,
                               txn_id=TransactionId},
    SD = #state{
            vnode=Vnode,
            from=From,
            debug=Debug,
            deps=Deps,
            transaction=Transaction,
            updates=Updates
           },
    {ok, scatter_updates, SD, 0}.

scatter_updates(timeout, SD0=#state{vnode=Vnode, updates=Updates, transaction=Transaction}) ->
    %lager:info("Before scattering updates ~w", [Updates]),
    ScatteredUpdates = lists:foldl(fun(Update, Dict0) ->
                                    {Key, _Type, _Param} = Update,
                                    Preflist = log_utilities:get_preflist_from_key(Key),
                                    IndexNode = hd(Preflist),
                                    dict:append(IndexNode, Update, Dict0)
                                   end, dict:new(), Updates),
    {ok, Clock} = eiger_vnode:get_clock(Vnode), 
    lists:foreach(fun(Slice) ->
                    {IndexNode, ListUpdates} = Slice,
                    Keys = [Key || {Key, _Type, _Param} <- ListUpdates],
                    eiger_vnode:prepare(IndexNode, Transaction, Clock, Keys)
                  end, dict:to_list(ScatteredUpdates)),
    Servers = length(dict:to_list(ScatteredUpdates)),
    %lager:info("Scattered updates to ~w", [Servers]),
    {next_state, gather_prepare, SD0#state{scattered_updates=ScatteredUpdates, servers=Servers, ack=0, commit_time=0}}.

gather_prepare({prepared, Clock}, SD0=#state{vnode=Vnode, servers=Servers, ack=Ack0, from=From, debug=Debug, commit_time=CommitTime0}) ->
    ok = eiger_vnode:update_clock(Vnode, Clock),
    CommitTime = max(CommitTime0, Clock),
    Ack = Ack0 + 1,
    %lager:info("Preparing OK"),
    case Ack of
        Servers ->
            case Debug of
                debug ->
                    %lager:info("Waiting for commit"),
                    riak_core_vnode:reply(From, {ok, self()}),
                    {next_state, wait_for_commit, SD0#state{ack=0, commit_time=CommitTime}};
                undefined ->
                    {next_state, send_commit, SD0#state{ack=0, commit_time=CommitTime},0}
            end;
        _ ->
            {next_state, gather_prepare, SD0#state{ack=Ack, commit_time=CommitTime}}
    end.

wait_for_commit(commit, Sender, SD0) ->
    %lager:info("Got commit"),
    {next_state, send_commit, SD0#state{from=Sender}, 0}.

send_commit(timeout, SD0=#state{scattered_updates=ScatteredUpdates, deps=Deps, 
<<<<<<< HEAD
                transaction=Transaction, commit_time=CommitTime, updates=Updates, servers=Servers}) ->
    lager:info("Sending commit"),
    DcId = dc_utilities:get_my_dc_id(),
=======
                transaction=Transaction, commit_time=CommitTime, updates=Updates}) ->
    %lager:info("Sending commit"),
>>>>>>> b1d8acc1
    lists:foreach(fun(Slice) ->
                    {IndexNode, ListUpdates} = Slice,
                    eiger_vnode:commit(IndexNode, Transaction, ListUpdates, {Deps, Servers}, {DcId, CommitTime}, CommitTime, length(Updates))
                  end, dict:to_list(ScatteredUpdates)),
    {next_state, gather_commit, SD0}.

gather_commit({committed, Clock}, SD0=#state{vnode=Vnode, scattered_updates=_ScatteredUpdates, servers=Servers, ack=Ack0, from=From, commit_time=CommitTime, debug=Debug}) ->
    ok = eiger_vnode:update_clock(Vnode, Clock),
    Ack = Ack0 + 1,
    DcId = dc_utilities:get_my_dc_id(),
    case Ack of
        Servers ->
            case Debug of
                debug ->
                    gen_fsm:reply(From, {ok, {DcId, CommitTime}});
                undefined ->
                    riak_core_vnode:reply(From, {ok, {DcId, CommitTime}})
            end,
            {stop, normal, SD0#state{ack=Ack}};
        _ ->
            {next_state, gather_commit, SD0#state{ack=Ack}}
    end. 

handle_info(_Info, _StateName, StateData) ->
    {stop,badmsg,StateData}.

handle_event(_Event, _StateName, StateData) ->
    {stop,badmsg,StateData}.

handle_sync_event(_Event, _From, _StateName, StateData) ->
    {stop,badmsg,StateData}.

code_change(_OldVsn, StateName, State, _Extra) -> {ok, StateName, State}.

terminate(_Reason, _SN, _SD) ->
    ok.<|MERGE_RESOLUTION|>--- conflicted
+++ resolved
@@ -122,14 +122,8 @@
     {next_state, send_commit, SD0#state{from=Sender}, 0}.
 
 send_commit(timeout, SD0=#state{scattered_updates=ScatteredUpdates, deps=Deps, 
-<<<<<<< HEAD
                 transaction=Transaction, commit_time=CommitTime, updates=Updates, servers=Servers}) ->
-    lager:info("Sending commit"),
     DcId = dc_utilities:get_my_dc_id(),
-=======
-                transaction=Transaction, commit_time=CommitTime, updates=Updates}) ->
-    %lager:info("Sending commit"),
->>>>>>> b1d8acc1
     lists:foreach(fun(Slice) ->
                     {IndexNode, ListUpdates} = Slice,
                     eiger_vnode:commit(IndexNode, Transaction, ListUpdates, {Deps, Servers}, {DcId, CommitTime}, CommitTime, length(Updates))

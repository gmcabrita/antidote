--- conflicted
+++ resolved
@@ -90,21 +90,13 @@
 %% Callbacks
 %% ===================================================================
 
-handle_cast({transfer, {{K,B}=_Key,Amount,Requester}}, #state{last_transfers=LT}=State) ->
-    BoundObject = {K, ?DATA_TYPE, B},
+handle_cast({transfer, {Key,Amount,Requester}}, #state{last_transfers=LT}=State) ->
     NewLT = cancel_consecutive_req(LT, ?GRACE_PERIOD),
     MyDCId = dc_meta_data_utilities:get_my_dc_id(),
-    case can_process(BoundObject, Requester, NewLT) of
+    case can_process(Key, Requester, NewLT) of
         true ->
-<<<<<<< HEAD
-            {ok, TxId} = antidote:start_transaction(ignore, []),
-            ok = antidote:update_objects([{BoundObject, {transfer, {Amount, Requester, MyDCId}}}], TxId),
-            {ok, _CT} = antidote:commit_transaction(TxId),
-            {noreply, State#state{last_transfers=orddict:store({BoundObject, Requester}, erlang:now(), NewLT)}};
-=======
             antidote:append(Key, ?DATA_TYPE, {transfer, {Amount, Requester, MyDCId}}),
             {noreply, State#state{last_transfers=orddict:store({Key, Requester}, erlang:timestamp(), NewLT)}};
->>>>>>> 3b7e4160
         _ ->
             {noreply, State#state{last_transfers=NewLT}}
     end.

--- conflicted
+++ resolved
@@ -348,7 +348,6 @@
                     {reply, {ok, Type:value(ReadResult)}, execute_op, SD0#tx_coord_state{internal_read_set=InternalReadSet}}
             end;
 	    update_objects ->
-<<<<<<< HEAD
 		    ExecuteUpdates = fun({Key, Type, UpdateParams}, Acc = #tx_coord_state{updated_partitions=UpdatedPartitions, client_ops=ClientOps, internal_read_set=InternalReadSet}) ->
 			    case perform_update({Key, Type, UpdateParams}, UpdatedPartitions, Transaction, Sender, ClientOps, InternalReadSet) of
 				    {error, Reason} ->
@@ -358,18 +357,6 @@
 					    Acc#tx_coord_state{num_to_read =  NewNumToRead+1,
 						    updated_partitions=NewUpdatedPartitions, client_ops=NewClientOps}
 			    end
-=======
-		    ExecuteUpdates =
-                fun({Key, Type, UpdateParams}, Acc = #tx_coord_state{updated_partitions=UpdatedPartitions, client_ops=ClientOps}) ->
-                    case perform_update({Key, Type, UpdateParams}, UpdatedPartitions, Transaction, Sender, ClientOps) of
-                        {error, Reason} ->
-                            Acc#tx_coord_state{return_accumulator= {error, Reason}};
-                        {NewUpdatedPartitions, NewClientOps} ->
-                            NewNumToRead = Acc#tx_coord_state.num_to_read,
-                            Acc#tx_coord_state{num_to_read =  NewNumToRead+1,
-                                updated_partitions=NewUpdatedPartitions, client_ops=NewClientOps}
-			        end
->>>>>>> 85c3796e
 		    end,
 		    NewCoordState = lists:foldl(ExecuteUpdates, SD0#tx_coord_state{num_to_read = 0, return_accumulator= ok}, Args),
 		    case NewCoordState#tx_coord_state.num_to_read > 0 of

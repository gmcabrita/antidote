--- conflicted
+++ resolved
@@ -61,36 +61,9 @@
 	 stop/1]).
 
 %% States
-<<<<<<< HEAD
--export([execute_op/3, finish_op/3, prepare/2,
-         receive_prepared/2, committing/3, receive_committed/2, abort/2,
-	 abort/3, reply_to_client/2]).
-
-%%---------------------------------------------------------------------
-%% @doc Data Type: state
-%% where:
-%%    from: the pid of the calling process.
-%%    txid: transaction id handled by this fsm, as defined in src/antidote.hrl.
-%%    updated_partitions: the partitions where update operations take place.
-%%    num_to_ack: when sending prepare_commit,
-%%                number of partitions that have acked.
-%%    prepare_time: transaction prepare time.
-%%    commit_time: transaction commit time.
-%%    state: state of the transaction: {active|prepared|committing|committed}
-%%----------------------------------------------------------------------
--record(state, {
-          from,
-          transaction :: tx(),
-	  external_snapshots :: dict(),
-          updated_partitions :: list(),
-          num_to_ack :: integer(),
-          prepare_time :: integer(),
-          commit_time :: integer(),
-          state:: atom()}).
-=======
 -export([create_transaction_record/1,
-	 perform_update/4,
-	 perform_read/4,
+	 perform_update/5,
+	 perform_read/5,
 	 execute_op/3,
 	 finish_op/3,
 	 prepare/1,
@@ -107,7 +80,6 @@
 	 perform_singleitem_read/2,
 	 perform_singleitem_update/3,
          reply_to_client/1]).
->>>>>>> 444ab185
 
 %%%===================================================================
 %%% API
@@ -130,24 +102,8 @@
 
 %% @doc Initialize the state.
 init([From, ClientClock]) ->
-<<<<<<< HEAD
-    {ok, SnapshotTime} = case ClientClock of
-			     ignore ->
-				 get_snapshot_time(dict:new(),localTransaction);
-			     _ ->
-				 get_snapshot_time(ClientClock,localTransaction)
-			 end,
-    DcId = dc_utilities:get_my_dc_id(),
-    {ok, LocalClock} = vectorclock:get_clock_of_dc(DcId, SnapshotTime),
-    TransactionId = #tx_id{snapshot_time=LocalClock, server_pid=self()},
-    Transaction = #transaction{snapshot_time=LocalClock,
-                               vec_snapshot_time=SnapshotTime,
-                               txn_id=TransactionId},
-    SD = #state{
-=======
     {Transaction,TransactionId} = create_transaction_record(ClientClock),
     SD = #tx_coord_state{
->>>>>>> 444ab185
             transaction = Transaction,
 	    external_snapshots = [],
             updated_partitions=[],
@@ -160,13 +116,11 @@
 
 -spec create_transaction_record(snapshot_time() | ignore) -> {tx(),txid()}.
 create_transaction_record(ClientClock) ->
-    %% Seed the random because you pick a random read server, this is stored in the process state
-    _Res = random:seed(now()),
     {ok, SnapshotTime} = case ClientClock of
 			     ignore ->
-				 get_snapshot_time();
+				 get_snapshot_time(vectorclock:new(),localTransaction);
 			     _ ->
-				 get_snapshot_time(ClientClock)
+				 get_snapshot_time(ClientClock,localTransaction)
 			 end,
     DcId = ?DC_UTIL:get_my_dc_id(),
     {ok, LocalClock} = ?VECTORCLOCK:get_clock_of_dc(DcId, SnapshotTime),
@@ -202,22 +156,32 @@
     {Transaction,_TransactionId} = create_transaction_record(ignore),
     Preflist = log_utilities:get_preflist_from_key(Key),
     IndexNode = hd(Preflist),
-    case ?CLOCKSI_DOWNSTREAM:generate_downstream_op(Transaction, IndexNode, Key, Type, Params, []) of
-	{ok, DownstreamRecord} ->
-	    Updated_partitions = [{IndexNode,[{Key,Type,DownstreamRecord}]}],
+    Result = case replication_check:is_replicated_here(Key) of
+		 true ->
+		     case ?CLOCKSI_DOWNSTREAM:generate_downstream_op(Transaction, IndexNode, Key, Type, Params, [], [], local) of
+			 {ok, Ds} ->
+			     {ok, Ds, isReplicated, update};
+			 {error, Res} ->
+			     {error, Res}
+		     end;
+		 false ->
+		     {ok, Params, notReplicated, nonRepUpdate}
+	     end,
+    case Result of
+	{ok, DownstreamRecord, Replicated, OpType} ->
+	    Updated_partitions = [{IndexNode,[{Replicated,Key,Type,DownstreamRecord}]}],
 	    TxId = Transaction#transaction.txn_id,
-	    LogRecord = #log_record{tx_id=TxId, op_type=update,
+	    LogRecord = #log_record{tx_id=TxId, op_type=OpType,
 				    op_payload={Key, Type, DownstreamRecord}},
 	    LogId = ?LOG_UTIL:get_logid_from_key(Key),
-	    [Node] = Preflist,
-	    case ?LOGGING_VNODE:append(Node,LogId,LogRecord) of
+	    case ?LOGGING_VNODE:append(IndexNode,LogId,LogRecord) of
 		{ok, _} ->
 		    case ?CLOCKSI_VNODE:single_commit_sync(Updated_partitions, Transaction) of
 			{committed, CommitTime} ->
 			    TxId = Transaction#transaction.txn_id,
 			    DcId = ?DC_UTIL:get_my_dc_id(),
 			    CausalClock = ?VECTORCLOCK:set_clock_of_dc(
-					    DcId, CommitTime, Transaction#transaction.vec_snapshot_time),
+					     DcId, CommitTime, Transaction#transaction.vec_snapshot_time),
 			    {ok, {TxId, [], CausalClock}};
 			{error, Reason} ->
 			    {error, Reason}
@@ -230,7 +194,7 @@
     end.
 
 
-perform_read(Args,Updated_partitions,Transaction,Sender) ->
+perform_read(Args,Updated_partitions,ExternalReads,Transaction,Sender) ->
     {Key, Type}=Args,
     Preflist = ?LOG_UTIL:get_preflist_from_key(Key),
     IndexNode = hd(Preflist),
@@ -240,7 +204,7 @@
 		   {IndexNode, WS} ->
 		       WS
 	       end,
-    case ?CLOCKSI_VNODE:read_data_item(IndexNode, Transaction, Key, Type, WriteSet) of
+    case ?CLOCKSI_VNODE:read_data_item(IndexNode, Transaction, Key, Type, WriteSet,ExternalReads) of
 	{error, Reason} ->
 	    case Sender of
 		undefined ->
@@ -249,12 +213,15 @@
 		    _Res = gen_fsm:reply(Sender, {error, Reason})
 	    end,
 	    {error, Reason};
-	{ok, Snapshot} ->
-	    Type:value(Snapshot)
-    end.
-
-
-perform_update(Args,Updated_partitions,Transaction,Sender) ->
+	%% {ok, Snapshot, internal} ->
+	%%     {ok, Type:value(Snapshot), ExternalReads};
+	%% {ok, Snapshot, ResultSnapshot, external} ->
+	{ok, Snapshot, ResultSnapshot} ->
+	    {ok, Type:value(ResultSnapshot), lists:keystore(Key,1,ExternalReads,{Key,Snapshot})}
+    end.
+
+
+perform_update(Args,Updated_partitions,ExternalReads,Transaction,Sender) ->
     {Key, Type, Param}=Args,
     Preflist = ?LOG_UTIL:get_preflist_from_key(Key),
     IndexNode = hd(Preflist),
@@ -264,67 +231,73 @@
 		   {IndexNode, WS} ->
 		       WS
 	       end,
-    case ?CLOCKSI_DOWNSTREAM:generate_downstream_op(Transaction, IndexNode, Key, Type, Param, WriteSet) of
-	{ok, DownstreamRecord} ->
-	    NewUpdatedPartitions = case WriteSet of
-				       [] ->
-					   [{IndexNode,[{Key,Type,DownstreamRecord}]}|Updated_partitions];
-				       _ ->
-					   lists:keyreplace(IndexNode,1,Updated_partitions,
-							    {IndexNode,[{Key,Type,DownstreamRecord}|WriteSet]})
-				   end,
+    Result =
+	case replication_check:is_replicated_here(Key) or
+	    lists:keymember(Key,1,ExternalReads) of
+	    true ->
+		case ?CLOCKSI_DOWNSTREAM:generate_downstream_op(Transaction, IndexNode, Key, Type, Param, WriteSet, ExternalReads, local) of
+		    {ok, Ds} ->
+			{ok, Ds, isReplicated, update};
+		    {error, Res} ->
+			{error, Res}
+		end;
+	    false ->
+		{ok, Param, notReplicated, nonRepUpdate}
+	end,
+    Result2 = case Result of
+		  {ok, DownstreamRecord, Replicated, OpType} ->
+		      NewUpdatedPartitions =
+			  case WriteSet of
+			      [] ->
+				  [{IndexNode,[{Replicated,Key,Type,DownstreamRecord}]}|Updated_partitions];
+			      _ ->
+				  lists:keyreplace(IndexNode,1,Updated_partitions,
+						   {IndexNode,[{Replicated,Key,Type,DownstreamRecord}|WriteSet]})
+			  end,
+		      case Sender of
+			  undefined ->
+			      ok;
+			  _ ->
+			      gen_fsm:reply(Sender, ok)
+		      end,
+		      TxId = Transaction#transaction.txn_id,
+		      LogRecord = #log_record{tx_id=TxId, op_type=OpType,
+					      op_payload={Key, Type, DownstreamRecord}},
+		      LogId = ?LOG_UTIL:get_logid_from_key(Key),
+		      case ?LOGGING_VNODE:append(IndexNode,LogId,LogRecord) of
+			  {ok, _} ->
+			      {ok, NewUpdatedPartitions};
+			  Error ->
+			      {error, Error}
+		      end;
+		  Err ->
+		      Err
+	      end,
+    case Result2 of
+	{error, Err2} ->
 	    case Sender of
 		undefined ->
 		    ok;
 		_ ->
-		    gen_fsm:reply(Sender, ok)
+		    _Res = gen_fsm:reply(Sender, {error, Err2})
 	    end,
-	    TxId = Transaction#transaction.txn_id,
-	    LogRecord = #log_record{tx_id=TxId, op_type=update,
-				    op_payload={Key, Type, DownstreamRecord}},
-	    LogId = ?LOG_UTIL:get_logid_from_key(Key),
-	    [Node] = Preflist,
-	    case ?LOGGING_VNODE:append(Node,LogId,LogRecord) of
-		{ok, _} ->
-		    NewUpdatedPartitions;
-		Error ->
-		    case Sender of
-			undefined ->
-			    ok;
-			_ ->
-			    _Res = gen_fsm:reply(Sender, {error, Error}),
-			    {error, Error}
-		    end
-	    end;
-	{error, Reason} ->
-	    case Sender of
-		undefined ->
-		    ok;
-		_ ->
-		    _Res = gen_fsm:reply(Sender, {error, Reason})
-	    end,
-	    {error, Reason}
-    end.
+	    {error, Err2};
+	{ok, UpdatedPart} ->
+	    {ok, UpdatedPart}
+    end.
+	    
 
 
 
 %% @doc Contact the leader computed in the prepare state for it to execute the
 %%      operation, wait for it to finish (synchronous) and go to the prepareOP
 %%       to execute the next operation.
-<<<<<<< HEAD
-execute_op({Op_type, Args}, Sender,
-           SD0=#state{transaction=Transaction, from=_From,
-		      external_snapshots=ExternalReads,
-                      updated_partitions=Updated_partitions
-		      }) ->
-    case Op_type of
-=======
 execute_op({OpType, Args}, Sender,
            SD0=#tx_coord_state{transaction=Transaction,
-                      updated_partitions=Updated_partitions
-		      }) ->
+			       external_snapshots=ExternalReads,
+			       updated_partitions=Updated_partitions
+			      }) ->
     case OpType of
->>>>>>> 444ab185
         prepare ->
             case Args of
 		two_phase ->
@@ -333,107 +306,23 @@
 		    prepare(SD0#tx_coord_state{from=Sender, commit_protocol=Args})
             end;
         read ->
-<<<<<<< HEAD
-            {Key, Type}=Args,
-            Preflist = log_utilities:get_preflist_from_key(Key),
-            IndexNode = hd(Preflist),
-	    WriteSet = case lists:keyfind(IndexNode, 1, Updated_partitions) of
-			   false ->
-			       [];
-			   {IndexNode, WS} ->
-			       WS
-		       end,
-            case clocksi_vnode:read_data_item(IndexNode, Transaction,
-                                              Key, Type, WriteSet, ExternalReads) of
-                error ->
-                    {reply, {error, unknown}, abort, SD0, 0};
-                {error, Reason} ->
-                    {reply, {error, Reason}, abort, SD0, 0};
-                {ok, Snapshot, internal} ->
-                    ReadResult = Type:value(Snapshot),
-                    {reply, {ok, ReadResult}, execute_op, SD0};
-		{ok, Snapshot, ResultSnapshot, external} ->
-                    ReadResult = Type:value(ResultSnapshot),
-                    {reply, {ok, ReadResult}, execute_op,
-		     SD0#state{external_snapshots=lists:keystore(Key,1,ExternalReads,{Key,Snapshot})}}
-            end;
-        update ->
-            {Key, Type, Param}=Args,
-	    Preflist = log_utilities:get_preflist_from_key(Key),
-	    IndexNode = hd(Preflist),
-	    case replication_check:is_replicated_here(Key) or
-		lists:keymember(Key,1,ExternalReads) of
-		true ->
-		    WriteSet = case lists:keyfind(IndexNode, 1, Updated_partitions) of
-				   false ->
-				       [];
-				   {IndexNode, WS} ->
-				       WS
-			       end,
-		    case generate_downstream_op(Transaction, Key, Type, Param, WriteSet, ExternalReads) of
-			{ok, DownstreamRecord} ->
-			    NewDownstream = DownstreamRecord,
-			    Replicated = isReplicated;
-			_ ->
-			    NewDownstream = Param,
-			    Replicated = error
-		    end;
-		false ->
-		    NewDownstream = Param,
-		    Replicated = notReplicated
-	    end,
-	    case Replicated of
-		error ->
-		    {reply, error, abort, SD0, 0};
-		_ ->
-		    case lists:keyfind(IndexNode, 1, Updated_partitions) of
-			false ->
-			    New_updated_partitions=
-				lists:append(Updated_partitions,
-					     [{IndexNode,[{Replicated,Key,Type,NewDownstream}]}]),
-			    {reply, ok, execute_op,
-			     SD0#state
-			     {updated_partitions= New_updated_partitions}};
-			{IndexNode, _Writesets} ->
-			    New_updated_partitions =
-				lists:foldl(fun({NextIndexNode,ListRepArgs},NewAcc) ->
-						    case NextIndexNode of
-							IndexNode ->
-							    NewAcc ++ [{IndexNode, ListRepArgs ++
-									    [{Replicated,Key,Type,NewDownstream}]}];
-							_ ->
-							    NewAcc ++ [{NextIndexNode,ListRepArgs}]
-						    end
-					    end, [], Updated_partitions),
-			    {reply, ok, execute_op, SD0#state
-			     {updated_partitions= New_updated_partitions}}
-		    end
-=======
-            case perform_read(Args,Updated_partitions,Transaction,Sender) of
+            case perform_read(Args,Updated_partitions,ExternalReads,Transaction,Sender) of
                 {error, _Reason} ->
 		    abort(SD0);
-                ReadResult ->
-                    {reply, {ok, ReadResult}, execute_op, SD0}
+                {ok, ReadResult,NewExternal} ->
+                    {reply, {ok, ReadResult}, execute_op, SD0#tx_coord_state{external_snapshots=NewExternal}}
 	    end;
         update ->
-	    case perform_update(Args,Updated_partitions,Transaction,Sender) of
+	    case perform_update(Args,Updated_partitions,ExternalReads,Transaction,Sender) of
 		{error, _Reason} ->
 		    abort(SD0);
-		NewUpdatedPartitions ->
+		{ok, NewUpdatedPartitions} ->
 		    {next_state, execute_op,
 		     SD0#tx_coord_state{updated_partitions= NewUpdatedPartitions}}
->>>>>>> 444ab185
 	    end
     end.
 
-
-<<<<<<< HEAD
-
-%% @doc a message from a client wanting to start committing the tx.
-%%      this state sends a prepare message to all updated partitions and goes
-=======
 %% @doc this state sends a prepare message to all updated partitions and goes
->>>>>>> 444ab185
 %%      to the "receive_prepared"state.
 prepare(SD0=#tx_coord_state{
 	       transaction = Transaction,
@@ -604,17 +493,6 @@
 
 %% @doc when an error occurs or an updated partition 
 %% does not pass the certification check, the transaction aborts.
-<<<<<<< HEAD
-abort(timeout, SD0=#state{transaction = Transaction,
-                          updated_partitions=UpdatedPartitions}) ->
-    clocksi_vnode:abort(UpdatedPartitions, Transaction),
-    {next_state, reply_to_client, SD0#state{state=aborted},0}.
-
-abort(abort, Sender, SD0=#state{transaction = Transaction,
-                        updated_partitions=UpdatedPartitions}) ->
-    clocksi_vnode:abort(UpdatedPartitions, Transaction),
-    {next_state, reply_to_client, SD0#state{from=Sender,state=aborted},0}.
-=======
 abort(SD0=#tx_coord_state{transaction = Transaction,
 		 updated_partitions=UpdatedPartitions}) ->
     ok = ?CLOCKSI_VNODE:abort(UpdatedPartitions, Transaction),
@@ -634,7 +512,7 @@
                           updated_partitions=UpdatedPartitions}) ->
     ok = ?CLOCKSI_VNODE:abort(UpdatedPartitions, Transaction),
     reply_to_client(SD0#tx_coord_state{state=aborted}).
->>>>>>> 444ab185
+
 
 %% @doc when the transaction has committed or aborted,
 %%       a reply is sent to the client that started the transaction.
@@ -698,7 +576,6 @@
 %%     1.ClientClock, which is the last clock of the system the client
 %%       starting this transaction has seen, and
 %%     2.machine's local time, as returned by erlang:now().
-<<<<<<< HEAD
 %% In parital replication, this should only be called when doing a
 %% read coming from an external DC
 
@@ -723,39 +600,40 @@
 	    {error, Reason}
     end.
 
-generate_downstream_op(Txn, Key, Type, Param, WriteSet, ExternalReads) ->
-    clocksi_downstream:generate_downstream_op(Txn, Key, Type, Param, WriteSet, local, ExternalReads).
-=======
--spec get_snapshot_time(snapshot_time())
-                       -> {ok, snapshot_time()}.
-get_snapshot_time(ClientClock) ->
-    wait_for_clock(ClientClock).
-
--spec get_snapshot_time() -> {ok, snapshot_time()}.
-get_snapshot_time() ->
-    Now = clocksi_vnode:now_microsec(erlang:now()) - ?OLD_SS_MICROSEC,
-    {ok, VecSnapshotTime} = ?VECTORCLOCK:get_stable_snapshot(),
-    DcId = ?DC_UTIL:get_my_dc_id(),
-    SnapshotTime = dict:update(DcId,
-			       fun (_Old) -> Now end,
-			       Now, VecSnapshotTime),
+%% generate_downstream_op(Txn, Key, Type, Param, WriteSet, ExternalReads) ->
+%%     clocksi_downstream:generate_downstream_op(Txn, Key, Type, Param, WriteSet, local, ExternalReads).
+
+
+%% -spec get_snapshot_time(snapshot_time())
+%%                        -> {ok, snapshot_time()}.
+%% get_snapshot_time(ClientClock) ->
+%%     wait_for_clock(ClientClock).
+
+%% -spec get_snapshot_time() -> {ok, snapshot_time()}.
+%% get_snapshot_time() ->
+%%     Now = clocksi_vnode:now_microsec(erlang:now()) - ?OLD_SS_MICROSEC,
+%%     {ok, VecSnapshotTime} = ?VECTORCLOCK:get_stable_snapshot(),
+%%     DcId = ?DC_UTIL:get_my_dc_id(),
+%%     SnapshotTime = dict:update(DcId,
+%% 			       fun (_Old) -> Now end,
+%% 			       Now, VecSnapshotTime),
     
-    {ok, SnapshotTime}.
-
-
--spec wait_for_clock(snapshot_time()) ->
-                           {ok, snapshot_time()}.
-wait_for_clock(Clock) ->
-    {ok, VecSnapshotTime} = get_snapshot_time(),
-    case vectorclock:ge(VecSnapshotTime, Clock) of
-	true ->
-	    %% No need to wait
-	    {ok, VecSnapshotTime};
-	false ->
-	    %% wait for snapshot time to catch up with Client Clock
-	    timer:sleep(10),
-	    wait_for_clock(Clock)
-    end.
+%%     {ok, SnapshotTime}.
+
+
+%% -spec wait_for_clock(snapshot_time()) ->
+%%                            {ok, snapshot_time()}.
+%% wait_for_clock(Clock) ->
+%%     {ok, VecSnapshotTime} = get_snapshot_time(),
+%%     case vectorclock:ge(VecSnapshotTime, Clock) of
+%% 	true ->
+%% 	    %% No need to wait
+%% 	    {ok, VecSnapshotTime};
+%% 	false ->
+%% 	    %% wait for snapshot time to catch up with Client Clock
+%% 	    timer:sleep(10),
+%% 	    wait_for_clock(Clock)
+%%     end.
 
 
 -ifdef(TEST).
@@ -870,4 +748,4 @@
 
 
 -endif.
->>>>>>> 444ab185
+

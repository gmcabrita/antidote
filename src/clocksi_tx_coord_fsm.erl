--- conflicted
+++ resolved
@@ -108,9 +108,7 @@
             ignore ->
                 get_snapshot_time();
         _ ->
-                lager:error("CLient clock ~p",[ClientClock]),
-                get_snapshot_time(ClientClock)
-                %get_snapshot_time()
+            get_snapshot_time(ClientClock)
     end,
     DcId = dc_utilities:get_my_dc_id(),
     {ok, LocalClock} = vectorclock:get_clock_of_dc(DcId, SnapshotTime),
@@ -145,16 +143,7 @@
                 {read, Key0, Type} ->
                     {Key0, {read, Key0, Type, ignore}}
             end,
-<<<<<<< HEAD
-            lager:info("ClockSI-Coord: PID ~w ~n ", [self()]),
-            lager:info("ClockSI-Coord: Op ~w ~n ", [Op]),
-            lager:info("ClockSI-Coord: TailOps ~w ~n ", [TailOps]),
-            lager:info("ClockSI-Coord: getting leader for Key ~w ~n", [Key]),
             Preflist = log_utilities:get_preflist_from_key(Key),
-=======
-            Logid = log_utilities:get_logid_from_key(Key),
-            Preflist = log_utilities:get_preflist_from_logid(Logid),
->>>>>>> 5d112c52
             Leader = hd(Preflist),
             SD1 = SD0#state{operations=TailOps,
                             current_op=FormattedOp, current_op_leader=Leader},

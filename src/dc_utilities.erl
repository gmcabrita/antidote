%% -------------------------------------------------------------------
%%
%% Copyright (c) 2014 SyncFree Consortium.  All Rights Reserved.
%%
%% This file is provided to you under the Apache License,
%% Version 2.0 (the "License"); you may not use this file
%% except in compliance with the License.  You may obtain
%% a copy of the License at
%%
%%   http://www.apache.org/licenses/LICENSE-2.0
%%
%% Unless required by applicable law or agreed to in writing,
%% software distributed under the License is distributed on an
%% "AS IS" BASIS, WITHOUT WARRANTIES OR CONDITIONS OF ANY
%% KIND, either express or implied.  See the License for the
%% specific language governing permissions and limitations
%% under the License.
%%
%% -------------------------------------------------------------------
-module(dc_utilities).
-include("antidote.hrl").

-export([
  get_my_dc_id/0,
  get_my_dc_nodes/0,
  call_vnode_sync/3,
  bcast_vnode_sync/2,
  bcast_my_vnode_sync/2,	 
  partition_to_indexnode/1,
  call_vnode/3,
  call_local_vnode/3,
  get_all_partitions/0,
  get_all_partitions_nodes/0,
  bcast_vnode/2,
  get_my_partitions/0,
  ensure_all_vnodes_running/1,
  ensure_local_vnodes_running_master/1,
  ensure_all_vnodes_running_master/1,
  get_partitions_num/0,
  check_staleness/0,
  check_registered/1,
<<<<<<< HEAD
  get_scalar_stable_time/0,
  get_partition_snapshot/1,
  get_stable_snapshot/0,
=======
  check_registered_global/1,	 
>>>>>>> 18bf1905
  now/0,
  now_microsec/0,
  now_millisec/0]).

%% Returns the ID of the current DC.
%% This should not be called manually (it is only used the very
%% first time the DC is started), instead if you need to know
%% the id of the DC use the following:
%% dc_meta_data_utilites:get_my_dc_id
%% The reason is that the dcid can change on fail and restart, but
%% the original name is stored on disk in the meta_data_utilities
-spec get_my_dc_id() -> dcid().
get_my_dc_id() ->
    {ok, Ring} = riak_core_ring_manager:get_my_ring(),
    riak_core_ring:cluster_name(Ring).

%% Returns the list of all node addresses in the cluster.
-spec get_my_dc_nodes() -> [node()].
get_my_dc_nodes() ->
    {ok, Ring} = riak_core_ring_manager:get_my_ring(),
    riak_core_ring:all_members(Ring).

%% Returns the IndexNode tuple used by riak_core_vnode_master:command functions.
-spec partition_to_indexnode(partition_id()) -> {partition_id(), any()}.
partition_to_indexnode(Partition) ->
    {ok, Ring} = riak_core_ring_manager:get_my_ring(),
    Node = riak_core_ring:index_owner(Ring, Partition),
    {Partition, Node}.

%% Returns a list of all partition indices in the cluster.
%% The partitions indices are 160-bit numbers that equally division the keyspace.
%% For example, for a cluster with 8 partitions, the indices would take following values:
%% 0, 1 * 2^157, 2 * 2^157, 3 * 2^157, 4 * 2^157, 5 * 2^157, 6 * 2^157, 7 * 2^157.
%% The partition numbers are erlang integers. To obtain the binary representation of the index,
%% use the inter_dc_txn:partition_to_bin/1 function.
-spec get_all_partitions() -> [partition_id()].
get_all_partitions() ->
    try
	{ok, Ring} = riak_core_ring_manager:get_my_ring(),
	CHash = riak_core_ring:chash(Ring),
	Nodes = chash:nodes(CHash),
	[I || {I, _} <- Nodes]
    catch
	_Ex:Res ->
	    lager:info("Error loading partition names: ~p, will retry", [Res]),
	    get_all_partitions()
    end.

%% Returns a list of all partition indcies plus the node each
%% belongs to
-spec get_all_partitions_nodes() -> [{partition_id(),node()}].
get_all_partitions_nodes() ->
    try
	{ok, Ring} = riak_core_ring_manager:get_my_ring(),
	CHash = riak_core_ring:chash(Ring),
	Nodes = chash:nodes(CHash)
    catch
	_Ex:Res ->
	    lager:info("Error loading partition-node names ~p, will retry", [Res]),
	    get_all_partitions_nodes()
    end.

%% Returns the partition indices hosted by the local (caller) node.
-spec get_my_partitions() -> [partition_id()].
get_my_partitions() ->
  {ok, Ring} = riak_core_ring_manager:get_my_ring(),
  riak_core_ring:my_indices(Ring).

%% Returns the number of partitions.
-spec get_partitions_num() -> non_neg_integer().
get_partitions_num() -> length(get_all_partitions()).

%% Sends the synchronous command to a vnode of a specified type and responsible for a specified partition number.
-spec call_vnode_sync(partition_id(), atom(), any()) -> any().
call_vnode_sync(Partition, VMaster, Request) ->
    riak_core_vnode_master:sync_command(partition_to_indexnode(Partition), Request, VMaster).

%% Sends the asynchronous command to a vnode of a specified type and responsible for a specified partition number.
-spec call_vnode(partition_id(), atom(), any()) -> ok.
call_vnode(Partition, VMaster, Request) ->
    riak_core_vnode_master:command(partition_to_indexnode(Partition), Request, VMaster).

%% Sends the asynchronous command to a vnode of a specified type and responsible for a specified partition number,
%% the partition must be on the same node that the command is run on
-spec call_local_vnode(partition_id(), atom(), any()) -> ok.
call_local_vnode(Partition, VMaster, Request) ->
    riak_core_vnode_master:command({Partition, node()}, Request, VMaster).

%% Sends the same (synchronous) command to all vnodes of a given type.
-spec bcast_vnode_sync(atom(), any()) -> any().
bcast_vnode_sync(VMaster, Request) ->
    %% TODO: a parallel map function would be nice here
    lists:map(fun(P) -> {P, call_vnode_sync(P, VMaster, Request)} end, get_all_partitions()).

%% Broadcasts a message to all vnodes of the given type
%% located on the physical node from which this method is called
-spec bcast_my_vnode_sync(atom(), any()) -> any().
bcast_my_vnode_sync(VMaster, Request) ->
    %% TODO: a parallel map function would be nice here
    lists:map(fun(P) -> {P, call_vnode_sync(P, VMaster, Request)} end, get_my_partitions()).

%% Sends the same (asynchronous) command to all vnodes of a given type.
-spec bcast_vnode(atom(), any()) -> any().
bcast_vnode(VMaster, Request) ->
    lists:map(fun(P) -> {P, call_vnode(P, VMaster, Request)} end, get_all_partitions()).

%% Checks if all vnodes of a particular type are running.
%% The method uses riak_core methods to perform the check and was
%% shown to be unreliable in some very specific circumstances.
%% Use with caution.
-spec ensure_all_vnodes_running(atom()) -> ok.
ensure_all_vnodes_running(VnodeType) ->
    Partitions = get_partitions_num(),
    Running = length(riak_core_vnode_manager:all_vnodes(VnodeType)),
    case Partitions == Running of
        true -> ok;
        false ->
            lager:info("Waiting for vnode ~p: required ~p, spawned ~p", [VnodeType, Partitions, Running]),
            timer:sleep(250),
            ensure_all_vnodes_running(VnodeType)
    end.

%% Internal function that loops until a given vnode type is running
-spec bcast_vnode_check_up(atom(),{hello},[partition_id()]) -> ok.
bcast_vnode_check_up(_VMaster,_Request,[]) ->
    ok;
bcast_vnode_check_up(VMaster,Request,[P|Rest]) ->
    Err = try
	      case call_vnode_sync(P,VMaster,Request) of
		  ok ->
		      false;
		  _Msg ->
		      true
	      end
	  catch
	      _Ex:_Res ->
		  true
	  end,
    case Err of
	true ->
	    lager:info("Vnode not up retrying, ~p, ~p", [VMaster,P]),
	    timer:sleep(1000),
	    bcast_vnode_check_up(VMaster,Request,[P|Rest]);
	false ->
	    bcast_vnode_check_up(VMaster,Request,Rest)
    end.

%% Loops until all vnodes of a given type are running
%% on the local phyical node from which this was funciton called  
-spec ensure_local_vnodes_running_master(atom()) -> ok.
ensure_local_vnodes_running_master(VnodeType) ->
    check_registered(VnodeType),
    bcast_vnode_check_up(VnodeType,{hello},get_my_partitions()).

%% Loops until all vnodes of a given type are running on all
%% nodes in the cluster
-spec ensure_all_vnodes_running_master(atom()) -> ok.
ensure_all_vnodes_running_master(VnodeType) ->
    check_registered(VnodeType),
    bcast_vnode_check_up(VnodeType,{hello}, get_all_partitions()).

%% Prints to the console the staleness between this DC and all
%% other DCs that it is connected to
-spec check_staleness() -> ok.
check_staleness() ->
    Now = clocksi_vnode:now_microsec(erlang:now()),
    {ok, SS} = get_stable_snapshot(),
    dict:fold(fun(DcId,Time,_Acc) ->
		      io:format("~w staleness: ~w ms ~n", [DcId,(Now-Time)/1000]),
		      ok
	      end, ok, SS).

%% Loops until a process with the given name is registered locally
-spec check_registered(atom()) -> ok.
check_registered(Name) ->
    case whereis(Name) of
	undefined ->
	    timer:sleep(100),
	    check_registered(Name);
	_ ->
	    ok
    end.

<<<<<<< HEAD
%% @doc get_stable_snapshot: Returns stable snapshot time
%% in the current DC. stable snapshot time is the snapshot available at
%% in all partitions
-spec get_stable_snapshot() -> {ok, snapshot_time()}.
get_stable_snapshot() ->
    case meta_data_sender:get_merged_data(stable) of
        undefined ->
	    %% The snapshot isn't realy yet, need to wait for startup
	    timer:sleep(10),
	    get_stable_snapshot();
	SS ->
            case application:get_env(antidote, txn_prot) of
                {ok, clocksi} -> 
                    %% This is fine if transactions coordinators exists on the ring (i.e. they have access
                    %% to riak core meta-data) otherwise will have to change this
                    {ok, SS};
                {ok, gr} ->
                    %% For gentlerain use the same format as clocksi
                    %% But, replicate GST to all entries in the dict
                    StableSnapshot = SS,
                    case dict:size(StableSnapshot) of
                        0 -> 
                            {ok, StableSnapshot};
                        _ ->
                            ListTime = dict:fold( 
                                         fun(_Key, Value, Acc) ->
                                                 [Value | Acc ]
                                         end, [], StableSnapshot),
                            GST = lists:min(ListTime),
                            {ok, dict:map( 
                                   fun(_K, _V) ->
                                           GST
                                   end,
                                   StableSnapshot)}
                    end
            end
    end.

-spec get_partition_snapshot(partition_id()) -> snapshot_time().
get_partition_snapshot(Partition) ->
  case meta_data_sender:get_meta_dict(stable,Partition) of
	  undefined ->
	    %% The partition isn't ready yet, wait for startup
	    timer:sleep(10),
	    get_partition_snapshot(Partition);
	SS ->
	    SS
    end.

%% Returns the minimum value in the stable vector snapshot time
%% Useful for gentlerain protocol.
-spec get_scalar_stable_time() -> {ok, non_neg_integer(), vectorclock()}.
get_scalar_stable_time() ->   
    {ok, StableSnapshot} = get_stable_snapshot(),
    %% dict:is_empty/1 is not available, hence using dict:size/1
    %% to check whether it is empty
    case dict:size(StableSnapshot) of
        0 -> 
            %% This case occur when updates from remote replicas has not yet received
            %% or when there are no remote replicas
            %% Since with current setup there is no mechanism
            %% to distinguish these, we assume the second case
            Now = dc_utilities:now_microsec() - ?OLD_SS_MICROSEC,
            {ok, Now, StableSnapshot};
        _ ->
            %% This is correct only if stablesnapshot has entries for
            %% all DCs. Inorder to check that we need to configure the 
            %% number of DCs in advance, which is not possible now.
            ListTime = dict:fold( 
                         fun(_Key, Value, Acc) ->
                                 [Value | Acc ]
                         end, [], StableSnapshot),
            GST = lists:min(ListTime),
            {ok, GST, StableSnapshot}
    end.

-ifdef(SAFE_TIME).
=======
%% Loops until a process with the given name is registered globally
-spec check_registered_global(atom()) -> ok.
check_registered_global(Name) ->
    case global:whereis_name(Name) of
	undefined ->
	    timer:sleep(100),
	    check_registered_global(Name);
	_ ->
	    ok
    end.
>>>>>>> 18bf1905

-ifdef(SAFE_TIME).
%% Uses erlang now to the the physical time
%% This value is guaranteed not to go backwards,
%% but is a scalability bottleneck
now() ->
    erlang:now().

-else.
%% Uses os:timestamp to get the current physical time
%% This time can go backwards which could break the
%% consistency guarantees of clock si
now() ->
    os:timestamp().

-endif.

-spec now_microsec() -> non_neg_integer().
now_microsec() ->
  {MegaSecs, Secs, MicroSecs} = dc_utilities:now(),
  (MegaSecs * 1000000 + Secs) * 1000000 + MicroSecs.

-spec now_millisec() -> non_neg_integer().
now_millisec() ->
  now_microsec() div 1000.<|MERGE_RESOLUTION|>--- conflicted
+++ resolved
@@ -39,13 +39,10 @@
   get_partitions_num/0,
   check_staleness/0,
   check_registered/1,
-<<<<<<< HEAD
   get_scalar_stable_time/0,
   get_partition_snapshot/1,
   get_stable_snapshot/0,
-=======
   check_registered_global/1,	 
->>>>>>> 18bf1905
   now/0,
   now_microsec/0,
   now_millisec/0]).
@@ -229,7 +226,6 @@
 	    ok
     end.
 
-<<<<<<< HEAD
 %% @doc get_stable_snapshot: Returns stable snapshot time
 %% in the current DC. stable snapshot time is the snapshot available at
 %% in all partitions
@@ -306,8 +302,6 @@
             {ok, GST, StableSnapshot}
     end.
 
--ifdef(SAFE_TIME).
-=======
 %% Loops until a process with the given name is registered globally
 -spec check_registered_global(atom()) -> ok.
 check_registered_global(Name) ->
@@ -318,7 +312,6 @@
 	_ ->
 	    ok
     end.
->>>>>>> 18bf1905
 
 -ifdef(SAFE_TIME).
 %% Uses erlang now to the the physical time

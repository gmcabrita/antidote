--- conflicted
+++ resolved
@@ -236,25 +236,9 @@
 %% @doc Return smallest snapshot time of active transactions.
 %%      No new updates with smaller timestamp will occur in future.
 get_stable_time(Partition, Prev_stable_time) ->
-<<<<<<< HEAD
-    case clocksi_vnode:get_active_txns(Partition,clocksi_vnode:get_cache_name(Partition,prepared)) of
-	%% case clocksi_vnode:get_active_txns_call(Partition) of
-        {ok, Active_txns} ->
-            lists:foldl(fun({_TxId, Snapshot_time}, Min_time) ->
-                                case Min_time > Snapshot_time of
-                                    true ->
-                                        Snapshot_time;
-                                    false ->
-                                        Min_time
-                                end
-                        end,
-                        vectorclock:now_microsec(erlang:now()),
-                        Active_txns);
-=======
     case clocksi_vnode:get_min_prepared(Partition) of
         {ok, Time} ->
 	    Time;
->>>>>>> fcf46cc2
         _ -> Prev_stable_time
     end.
 

--- conflicted
+++ resolved
@@ -69,10 +69,6 @@
 
 -spec init([partition_id()]) -> {ok, #state{}}.
 init([Partition]) ->
-<<<<<<< HEAD
-  %% {ok, StableSnapshot} = vectorclock:get_stable_snapshot(),
-=======
->>>>>>> c730ba63
   StableSnapshot = vectorclock:new(),
   {ok, #state{partition = Partition, queues = dict:new(), vectorclock = StableSnapshot, last_updated = 0}}.
 

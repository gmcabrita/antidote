--- conflicted
+++ resolved
@@ -30,22 +30,9 @@
 %% and gen_servers serving read have been started.
 %% Returns true if all vnodes are initialized for all phyisical nodes,
 %% false otherwise
-<<<<<<< HEAD
--spec wait_ready_nodes([node()]) -> true.
-wait_ready_nodes([]) ->
-    true;
-wait_ready_nodes([Node|Rest]) ->
-    case check_ready(Node) of
-	true ->
-	    wait_ready_nodes(Rest);
-	false ->
-	    false
-    end.
-=======
 -spec check_ready_nodes([node()]) -> true.
 check_ready_nodes(Nodes) ->
     lists:all(fun check_ready/1, Nodes).
->>>>>>> 7ca8f6d9
 
 %% @doc This calls the check_ready function repatabliy
 %% until it returns true

--- conflicted
+++ resolved
@@ -130,10 +130,6 @@
 			 _ ->
 			     Func(Dict, get_meta_dict(Name,Partition))
 		     end,
-<<<<<<< HEAD
-	    %% lager:info("put partition ~p, vectorclock ~p", [Partition,vectorclock:to_list(Dict)]),
-=======
->>>>>>> cb5b52ac
 	    true = ets:insert(get_name(Name,?META_TABLE_NAME), {Partition, Result}),
 	    ok
     end.
@@ -270,84 +266,6 @@
 
 -spec get_meta_data(atom(), fun((vectorclock()) -> vectorclock()), boolean()) -> {true, vectorclock()} | false.
 get_meta_data(Name, MergeFunc, CheckNodes) ->
-<<<<<<< HEAD
-	TablesReady = case ets:info(get_name(Name, ?REMOTE_META_TABLE_NAME)) of
-					  undefined ->
-						  false;
-					  _ ->
-						  case ets:info(get_name(Name, ?META_TABLE_NAME)) of
-							  undefined ->
-								  false;
-							  _ ->
-								  true
-						  end
-				  end,
-	case TablesReady of
-		false ->
-			false;
-		true ->
-			{NodeList, PartitionList, WillChange} = ?GET_NODE_AND_PARTITION_LIST(),
-		RemoteDict = vectorclock:from_list(ets:tab2list(get_name(Name,?REMOTE_META_TABLE_NAME))),
-		LocalDict = vectorclock:from_list(ets:tab2list(get_name(Name,?META_TABLE_NAME))),
-%%			RemoteDict = ets:tab2list(get_name(Name, ?REMOTE_META_TABLE_NAME)),
-%%			LocalDict = ets:tab2list(get_name(Name, ?META_TABLE_NAME)),
-			%% lager:info("node ~p partition ~p will change ~p remote ~p, local ~p", [NodeList,PartitionList,WillChange,vectorclock:to_list(RemoteDict),vectorclock:to_list(LocalDict)]),
-			%% Be sure that you are only checking active nodes
-			%% This isnt the most efficent way to do this because are checking the list
-			%% of nodes and partitions every time to see if any have been removed/added
-			%% This is only done if the ring is expected to change, but should be done
-			%% differently (check comment in get_node_and_partition_list())
-			{NewRemote, NewLocal} =
-				case CheckNodes of
-					true ->
-						{NewDict, NodeErase} =
-							lists:foldl(fun(NodeId, {Acc, Acc2}) ->
-								AccNew = case vectorclock:find(NodeId, RemoteDict) of
-											 {ok, Val} ->
-												 vectorclock:store(NodeId, Val, Acc);
-											 error ->
-												 %% Put a record in the ets table because there is none for this node
-												 meta_data_manager:add_new_meta_data(Name, NodeId),
-												 vectorclock:store(NodeId, undefined, Acc)
-										 end,
-								Acc2New = vectorclock:erase(NodeId, Acc2),
-								{AccNew, Acc2New}
-										end, {vectorclock:new(), RemoteDict}, NodeList),
-						%% Should remove nodes (and partitions) that no longer exist in this ring/phys node
-						vectorclock:fold(fun(NodeId, _Val, _Acc) ->
-							ok = meta_data_manager:remove_node(Name, NodeId)
-										 end, ok, NodeErase),
-
-						%% Be sure that you are only checking local partitions
-						{NewLocalDict, PartitionErase} =
-							lists:foldl(fun(PartitionId, {Acc, Acc2}) ->
-								AccNew = case vectorclock:find(PartitionId, LocalDict) of
-											 {ok, Val} ->
-												 vectorclock:store(PartitionId, Val, Acc);
-											 error ->
-												 %% Put a record in the ets table because there is none for this partition
-												 ets:insert_new(get_name(Name, ?META_TABLE_NAME), {PartitionId, vectorclock:new()}),
-												 vectorclock:store(PartitionId, undefined, Acc)
-										 end,
-								Acc2New = vectorclock:erase(PartitionId, Acc2),
-								{AccNew, Acc2New}
-										end, {vectorclock:new(), LocalDict}, PartitionList),
-						%% Should remove nodes (and partitions) that no longer exist in this ring/phys node
-						vectorclock:fold(fun(PartitionId, _Val, _Acc) ->
-							ok = remove_partition(Name, PartitionId)
-										 end, ok, PartitionErase),
-
-						{NewDict, NewLocalDict};
-					false ->
-						{RemoteDict, LocalDict}
-				end,
-			LocalMerged = MergeFunc(NewLocal),
-			%% lager:info("newlocal ~p newremote ~p localmerged ~p", [vectorclock:to_list(NewLocal),vectorclock:to_list(NewRemote),vectorclock:to_list(LocalMerged)]),
-			{WillChange, vectorclock:store(local_merged, LocalMerged, NewRemote)}
-	end.
-
--spec update_stable(vectorclock(), vectorclock(), fun((term(),term()) -> boolean())) -> {boolean(),vectorclock()}.
-=======
     TablesReady = case ets:info(get_name(Name,?REMOTE_META_TABLE_NAME)) of
 		      undefined ->
 			  false;
@@ -371,43 +289,43 @@
 	    %% of nodes and partitions every time to see if any have been removed/added
 	    %% This is only done if the ring is expected to change, but should be done
 	    %% differently (check comment in get_node_and_partition_list())
-	    {NewRemote,NewLocal} = 
+	    {NewRemote,NewLocal} =
 		case CheckNodes of
 		    true ->
-			{NewDict,NodeErase} = 
+			{NewDict,NodeErase} =
 			    lists:foldl(fun(NodeId,{Acc,Acc2}) ->
-						AccNew = case dict:find(NodeId, RemoteDict) of
+						AccNew = case vectorclock:find(NodeId, RemoteDict) of
 							     {ok, Val} ->
-								 dict:store(NodeId,Val,Acc);
+                                     vectorclock:store(NodeId,Val,Acc);
 							     error ->
 								 %% Put a record in the ets table because there is none for this node
 								 meta_data_manager:add_new_meta_data(Name,NodeId),
-								 dict:store(NodeId,undefined,Acc)
+                                 vectorclock:store(NodeId,undefined,Acc)
 							 end,
-						Acc2New = dict:erase(NodeId,Acc2),
+						Acc2New = vectorclock:erase(NodeId,Acc2),
 						{AccNew,Acc2New}
-					end, {dict:new(),RemoteDict}, NodeList),
+					end, {vectorclock:new(),RemoteDict}, NodeList),
 			%% Should remove nodes (and partitions) that no longer exist in this ring/phys node
-			dict:fold(fun(NodeId,_Val,_Acc) ->
+                vectorclock:fold(fun(NodeId,_Val,_Acc) ->
 					  ok = meta_data_manager:remove_node(Name, NodeId)
 				  end,ok,NodeErase),
 			
 			%% Be sure that you are only checking local partitions
-			{NewLocalDict,PartitionErase} = 
+			{NewLocalDict,PartitionErase} =
 			    lists:foldl(fun(PartitionId,{Acc,Acc2}) ->
-						AccNew = case dict:find(PartitionId, LocalDict) of
+						AccNew = case vectorclock:find(PartitionId, LocalDict) of
 							     {ok, Val} ->
-								 dict:store(PartitionId,Val,Acc);
+                                 vectorclock:store(PartitionId,Val,Acc);
 							     error ->
 								 %% Put a record in the ets table because there is none for this partition
 								 ets:insert_new(get_name(Name,?META_TABLE_NAME),{PartitionId,dict:new()}),
-								 dict:store(PartitionId,undefined,Acc)
+                                     vectorclock:store(PartitionId,undefined,Acc)
 							 end,
-						Acc2New = dict:erase(PartitionId,Acc2),
+						Acc2New = vectorclock:erase(PartitionId,Acc2),
 						{AccNew,Acc2New}
-					end, {dict:new(),LocalDict}, PartitionList),
+					end, {vectorclock:new(),LocalDict}, PartitionList),
 			%% Should remove nodes (and partitions) that no longer exist in this ring/phys node
-			dict:fold(fun(PartitionId,_Val,_Acc) ->
+                vectorclock:fold(fun(PartitionId,_Val,_Acc) ->
 					  ok = remove_partition(Name,PartitionId)
 				  end,ok,PartitionErase),
 			
@@ -416,11 +334,10 @@
 			{RemoteDict,LocalDict}
 		end,
 	    LocalMerged = MergeFunc(NewLocal),
-	    {WillChange,dict:store(local_merged, LocalMerged, NewRemote)}
+	    {WillChange,vectorclock:store(local_merged, LocalMerged, NewRemote)}
     end.
 
--spec update_stable(dict(), dict(), fun((term(),term()) -> boolean())) -> {boolean(),dict()}.
->>>>>>> cb5b52ac
+-spec update_stable(vectorclock(), vectorclock(), fun((term(),term()) -> boolean())) -> {boolean(),vectorclock()}.
 update_stable(LastResult,NewDict,UpdateFunc) ->
     vectorclock:fold(fun(DcId, Time, {Bool,Acc}) ->
 		      Last = case vectorclock:find(DcId, LastResult) of

-module(floppy).
-include("floppy.hrl").
-include_lib("riak_core/include/riak_core_vnode.hrl").

-export([
         ping/0,
	 %create/2,
	 append/2,
	 read/2,
	 clockSI_execute_TX/2,
	 types/0
        ]).

-ignore_xref([
              ping/0
             ]).

%% Public API

types()->
   io:fwrite("riak_dt_disable_flag~n",[]),
   io:format("riak_dt_enable_flag~n"),
   io:format("riak_dt_gcounter~n"),
   io:format("riak_dt_gset~n"),
   io:format("riak_dt_lwwreg~n"),
   io:format("riak_dt_map~n"),
   io:format("riak_dt_od_flag~n"),
   io:format("riak_dt_oe_flag~n"),
   io:format("riak_dt_orset~n"),
   io:format("riak_dt_orswot~n"),
   io:format("riak_dt_pncounter~n").

<<<<<<< HEAD
%% @doc Pings a random vnode to make sure communication is functional
ping() ->
    DocIdx = riak_core_util:chash_key({?BUCKET, term_to_binary(now())}),
    PrefList = riak_core_apl:get_primary_apl(DocIdx, ?N, floppy),
    [{IndexNode, _Type}] = PrefList,
    riak_core_vnode_master:sync_spawn_command(IndexNode, ping, floppy_vnode_master).

=======
>>>>>>> 2407abb8
%dcreate(Key, Type) ->
%   floppy_coord_sup:start_fsm([100, self(), create, Key, Type]).

append(Key, Op) ->
    case floppy_rep_vnode:append(Key, Op) of
	{ok, Result} ->
	    %inter_dc_repl_vnode:propogate(Key, Op),
	    {ok, Result};
	{error, Reason} ->
	    {error, Reason}
    end.
	

read(Key, Type) ->
    case floppy_rep_vnode:read(Key, Type) of
	{ok, Ops} ->
    	Init=materializer:create_snapshot(Type),
	    Snapshot=materializer:update_snapshot(Type, Init, Ops),
	    Value=Type:value(Snapshot),
	    Value;
    {error, _} ->
	    io:format("Read failed!~n"),
	    error
    end.

%% Clock SI API

%% @doc Starts a new ClockSI transaction.
%% Input:
%%	ClientClock: the last clock the client has seen from a successful transaction.
%%	Operations: the list of the operations the transaction involves.
%% Returns:
%%	an ok message along with the result of the read operations involved in the transaction, 
%%	in case the tx ends successfully. 
%%	error message in case of a failure.
clockSI_execute_TX(ClientClock, Operations) ->
    io:format("Received order to execute transaction with clock: ~w for
    			the list of operations ~w ~n", [ClientClock, Operations]),
    clockSI_tx_coord_sup:start_fsm([self(), ClientClock, Operations]),	
    receive
        EndOfTx ->
	    io:format("TX completed!~n"),
	    EndOfTx
    after 10000 ->
	    io:format("Tx failed!~n"),
	    {error}
    end.<|MERGE_RESOLUTION|>--- conflicted
+++ resolved
@@ -29,19 +29,6 @@
    io:format("riak_dt_orset~n"),
    io:format("riak_dt_orswot~n"),
    io:format("riak_dt_pncounter~n").
-
-<<<<<<< HEAD
-%% @doc Pings a random vnode to make sure communication is functional
-ping() ->
-    DocIdx = riak_core_util:chash_key({?BUCKET, term_to_binary(now())}),
-    PrefList = riak_core_apl:get_primary_apl(DocIdx, ?N, floppy),
-    [{IndexNode, _Type}] = PrefList,
-    riak_core_vnode_master:sync_spawn_command(IndexNode, ping, floppy_vnode_master).
-
-=======
->>>>>>> 2407abb8
-%dcreate(Key, Type) ->
-%   floppy_coord_sup:start_fsm([100, self(), create, Key, Type]).
 
 append(Key, Op) ->
     case floppy_rep_vnode:append(Key, Op) of

--- conflicted
+++ resolved
@@ -46,13 +46,8 @@
 %   floppy_coord_sup:start_fsm([100, self(), create, Key, Type]).
 
 dupdate(Key, Op) ->
-<<<<<<< HEAD
     proxy:update(Key, Op),
-    inter_dc_repl:propogate({Key,Op}).
-=======
-    proxy:update(Key, Op,self()),
     inter_dc_repl_vnode:propogate({Key,Op}).
->>>>>>> 418b97c8
    %{ok, {_ObjKey, _ObjVal}} = floppy_coord_sup:start_fsm([self(), update, li, {increment, thin}]),
    %io:format("Floppy: finished~n"),
    %{ok}.

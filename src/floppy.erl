--- conflicted
+++ resolved
@@ -10,22 +10,6 @@
 
 %% Public API
 
-<<<<<<< HEAD
-types()->
-   io:fwrite("riak_dt_disable_flag~n",[]),
-   io:format("riak_dt_enable_flag~n"),
-   io:format("riak_dt_gcounter~n"),
-   io:format("riak_dt_gset~n"),
-   io:format("riak_dt_lwwreg~n"),
-   io:format("riak_dt_map~n"),
-   io:format("riak_dt_od_flag~n"),
-   io:format("riak_dt_oe_flag~n"),
-   io:format("riak_dt_orset~n"),
-   io:format("riak_dt_orswot~n"),
-   io:format("riak_dt_pncounter~n").
-
-=======
->>>>>>> cf2e3405
 append(Key, Op) ->
     lager:info("Append called!"),
     case floppy_rep_vnode:append(Key, Op) of
@@ -37,16 +21,6 @@
 
 read(Key, Type) ->
     case floppy_rep_vnode:read(Key, Type) of
-<<<<<<< HEAD
-	{ok, Ops} ->
-    	Init=materializer:create_snapshot(Type),
-	    Snapshot=materializer:update_snapshot(Type, Init, Ops),
-	    Value=Type:value(Snapshot),
-	    Value;
-    {error, _} ->
-	    io:format("Read failed!~n"),
-	    error
-=======
         {ok, Ops} ->
             Init=materializer:create_snapshot(Type),
             Snapshot=materializer:update_snapshot(Type, Init, Ops),
@@ -54,7 +28,6 @@
         {error, _} ->
             lager:info("Read failed!~n"),
             error
->>>>>>> cf2e3405
     end.
 %% Clock SI API
 

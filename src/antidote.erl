--- conflicted
+++ resolved
@@ -148,12 +148,6 @@
                            {update, {Key, Type, {{Op,OpParam}, Actor}}}
                    end,
                    Updates),
-<<<<<<< HEAD
-    case clocksi_execute_tx(Clock, Operations, StayAlive) of
-        {ok, {_TxId, [], CommitTime}} ->
-            {ok, CommitTime};
-        {error, Reason} -> {error, Reason}
-=======
     SingleKey = case Operations of
                     [_O] -> %% Single key update
                         case Clock of 
@@ -172,12 +166,11 @@
                     {error, Reason}
             end;
         false ->
-            case clocksi_execute_tx(Clock, Operations) of
+            case clocksi_execute_tx(Clock, Operations, StayAlive) of
                 {ok, {_TxId, [], CommitTime}} ->
                     {ok, CommitTime};
                 {error, Reason} -> {error, Reason}
             end
->>>>>>> 3b7c75ff
     end.
 
 read_objects(Clock, Properties, Objects) ->
@@ -189,12 +182,6 @@
                      {read, {Key, Type}}
              end,
              Objects),
-<<<<<<< HEAD
-    case clocksi_execute_tx(Clock, Args, StayAlive) of
-        {ok, {_TxId, Result, CommitTime}} ->
-            {ok, Result, CommitTime};
-        {error, Reason} -> {error, Reason}
-=======
     SingleKey = case Args of
                     [_O] -> %% Single key update
                         case Clock of 
@@ -215,12 +202,11 @@
                     {error, Reason}
             end;
         false -> 
-            case clocksi_execute_tx(Clock, Args) of
+            case clocksi_execute_tx(Clock, Args, StayAlive) of
                 {ok, {_TxId, Result, CommitTime}} ->
                     {ok, Result, CommitTime};
                 {error, Reason} -> {error, Reason}
             end
->>>>>>> 3b7c75ff
     end.
 
 %% Object creation and types

--- conflicted
+++ resolved
@@ -113,14 +113,9 @@
         case materializer:check_operations([{read, {{Key, Bucket}, Type}}]) of
             ok ->
                 {{Key, Bucket}, Type};
-<<<<<<< HEAD
-            {error, _Reason} ->
-                {error, type_check}
-=======
             {error, Reason} ->
                 lager:debug("typing problem, chceck your ops! ~n~p", [Reason]),
                 {error, Reason}
->>>>>>> 21a48c3b
         end
                            end, BoundObjects),
     case lists:member({error, type_check}, NewObjects) of
@@ -136,10 +131,6 @@
 -spec update_objects([{bound_object(), term()}], txid())
                     -> ok | {error, reason()}.
 update_objects(Updates, TxId) ->
-<<<<<<< HEAD
-=======
-    lager:info("gonna start multiple updates: ~p", [Updates]),
->>>>>>> 21a48c3b
     {_, _, CoordFsmPid} = TxId,
     Operations= lists:map(fun(Update) ->
         {Key, Type, Bucket, Op} =case Update of

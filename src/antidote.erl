%% -------------------------------------------------------------------
%%
%% Copyright (c) 2014 SyncFree Consortium.  All Rights Reserved.
%%
%% This file is provided to you under the Apache License,
%% Version 2.0 (the "License"); you may not use this file
%% except in compliance with the License.  You may obtain
%% a copy of the License at
%%
%%   http://www.apache.org/licenses/LICENSE-2.0
%%
%% Unless required by applicable law or agreed to in writing,
%% software distributed under the License is distributed on an
%% "AS IS" BASIS, WITHOUT WARRANTIES OR CONDITIONS OF ANY
%% KIND, either express or implied.  See the License for the
%% specific language governing permissions and limitations
%% under the License.
%%
%% -------------------------------------------------------------------

%%@doc This file is the public api of antidote

-module(antidote).

-include("antidote.hrl").

%% API for applications
-export([
         start_transaction/2,
         read_objects/2,
         read_objects/3,
         update_objects/2,
         update_objects/3,
         abort_transaction/1,
         commit_transaction/1,
         create_bucket/2,
         create_object/3,
         delete_object/1
        ]).

%% ==========================================================
%% Old APIs, We would still need them for tests and benchmarks
-export([append/3,
         read/2,
         clocksi_execute_tx/2,
         clocksi_execute_tx/1,
         clocksi_read/3,
         clocksi_read/2,
         clocksi_bulk_update/2,
         clocksi_bulk_update/1,
         clocksi_istart_tx/1,
         clocksi_istart_tx/0,
         clocksi_iread/3,
         clocksi_iupdate/4,
         clocksi_iprepare/1,
         clocksi_full_icommit/1,
         clocksi_icommit/1]).
%% ===========================================================

-type txn_properties() :: term(). %% TODO: Define
-type op_param() :: term(). %% TODO: Define
-type bound_object() :: {key(), type(), bucket()}.

%% Public API

-spec start_transaction(Clock::snapshot_time(), Properties::txn_properties())
                       -> {ok, txid()} | {error, reason()}.
start_transaction(Clock, _Properties) ->
    clocksi_istart_tx(Clock).

-spec abort_transaction(TxId::txid()) -> {error, reason}.
abort_transaction(_TxId) ->
    %% TODO
    {error, operation_not_implemented}.

-spec commit_transaction(TxId::txid()) ->
                                {ok, snapshot_time()} | {error, reason()}.
commit_transaction(TxId) ->
    case clocksi_full_icommit(TxId) of
        {ok, {_TxId, CommitTime}} ->
            {ok, CommitTime};
        {error, Reason} ->
            {error, Reason}
    end.

-spec read_objects(Objects::[bound_object()], TxId::txid())
                  -> {ok, [term()]} | {error, reason()}.
read_objects(Objects, TxId) ->
    %%TODO: Transaction co-ordinator handles multiple reads
    %% Executes each read as in a interactive transaction
    Results = lists:map(fun({Key, Type, _Bucket}) ->
                                case clocksi_iread(TxId, Key, Type) of
                                    {ok, Res} ->
                                        Res;
                                    {error, _Reason} ->
                                        error
                                end
                        end, Objects),
    case lists:member(error, Results) of
        true -> {error, read_failed}; %% TODO: Capture the reason for error
        false -> {ok, Results}
    end.

-spec update_objects([{bound_object(), op(), op_param()}], txid())
                    -> ok | {error, reason()}.
update_objects(Updates, TxId) ->
    %% TODO: How to generate Actor,
    %% Actor ID must be removed from crdt update interface
    Actor = TxId,
    %% Execute each update as in an interactive transaction
    Results = lists:map(
                fun({{Key, Type, _Bucket}, Op, OpParam}) ->
                        case clocksi_iupdate(TxId, Key, Type,
                                             {{Op, OpParam}, Actor}) of
                            ok -> ok;
                            {error, _Reason} ->
                                error
                        end
                end, Updates),
    case lists:member(error, Results) of
        true -> {error, read_failed}; %% TODO: Capture the reason for error
        false -> ok
    end.

%% For static transactions: bulk updates and bulk reads
-spec update_objects(snapshot_time(), term(), [{bound_object(), op(), op_param()}]) ->
                            {ok, snapshot_time()} | {error, reason()}.
update_objects(Clock, _Properties, Updates) ->
    Actor = actor, %% TODO: generate unique actors
    Operations = lists:map(
                   fun({{Key, Type, _Bucket}, Op, OpParam}) ->
                           {update, {Key, Type, {{Op,OpParam}, Actor}}}
                   end,
                   Updates),
    case clocksi_execute_tx(Clock, Operations) of
        {ok, {_TxId, [], CommitTime}} ->
            {ok, CommitTime};
        {error, Reason} -> {error, Reason}
    end.

read_objects(Clock, _Properties, Objects) ->
    Args = lists:map(
             fun({Key, Type, _Bucket}) ->
                     {read, {Key, Type}}
             end,
             Objects),
    case clocksi_execute_tx(Clock, Args) of
        {ok, {_TxId, Result, CommitTime}} ->
            {ok, Result, CommitTime};
        {error, Reason} -> {error, Reason}
    end.


%% Object creation and types
-spec create_bucket(bucket(), type()) -> {ok, bucket()}.
create_bucket(Bucket, _Type) ->
    %% TODO: Bucket is not currently supported
    {ok, Bucket}.

-spec create_object(key(), type(), bucket()) -> {ok, {key(), type(), bucket()}}.
create_object(Key, Type, Bucket) ->
    %% TODO: Object creation is not currently supported
    {ok, {Key, Type, Bucket}}.

delete_object({_Key, _Type, _Bucket}) ->
    %% TODO: Object deletion is not currently supported
    {error, operation_not_supported}.

%% Clock SI API

%% @doc Starts a new ClockSI interactive transaction.
%%      Input:
%%      ClientClock: last clock the client has seen from a successful transaction.
%%      Returns: an ok message along with the new TxId.
%%
-spec clocksi_istart_tx(Clock:: snapshot_time()) ->
                               {ok, txid()} | {error, reason()}.
clocksi_istart_tx(Clock) ->
    {ok, _} = clocksi_interactive_tx_coord_sup:start_fsm([self(), Clock]),
    receive
        {ok, TxId} ->
            {ok, TxId};
        Other ->
            {error, Other}
    end.

-spec clocksi_iread(txid(), key(), type()) -> {ok, term()} | {error, reason()}.
clocksi_iread({_, _, CoordFsmPid}, Key, Type) ->
    case  gen_fsm:sync_send_event(CoordFsmPid, {read, {Key, Type}}) of
        {ok, Res} -> {ok, Res};
        {error, Reason} -> {error, Reason}
    end.

-spec clocksi_iupdate(txid(), key(), type(), term()) -> ok | {error, reason()}.
clocksi_iupdate({_, _, CoordFsmPid}, Key, Type, OpParams) ->
    case gen_fsm:sync_send_event(CoordFsmPid, {update, {Key, Type, OpParams}}) of
        ok -> ok;
        {aborted, _} -> {error, aborted};
        {error, Reason} -> {error, Reason}
    end.

%% =============================================================================
%% OLD API, We might still need them

%% @doc The append/2 function adds an operation to the log of the CRDT
%%      object stored at some key.
<<<<<<< HEAD
-spec append(key(), type(), {op(),term()}) ->
                    {ok, {txid(), [], snapshot_time()}} | {error, term()}.
append(Key, Type, {OpParam, Actor}) ->
    clocksi_interactive_tx_coord_fsm:
        perform_singleitem_update(Key,Type,{OpParam,Actor}).
=======
-spec append(key(), type(), {op(),term()}) -> {ok, {txid(), [], snapshot_time()}} | {error, term()}.
append(Key, Type, {OpParams, Actor}) ->
    case materializer:check_operations([{update, {Key, Type, {OpParams, Actor}}}]) of
        ok ->
            clocksi_interactive_tx_coord_fsm:perform_singleitem_update(Key,
                Type,{OpParams,Actor});
        {error, Reason} ->
            {error, Reason}
    end.

>>>>>>> 01443305

%% @doc The read/2 function returns the current value for the CRDT
%%      object stored at some key.
-spec read(key(), type()) -> {ok, val()} | {error, reason()}.
read(Key, Type) ->
    case materializer:check_operations([{read, {Key, Type}}]) of
        ok ->
            clocksi_interactive_tx_coord_fsm:perform_singleitem_read(Key,Type);
        {error, Reason} ->
            {error, Reason}
    end.


%% Clock SI API

%% @doc Starts a new ClockSI transaction.
%%      Input:
%%      ClientClock: last clock the client has seen from a successful transaction.
%%      Operations: the list of the operations the transaction involves.
%%      Returns:
%%      an ok message along with the result of the read operations involved in the
%%      the transaction, in case the tx ends successfully.
%%      error message in case of a failure.
%%
-spec clocksi_execute_tx(Clock :: snapshot_time(),
                         [client_op()]) -> {ok, {txid(), [snapshot()], snapshot_time()}} | {error, term()}.
clocksi_execute_tx(Clock, Operations) ->
    {ok, CoordFsmPid} = clocksi_static_tx_coord_sup:start_fsm([self(), Clock, Operations]),
    gen_fsm:sync_send_event(CoordFsmPid, execute).

-spec clocksi_execute_tx([client_op()]) -> {ok, {txid(), [snapshot()], snapshot_time()}} | {error, term()}.
clocksi_execute_tx(Operations) ->
    case materializer:check_operations(Operations) of
        ok ->
            {ok, CoordFsmPid} = clocksi_static_tx_coord_sup:start_fsm([self(), Operations]),
            gen_fsm:sync_send_event(CoordFsmPid, execute);
        {error, Reason} ->
            {error, Reason}
    end.


%% @doc Starts a new ClockSI interactive transaction.
%%      Input:
%%      ClientClock: last clock the client has seen from a successful transaction.
%%      Returns: an ok message along with the new TxId.
%%

-spec clocksi_istart_tx() -> {ok, txid()}.
clocksi_istart_tx() ->
    {ok, _} = clocksi_interactive_tx_coord_sup:start_fsm([self()]),
    receive
        {ok, TxId} ->
            {ok, TxId}
    end.

-spec clocksi_bulk_update(ClientClock:: snapshot_time(),
                          [client_op()]) -> {ok, {txid(), [snapshot()], snapshot_time()}} | {error, term()}.
clocksi_bulk_update(ClientClock, Operations) ->
    clocksi_execute_tx(ClientClock, Operations).

-spec clocksi_bulk_update([client_op()]) -> {ok, {txid(), [snapshot()], snapshot_time()}} | {error, term()}.
clocksi_bulk_update(Operations) ->
    clocksi_execute_tx(Operations).

-spec clocksi_read(ClientClock :: snapshot_time(),
                   Key :: key(), Type:: type()) -> {ok, {txid(), [snapshot()], snapshot_time()}} | {error, term()}.
clocksi_read(ClientClock, Key, Type) ->
    clocksi_execute_tx(ClientClock, [{read, {Key, Type}}]).

-spec clocksi_read(key(), type()) -> {ok, {txid(), [snapshot()], snapshot_time()}} | {error, term()}.
clocksi_read(Key, Type) ->
    clocksi_execute_tx([{read, {Key, Type}}]).

<<<<<<< HEAD
=======
-spec clocksi_iread(txid(),key(),type()) -> {ok, snapshot()} | {error, term()}.
clocksi_iread({_, _, CoordFsmPid}, Key, Type) ->
    case materializer:check_operations([{read, {Key, Type}}]) of
        ok ->
            gen_fsm:sync_send_event(CoordFsmPid, {read, {Key, Type}});
        {error, Reason} ->
            {error, Reason}
    end.


-spec clocksi_iupdate(txid(),key(),type(),op()) -> ok | {error, term()}.
clocksi_iupdate({_, _, CoordFsmPid}, Key, Type, OpParams) ->
    case materializer:check_operations([{update, {Key, Type, OpParams}}]) of
        ok ->
            gen_fsm:sync_send_event(CoordFsmPid, {update, {Key, Type,
                OpParams}});
        {error, Reason} ->
            {error, Reason}
    end.


>>>>>>> 01443305
%% @doc This commits includes both prepare and commit phase. Thus
%%      Client do not need to send to message to complete the 2PC
%%      protocol. The Tx coordinator will pick the best strategie
%%      automatically.
%%      To keep with the current api this is still done in 2 steps,
%%      but should be changed when the new transaction api is decided
-spec clocksi_full_icommit(txid()) -> {aborted, txid()} | {ok, {txid(), snapshot_time()}} | {error, reason()}.
clocksi_full_icommit({_, _, CoordFsmPid})->
    case gen_fsm:sync_send_event(CoordFsmPid, {prepare, empty}) of
        {ok,_PrepareTime} ->
            gen_fsm:sync_send_event(CoordFsmPid, commit);
        Msg ->
            Msg
    end.

-spec clocksi_iprepare(txid()) -> {aborted, txid()} | {ok, non_neg_integer()}.
clocksi_iprepare({_, _, CoordFsmPid})->
    gen_fsm:sync_send_event(CoordFsmPid, {prepare, two_phase}).

-spec clocksi_icommit(txid()) -> {aborted, txid()} | {ok, {txid(), snapshot_time()}}.
clocksi_icommit({_, _, CoordFsmPid})->
    gen_fsm:sync_send_event(CoordFsmPid, commit).<|MERGE_RESOLUTION|>--- conflicted
+++ resolved
@@ -166,7 +166,82 @@
     %% TODO: Object deletion is not currently supported
     {error, operation_not_supported}.
 
+%% =============================================================================
+%% OLD API, We might still need them
+
+%% @doc The append/2 function adds an operation to the log of the CRDT
+%%      object stored at some key.
+-spec append(key(), type(), {op(),term()}) -> 
+                    {ok, {txid(), [], snapshot_time()}} | {error, term()}.
+append(Key, Type, {OpParams, Actor}) ->
+    case materializer:check_operations([{update,
+                                         {Key, Type, {OpParams, Actor}}}]) of
+        ok ->
+            clocksi_interactive_tx_coord_fsm:
+                perform_singleitem_update(Key, Type,{OpParams,Actor});
+        {error, Reason} ->
+            {error, Reason}
+    end.
+
+%% @doc The read/2 function returns the current value for the CRDT
+%%      object stored at some key.
+-spec read(key(), type()) -> {ok, val()} | {error, reason()}.
+read(Key, Type) ->
+    case materializer:check_operations([{read, {Key, Type}}]) of
+        ok ->
+            clocksi_interactive_tx_coord_fsm:perform_singleitem_read(Key,Type);
+        {error, Reason} ->
+            {error, Reason}
+    end.
+
+
 %% Clock SI API
+%% TODO: Move these functions into clocksi files. Public interface should only 
+%%       contain generic transaction interface
+
+%% @doc Starts a new ClockSI transaction.
+%%      Input:
+%%      ClientClock: last clock the client has seen from a successful transaction.
+%%      Operations: the list of the operations the transaction involves.
+%%      Returns:
+%%      an ok message along with the result of the read operations involved in the
+%%      the transaction, in case the tx ends successfully.
+%%      error message in case of a failure.
+%%
+-spec clocksi_execute_tx(Clock :: snapshot_time(),
+                         [client_op()]) -> {ok, {txid(), [snapshot()], snapshot_time()}} | {error, term()}.
+clocksi_execute_tx(Clock, Operations) ->
+    {ok, CoordFsmPid} = clocksi_static_tx_coord_sup:start_fsm([self(), Clock, Operations]),
+    gen_fsm:sync_send_event(CoordFsmPid, execute).
+
+-spec clocksi_execute_tx([client_op()]) -> {ok, {txid(), [snapshot()], snapshot_time()}} | {error, term()}.
+clocksi_execute_tx(Operations) ->
+    case materializer:check_operations(Operations) of
+        ok ->
+            {ok, CoordFsmPid} = clocksi_static_tx_coord_sup:start_fsm([self(), Operations]),
+            gen_fsm:sync_send_event(CoordFsmPid, execute);
+        {error, Reason} ->
+            {error, Reason}
+    end.
+
+-spec clocksi_bulk_update(ClientClock:: snapshot_time(),
+                          [client_op()]) -> {ok, {txid(), [snapshot()], snapshot_time()}} | {error, term()}.
+clocksi_bulk_update(ClientClock, Operations) ->
+    clocksi_execute_tx(ClientClock, Operations).
+
+-spec clocksi_bulk_update([client_op()]) -> {ok, {txid(), [snapshot()], snapshot_time()}} | {error, term()}.
+clocksi_bulk_update(Operations) ->
+    clocksi_execute_tx(Operations).
+
+-spec clocksi_read(ClientClock :: snapshot_time(),
+                   Key :: key(), Type:: type()) -> {ok, {txid(), [snapshot()], snapshot_time()}} | {error, term()}.
+clocksi_read(ClientClock, Key, Type) ->
+    clocksi_execute_tx(ClientClock, [{read, {Key, Type}}]).
+
+-spec clocksi_read(key(), type()) -> {ok, {txid(), [snapshot()], snapshot_time()}} | {error, term()}.
+clocksi_read(Key, Type) ->
+    clocksi_execute_tx([{read, {Key, Type}}]).
+
 
 %% @doc Starts a new ClockSI interactive transaction.
 %%      Input:
@@ -186,139 +261,30 @@
 
 -spec clocksi_iread(txid(), key(), type()) -> {ok, term()} | {error, reason()}.
 clocksi_iread({_, _, CoordFsmPid}, Key, Type) ->
-    case  gen_fsm:sync_send_event(CoordFsmPid, {read, {Key, Type}}) of
-        {ok, Res} -> {ok, Res};
-        {error, Reason} -> {error, Reason}
+    case materializer:check_operations([{read, {Key, Type}}]) of
+        ok ->
+            case  gen_fsm:sync_send_event(CoordFsmPid, {read, {Key, Type}}) of
+                {ok, Res} -> {ok, Res};
+                {error, Reason} -> {error, Reason}
+            end;
+        {error, Reason} ->
+            {error, Reason}
     end.
 
 -spec clocksi_iupdate(txid(), key(), type(), term()) -> ok | {error, reason()}.
 clocksi_iupdate({_, _, CoordFsmPid}, Key, Type, OpParams) ->
-    case gen_fsm:sync_send_event(CoordFsmPid, {update, {Key, Type, OpParams}}) of
-        ok -> ok;
-        {aborted, _} -> {error, aborted};
-        {error, Reason} -> {error, Reason}
-    end.
-
-%% =============================================================================
-%% OLD API, We might still need them
-
-%% @doc The append/2 function adds an operation to the log of the CRDT
-%%      object stored at some key.
-<<<<<<< HEAD
--spec append(key(), type(), {op(),term()}) ->
-                    {ok, {txid(), [], snapshot_time()}} | {error, term()}.
-append(Key, Type, {OpParam, Actor}) ->
-    clocksi_interactive_tx_coord_fsm:
-        perform_singleitem_update(Key,Type,{OpParam,Actor}).
-=======
--spec append(key(), type(), {op(),term()}) -> {ok, {txid(), [], snapshot_time()}} | {error, term()}.
-append(Key, Type, {OpParams, Actor}) ->
-    case materializer:check_operations([{update, {Key, Type, {OpParams, Actor}}}]) of
-        ok ->
-            clocksi_interactive_tx_coord_fsm:perform_singleitem_update(Key,
-                Type,{OpParams,Actor});
-        {error, Reason} ->
-            {error, Reason}
-    end.
-
->>>>>>> 01443305
-
-%% @doc The read/2 function returns the current value for the CRDT
-%%      object stored at some key.
--spec read(key(), type()) -> {ok, val()} | {error, reason()}.
-read(Key, Type) ->
-    case materializer:check_operations([{read, {Key, Type}}]) of
-        ok ->
-            clocksi_interactive_tx_coord_fsm:perform_singleitem_read(Key,Type);
-        {error, Reason} ->
-            {error, Reason}
-    end.
-
-
-%% Clock SI API
-
-%% @doc Starts a new ClockSI transaction.
-%%      Input:
-%%      ClientClock: last clock the client has seen from a successful transaction.
-%%      Operations: the list of the operations the transaction involves.
-%%      Returns:
-%%      an ok message along with the result of the read operations involved in the
-%%      the transaction, in case the tx ends successfully.
-%%      error message in case of a failure.
-%%
--spec clocksi_execute_tx(Clock :: snapshot_time(),
-                         [client_op()]) -> {ok, {txid(), [snapshot()], snapshot_time()}} | {error, term()}.
-clocksi_execute_tx(Clock, Operations) ->
-    {ok, CoordFsmPid} = clocksi_static_tx_coord_sup:start_fsm([self(), Clock, Operations]),
-    gen_fsm:sync_send_event(CoordFsmPid, execute).
-
--spec clocksi_execute_tx([client_op()]) -> {ok, {txid(), [snapshot()], snapshot_time()}} | {error, term()}.
-clocksi_execute_tx(Operations) ->
-    case materializer:check_operations(Operations) of
-        ok ->
-            {ok, CoordFsmPid} = clocksi_static_tx_coord_sup:start_fsm([self(), Operations]),
-            gen_fsm:sync_send_event(CoordFsmPid, execute);
-        {error, Reason} ->
-            {error, Reason}
-    end.
-
-
-%% @doc Starts a new ClockSI interactive transaction.
-%%      Input:
-%%      ClientClock: last clock the client has seen from a successful transaction.
-%%      Returns: an ok message along with the new TxId.
-%%
-
--spec clocksi_istart_tx() -> {ok, txid()}.
-clocksi_istart_tx() ->
-    {ok, _} = clocksi_interactive_tx_coord_sup:start_fsm([self()]),
-    receive
-        {ok, TxId} ->
-            {ok, TxId}
-    end.
-
--spec clocksi_bulk_update(ClientClock:: snapshot_time(),
-                          [client_op()]) -> {ok, {txid(), [snapshot()], snapshot_time()}} | {error, term()}.
-clocksi_bulk_update(ClientClock, Operations) ->
-    clocksi_execute_tx(ClientClock, Operations).
-
--spec clocksi_bulk_update([client_op()]) -> {ok, {txid(), [snapshot()], snapshot_time()}} | {error, term()}.
-clocksi_bulk_update(Operations) ->
-    clocksi_execute_tx(Operations).
-
--spec clocksi_read(ClientClock :: snapshot_time(),
-                   Key :: key(), Type:: type()) -> {ok, {txid(), [snapshot()], snapshot_time()}} | {error, term()}.
-clocksi_read(ClientClock, Key, Type) ->
-    clocksi_execute_tx(ClientClock, [{read, {Key, Type}}]).
-
--spec clocksi_read(key(), type()) -> {ok, {txid(), [snapshot()], snapshot_time()}} | {error, term()}.
-clocksi_read(Key, Type) ->
-    clocksi_execute_tx([{read, {Key, Type}}]).
-
-<<<<<<< HEAD
-=======
--spec clocksi_iread(txid(),key(),type()) -> {ok, snapshot()} | {error, term()}.
-clocksi_iread({_, _, CoordFsmPid}, Key, Type) ->
-    case materializer:check_operations([{read, {Key, Type}}]) of
-        ok ->
-            gen_fsm:sync_send_event(CoordFsmPid, {read, {Key, Type}});
-        {error, Reason} ->
-            {error, Reason}
-    end.
-
-
--spec clocksi_iupdate(txid(),key(),type(),op()) -> ok | {error, term()}.
-clocksi_iupdate({_, _, CoordFsmPid}, Key, Type, OpParams) ->
     case materializer:check_operations([{update, {Key, Type, OpParams}}]) of
         ok ->
-            gen_fsm:sync_send_event(CoordFsmPid, {update, {Key, Type,
-                OpParams}});
-        {error, Reason} ->
-            {error, Reason}
-    end.
-
-
->>>>>>> 01443305
+            case gen_fsm:sync_send_event(CoordFsmPid,
+                                         {update, {Key, Type, OpParams}}) of
+                ok -> ok;
+                {aborted, _} -> {error, aborted};
+                {error, Reason} -> {error, Reason}
+            end;
+        {error, Reason} ->
+            {error, Reason}
+    end.
+
 %% @doc This commits includes both prepare and commit phase. Thus
 %%      Client do not need to send to message to complete the 2PC
 %%      protocol. The Tx coordinator will pick the best strategie

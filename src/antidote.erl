%% -------------------------------------------------------------------
%%
%% Copyright (c) 2014 SyncFree Consortium.  All Rights Reserved.
%%
%% This file is provided to you under the Apache License,
%% Version 2.0 (the "License"); you may not use this file
%% except in compliance with the License.  You may obtain
%% a copy of the License at
%%
%%   http://www.apache.org/licenses/LICENSE-2.0
%%
%% Unless required by applicable law or agreed to in writing,
%% software distributed under the License is distributed on an
%% "AS IS" BASIS, WITHOUT WARRANTIES OR CONDITIONS OF ANY
%% KIND, either express or implied.  See the License for the
%% specific language governing permissions and limitations
%% under the License.
%%
%% -------------------------------------------------------------------

%%@doc This file is the public api of antidote

-module(antidote).

-include("antidote.hrl").

%% API for applications
-export([
         start_transaction/2,
         read_objects/2,
         read_objects/3,
         update_objects/2,
         update_objects/3,
         abort_transaction/1,
         commit_transaction/1,
         create_bucket/2,
         create_object/3,
         delete_object/1
        ]).

%% ==========================================================
%% Old APIs, We would still need them for tests and benchmarks
-export([append/3,
         read/2,
         clocksi_execute_tx/2,
         clocksi_execute_tx/1,
         clocksi_read/3,
         clocksi_read/2,
         clocksi_bulk_update/2,
         clocksi_bulk_update/1,
         clocksi_istart_tx/1,
         clocksi_istart_tx/0,
         clocksi_iread/3,
         clocksi_iupdate/4,
         clocksi_iprepare/1,
         clocksi_full_icommit/1,
         clocksi_icommit/1]).
%% ===========================================================

-type txn_properties() :: term(). %% TODO: Define
-type op_param() :: term(). %% TODO: Define
-type bound_object() :: {key(), type(), bucket()}.

%% Public API

-spec start_transaction(Clock::snapshot_time(), Properties::txn_properties())
                       -> {ok, txid()} | {error, reason()}.
start_transaction(Clock, _Properties) ->
    clocksi_istart_tx(Clock).

-spec abort_transaction(TxId::txid()) -> {error, reason()}.
abort_transaction(_TxId) ->
    %% TODO
    {error, operation_not_implemented}.

-spec commit_transaction(TxId::txid()) ->
                                {ok, snapshot_time()} | {error, reason()}.
commit_transaction(TxId) ->
    case clocksi_full_icommit(TxId) of
        {ok, {_TxId, CommitTime}} ->
            {ok, CommitTime};
        {error, Reason} ->
            {error, Reason}
    end.

-spec read_objects(Objects::[bound_object()], TxId::txid())
                  -> {ok, [term()]} | {error, reason()}.
read_objects(Objects, TxId) ->
    %%TODO: Transaction co-ordinator handles multiple reads
    %% Executes each read as in a interactive transaction
    Results = lists:map(fun({Key, Type, _Bucket}) ->
                                case clocksi_iread(TxId, Key, Type) of
                                    {ok, Res} ->
                                        Res;
                                    {error, _Reason} ->
                                        error
                                end
                        end, Objects),
    case lists:member(error, Results) of
        true -> {error, read_failed}; %% TODO: Capture the reason for error
        false -> {ok, Results}
    end.

-spec update_objects([{bound_object(), op(), op_param()}], txid())
                    -> ok | {error, reason()}.
update_objects(Updates, TxId) ->
    %% TODO: How to generate Actor,
    %% Actor ID must be removed from crdt update interface
    Actor = TxId,
    %% Execute each update as in an interactive transaction
    Results = lists:map(
                fun({{Key, Type, _Bucket}, Op, OpParam}) ->
                        case clocksi_iupdate(TxId, Key, Type,
                                             {{Op, OpParam}, Actor}) of
                            ok -> ok;
                            {error, _Reason} ->
                                error
                        end
                end, Updates),
    case lists:member(error, Results) of
        true -> {error, read_failed}; %% TODO: Capture the reason for error
        false -> ok
    end.

%% For static transactions: bulk updates and bulk reads
-spec update_objects(snapshot_time(), term(), [{bound_object(), op(), op_param()}]) ->
                            {ok, snapshot_time()} | {error, reason()}.
update_objects(Clock, _Properties, Updates) ->
    Actor = actor, %% TODO: generate unique actors
    Operations = lists:map(
                   fun({{Key, Type, _Bucket}, Op, OpParam}) ->
                           {update, {Key, Type, {{Op,OpParam}, Actor}}}
                   end,
                   Updates),
    case clocksi_execute_tx(Clock, Operations) of
        {ok, {_TxId, [], CommitTime}} ->
            {ok, CommitTime};
        {error, Reason} -> {error, Reason}
    end.

read_objects(Clock, _Properties, Objects) ->
    Args = lists:map(
             fun({Key, Type, _Bucket}) ->
                     {read, {Key, Type}}
             end,
             Objects),
    case clocksi_execute_tx(Clock, Args) of
        {ok, {_TxId, Result, CommitTime}} ->
            {ok, Result, CommitTime};
        {error, Reason} -> {error, Reason}
    end.


%% Object creation and types

create_bucket(_Bucket, _Type) ->
    %% TODO: Bucket is not currently supported
    {error, operation_not_supported}.

create_object(_Key, _Type, _Bucket) ->
    %% TODO: Object creation is not currently supported
    {error, operation_not_supported}.

delete_object({_Key, _Type, _Bucket}) ->
    %% TODO: Object deletion is not currently supported
    {error, operation_not_supported}.

%% =============================================================================
%% OLD API, We might still need them

%% @doc The append/2 function adds an operation to the log of the CRDT
%%      object stored at some key.
-spec append(key(), type(), {op(),term()}) -> 
                    {ok, {txid(), [], snapshot_time()}} | {error, term()}.
append(Key, Type, {OpParams, Actor}) ->
    case materializer:check_operations([{update,
                                         {Key, Type, {OpParams, Actor}}}]) of
        ok ->
            clocksi_interactive_tx_coord_fsm:
                perform_singleitem_update(Key, Type,{OpParams,Actor});
        {error, Reason} ->
            {error, Reason}
    end.

%% @doc The read/2 function returns the current value for the CRDT
%%      object stored at some key.
-spec read(key(), type()) -> {ok, val()} | {error, reason()}.
read(Key, Type) ->
    case materializer:check_operations([{read, {Key, Type}}]) of
        ok ->
            clocksi_interactive_tx_coord_fsm:perform_singleitem_read(Key,Type);
        {error, Reason} ->
            {error, Reason}
    end.


%% Clock SI API
%% TODO: Move these functions into clocksi files. Public interface should only 
%%       contain generic transaction interface

%% @doc Starts a new ClockSI transaction.
%%      Input:
%%      ClientClock: last clock the client has seen from a successful transaction.
%%      Operations: the list of the operations the transaction involves.
%%      Returns:
%%      an ok message along with the result of the read operations involved in the
%%      the transaction, in case the tx ends successfully.
%%      error message in case of a failure.
%%
-spec clocksi_execute_tx(Clock :: snapshot_time(),
                         [client_op()]) -> {ok, {txid(), [snapshot()], snapshot_time()}} | {error, term()}.
clocksi_execute_tx(Clock, Operations) ->
    {ok, CoordFsmPid} = clocksi_static_tx_coord_sup:start_fsm([self(), Clock, Operations]),
    gen_fsm:sync_send_event(CoordFsmPid, execute).

-spec clocksi_execute_tx([client_op()]) -> {ok, {txid(), [snapshot()], snapshot_time()}} | {error, term()}.
clocksi_execute_tx(Operations) ->
    case materializer:check_operations(Operations) of
        ok ->
            {ok, CoordFsmPid} = clocksi_static_tx_coord_sup:start_fsm([self(), Operations]),
            gen_fsm:sync_send_event(CoordFsmPid, execute);
        {error, Reason} ->
            {error, Reason}
    end.

-spec clocksi_bulk_update(ClientClock:: snapshot_time(),
                          [client_op()]) -> {ok, {txid(), [snapshot()], snapshot_time()}} | {error, term()}.
clocksi_bulk_update(ClientClock, Operations) ->
    clocksi_execute_tx(ClientClock, Operations).

-spec clocksi_bulk_update([client_op()]) -> {ok, {txid(), [snapshot()], snapshot_time()}} | {error, term()}.
clocksi_bulk_update(Operations) ->
    clocksi_execute_tx(Operations).

-spec clocksi_read(ClientClock :: snapshot_time(),
                   Key :: key(), Type:: type()) -> {ok, {txid(), [snapshot()], snapshot_time()}} | {error, term()}.
clocksi_read(ClientClock, Key, Type) ->
    clocksi_execute_tx(ClientClock, [{read, {Key, Type}}]).

-spec clocksi_read(key(), type()) -> {ok, {txid(), [snapshot()], snapshot_time()}} | {error, term()}.
clocksi_read(Key, Type) ->
    clocksi_execute_tx([{read, {Key, Type}}]).


%% @doc Starts a new ClockSI interactive transaction.
%%      Input:
%%      ClientClock: last clock the client has seen from a successful transaction.
%%      Returns: an ok message along with the new TxId.
%%
-spec clocksi_istart_tx(Clock:: snapshot_time()) ->
                               {ok, txid()} | {error, reason()}.
clocksi_istart_tx(Clock) ->
    {ok, _} = clocksi_interactive_tx_coord_sup:start_fsm([self(), Clock]),
    receive
        {ok, TxId} ->
            {ok, TxId};
        Other ->
            {error, Other}
    end.

clocksi_istart_tx() ->
    {ok, _} = clocksi_interactive_tx_coord_sup:start_fsm([self()]),
    receive
        {ok, TxId} ->
            {ok, TxId};
        Other ->
            {error, Other}
    end.
    

-spec clocksi_iread(txid(), key(), type()) -> {ok, term()} | {error, reason()}.
clocksi_iread({_, _, CoordFsmPid}, Key, Type) ->
    case materializer:check_operations([{read, {Key, Type}}]) of
        ok ->
<<<<<<< HEAD
            gen_fsm:sync_send_event(CoordFsmPid, {read, {Key, Type}}, infinity);
=======
            case  gen_fsm:sync_send_event(CoordFsmPid, {read, {Key, Type}}) of
                {ok, Res} -> {ok, Res};
                {error, Reason} -> {error, Reason}
            end;
>>>>>>> 9993e38e
        {error, Reason} ->
            {error, Reason}
    end.

-spec clocksi_iupdate(txid(), key(), type(), term()) -> ok | {error, reason()}.
clocksi_iupdate({_, _, CoordFsmPid}, Key, Type, OpParams) ->
    case materializer:check_operations([{update, {Key, Type, OpParams}}]) of
        ok ->
            case gen_fsm:sync_send_event(CoordFsmPid,
                                         {update, {Key, Type, OpParams}}) of
                ok -> ok;
                {aborted, _} -> {error, aborted};
                {error, Reason} -> {error, Reason}
            end;
        {error, Reason} ->
            {error, Reason}
    end.

%% @doc This commits includes both prepare and commit phase. Thus
%%      Client do not need to send to message to complete the 2PC
%%      protocol. The Tx coordinator will pick the best strategie
%%      automatically.
%%      To keep with the current api this is still done in 2 steps,
%%      but should be changed when the new transaction api is decided
-spec clocksi_full_icommit(txid()) -> {aborted, txid()} | {ok, {txid(), snapshot_time()}} | {error, reason()}.
clocksi_full_icommit({_, _, CoordFsmPid})->
    case gen_fsm:sync_send_event(CoordFsmPid, {prepare, empty}) of
        {ok,_PrepareTime} ->
            gen_fsm:sync_send_event(CoordFsmPid, commit);
        Msg ->
            Msg
    end.

-spec clocksi_iprepare(txid()) -> {aborted, txid()} | {ok, non_neg_integer()}.
clocksi_iprepare({_, _, CoordFsmPid})->
    gen_fsm:sync_send_event(CoordFsmPid, {prepare, two_phase}).

-spec clocksi_icommit(txid()) -> {aborted, txid()} | {ok, {txid(), snapshot_time()}}.
clocksi_icommit({_, _, CoordFsmPid})->
    gen_fsm:sync_send_event(CoordFsmPid, commit).<|MERGE_RESOLUTION|>--- conflicted
+++ resolved
@@ -272,14 +272,10 @@
 clocksi_iread({_, _, CoordFsmPid}, Key, Type) ->
     case materializer:check_operations([{read, {Key, Type}}]) of
         ok ->
-<<<<<<< HEAD
-            gen_fsm:sync_send_event(CoordFsmPid, {read, {Key, Type}}, infinity);
-=======
-            case  gen_fsm:sync_send_event(CoordFsmPid, {read, {Key, Type}}) of
+            case gen_fsm:sync_send_event(CoordFsmPid, {read, {Key, Type}}, infinity) of
                 {ok, Res} -> {ok, Res};
                 {error, Reason} -> {error, Reason}
             end;
->>>>>>> 9993e38e
         {error, Reason} ->
             {error, Reason}
     end.

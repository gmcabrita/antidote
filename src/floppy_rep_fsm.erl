--- conflicted
+++ resolved
@@ -57,16 +57,9 @@
     {ok, prepare, SD, 0}.
 
 %% @doc Prepare the write by calculating the _preference list_.
-<<<<<<< HEAD
-prepare(timeout, SD0=#state{key=Key}) ->
-    Preflist = riak_core_apl:get_primary_apl(Key, ?N, logging),
-    NewPref = [Node|| {Node,_} <- Preflist ],
-    SD = SD0#state{preflist=NewPref},
-=======
 prepare(timeout, SD0=#state{log_id=LogId}) ->
     Preflist = log_utilities:get_apl_from_logid(LogId, logging),
     SD = SD0#state{preflist=Preflist},
->>>>>>> 2b5610a2
     {next_state, execute, SD, 0}.
 
 %% @doc Execute the write request and then go into waiting state to

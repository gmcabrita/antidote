%% -------------------------------------------------------------------
%%
%% Copyright (c) 2014 SyncFree Consortium.  All Rights Reserved.
%%
%% This file is provided to you under the Apache License,
%% Version 2.0 (the "License"); you may not use this file
%% except in compliance with the License.  You may obtain
%% a copy of the License at
%%
%%   http://www.apache.org/licenses/LICENSE-2.0
%%
%% Unless required by applicable law or agreed to in writing,
%% software distributed under the License is distributed on an
%% "AS IS" BASIS, WITHOUT WARRANTIES OR CONDITIONS OF ANY
%% KIND, either express or implied.  See the License for the
%% specific language governing permissions and limitations
%% under the License.
%%
%% -------------------------------------------------------------------

%% This is a process running on each node, that is responsible for sending
%% queries to other DCs, the types of messages that can be sent are found in
%% include/antidote_message_types.hrl
%% To perform a request, call the "perform_request" function below
%% Then need to update the code of the recipiant of the query at inter_dc_query_receive_socket

%% The unanswered_query caching is there only for the purpose of disconnecting DCs.
%% The reliability-related features like resending the query are handled by ZeroMQ.


-module(inter_dc_query).
-behaviour(gen_server).
-include("antidote.hrl").
-include("inter_dc_repl.hrl").

%% API
-export([
  perform_request/7,
  add_dc/2,
  del_dc/1]).

%% Server methods
-export([
  start_link/0,
  init/1,
  handle_call/3,
  handle_cast/2,
  handle_info/2,
  terminate/2,
  code_change/3]).

%% State
-record(state, {
  sockets :: dict(), % DCID -> socket
  req_id :: non_neg_integer(),
  unanswered_queries :: ets:tid() % PDCID -> query
}).

%%%% API --------------------------------------------------------------------+

%% Send any request to another DC partition
%%     RequestType must be an value defined in antidote_message_types.hrl
%%     Func is a function that will be called when the reply is received
%%          It should take two arguments the first is the binary response,
%%          the second is a #request_cache_entry{} record
%%          Note that the function should not perform anywork, instead just send
<<<<<<< HEAD
%%%         the work to another thread, otherwise it will block other messages
-spec perform_request(inter_dc_message_type(), pdcid(), binary(), fun((binary() | timeout, #request_cache_entry{})->ok),
		      non_neg_integer() | infinity, term(), pid() | {fsm, pid()})
=======
%%          the work to another thread, otherwise it will block other messages
%%    Pid is a process that will be stored in the #request_cache_entry{}
%%          that will be sent to Func.  This for example can be the id of the process
%%          who sent the request if the same process wants to handle the reply
-spec perform_request(inter_dc_message_type(), pdcid(), binary(), fun((binary(),#request_cache_entry{})->ok), pid() | {fsm, pid()})
>>>>>>> 860228a7
		     -> ok | unknown_dc.
perform_request(RequestType, PDCID, BinaryRequest, Func, Timeout, ExtraState, Pid) ->
    gen_server:call(?MODULE, {any_request, RequestType, PDCID, BinaryRequest, Func, Timeout, ExtraState, Pid}).

%% Adds the address of the remote DC to the list of available sockets.
-spec add_dc(dcid(), [socket_address()]) -> ok.
add_dc(DCID, LogReaders) -> gen_server:call(?MODULE, {add_dc, DCID, LogReaders}, ?COMM_TIMEOUT).

%% Disconnects from the DC.
-spec del_dc(dcid()) -> ok.
del_dc(DCID) -> gen_server:call(?MODULE, {del_dc, DCID}, ?COMM_TIMEOUT).

%%%% Server methods ---------------------------------------------------------+

start_link() -> gen_server:start_link({local, ?MODULE}, ?MODULE, [], []).
init([]) -> {ok, #state{sockets = dict:new(), req_id = 1, unanswered_queries = ets:new(queries,[set])}}.

%% Handle the instruction to add a new DC.
handle_call({add_dc, DCID, LogReaders}, _From, OldState) ->
    %% Create a socket and store it
    %% The DC will contain a list of ip/ports each with a list of partition ids loacated at each node
    %% This will connect to each node and store in the cache the list of partitions located at each node
    %% so that a request goes directly to the node where the needed partition is located
    {_,State} = del_dc(DCID, OldState),
    {Result,NewState} =
	lists:foldl(fun({PartitionList,AddressList}, {ResultAcc,AccState}) ->
			    case connect_to_node(AddressList) of
				{ok, Socket} ->
				    DCPartitionDict = 
					case dict:find(DCID,AccState#state.sockets) of
					    {ok, Val} ->
						Val;
					    error ->
						dict:new()
					end,
				    NewDCPartitionDict = 
					lists:foldl(fun(Partition,Acc) ->
							    dict:store(Partition,Socket,Acc)
						    end, DCPartitionDict, PartitionList),
				    NewAccState = AccState#state{sockets = dict:store(DCID,NewDCPartitionDict,AccState#state.sockets)},
				    F = fun({_ReqId, #request_cache_entry{binary_req=Request,pdcid={QDCID,Partition}}}, _Acc) ->
						%% if there are unanswered queries that were sent to the DC we just connected with, resend them
						case ((QDCID == DCID) and lists:member(Partition,PartitionList)) of
						    true -> erlzmq:send(Socket, Request);
						    false -> ok
						end
					end,
				    ets:foldl(F, undefined, NewAccState#state.unanswered_queries),
				    {ResultAcc, NewAccState};
				connection_error ->
				    {error, AccState}
			    end
		    end, {ok,State}, LogReaders),
    {reply,Result,NewState};

%% Remove a DC. Unanswered queries are left untouched.
handle_call({del_dc, DCID}, _From, State) ->
    {_, NewState} = del_dc(DCID, State),
    {reply, ok, NewState};

%% Handle an instruction to ask a remote DC.
handle_call({any_request, RequestType, PDCID, BinaryRequest, Func, Timeout, ExtraState, ReqPid}, _From, State=#state{req_id=ReqId}) ->
    {DCID, Partition} = PDCID,
    case dict:find(DCID, State#state.sockets) of
	%% If socket found
	%% Find the socket that is responsible for this partition
	{ok, DCPartitionDict} ->
	    {SendPartition, Socket} = case dict:find(Partition,DCPartitionDict) of
					  {ok, Soc} ->
					      {Partition,Soc};
					  error ->
					      %% If you don't see this parition at the DC, just take the first
					      %% socket from this DC
					      %% Maybe should use random??
					      hd(dict:to_list(DCPartitionDict))
				      end,
	    %% Build the binary request
	    VersionBinary = ?MESSAGE_VERSION,
	    ReqIdBinary = inter_dc_txn:req_id_to_bin(ReqId),
	    FullRequest = <<VersionBinary/binary,ReqIdBinary/binary,RequestType,BinaryRequest/binary>>,
	    ok = erlzmq:send(Socket,FullRequest),
	    Timer = case Timeout of
			infinity ->
			    undefined;
			_ when is_integer(Timeout) ->
			    erlang:send_after(Timeout, self(), {send_timeout, ReqIdBinary})
		    end,
	    RequestEntry = #request_cache_entry{request_type=RequestType,req_id_binary=ReqIdBinary,req_pid=ReqPid,
						func=Func,pdcid={DCID,SendPartition},binary_req=FullRequest,
						timer=Timer,extra_state=ExtraState},
	    {reply, ok, req_sent(ReqIdBinary, RequestEntry, State)};
	%% If socket not found
	_ -> {reply, unknown_dc, State}
    end.

close_dc_sockets(DCPartitionDict) ->
    F = fun({_,Socket}) -> 
		(catch zmq_utils:close_socket(Socket)) end,
    lists:foreach(F, dict:to_list(DCPartitionDict)),
    ok.

%% Handle a response from any of the connected sockets
%% Possible improvement - disconnect sockets unused for a defined period of time.
handle_info({zmq, _Socket, BinaryMsg, _Flags}, State=#state{unanswered_queries=Table}) ->
    <<ReqIdBinary:?REQUEST_ID_BYTE_LENGTH/binary,RestMsg/binary>>
	= binary_utilities:check_message_version(BinaryMsg),
    %% Be sure this is a request from this socket
    case ets:lookup(Table,ReqIdBinary) of
	[{ReqIdBinary,CacheEntry=#request_cache_entry{request_type=RequestType,func=Func,timer=Timer}}] ->
	    _ = case Timer of
		    undefined ->
			ok;
		    _ when is_reference(Timer) ->
			erlang:cancel_timer(Timer)
		end,
	    case RestMsg of
		<<RequestType,RestBinary/binary>> ->
		    Func(RestBinary,CacheEntry);
		Other ->
		    lager:error("Received unknown reply: ~p", [Other])
	    end,
	    %% Remove the request from the list of unanswered queries.
	    true = ets:delete(Table,ReqIdBinary);
	[] ->
	    lager:error("Got a bad (or repeated) request id: ~p", [ReqIdBinary])
    end,
    {noreply, State};

%% Handles a timeout
handle_info({send_timeout, ReqIdBinary}, State=#state{unanswered_queries=Table}) ->
    case ets:lookup(Table,ReqIdBinary) of
	[{ReqIdBinary,CacheEntry=#request_cache_entry{request_type=RequestType,func=Func}}] ->
	    lager:info("Had a timeout on an external request, type: ~w", [RequestType]),
	    %% Remove the request from the list of unanswered queries.
	    Func(timeout,CacheEntry),
	    true = ets:delete(Table,ReqIdBinary);
	[] ->
	    lager:error("Got a timeout for an already finished message: ~p", [ReqIdBinary])
    end,
    {noreply, State}.

terminate(_Reason, State) ->
    F = fun({_,DCPartitionDict}) -> 
		close_dc_sockets(DCPartitionDict) end,
    lists:foreach(F, dict:to_list(State#state.sockets)),
    ok.

handle_cast(_Request, State) -> {noreply, State}.
code_change(_OldVsn, State, _Extra) -> {ok, State}.

del_dc(DCID, State) ->
    case dict:find(DCID, State#state.sockets) of
	{ok, DCPartitionDict} ->
	    ok = close_dc_sockets(DCPartitionDict),
	    {ok, State#state{sockets = dict:erase(DCID, State#state.sockets)}};
	error ->
	    {ok, State}
    end.

%% Saves the request in the state, so it can be resent if the DC was disconnected.
req_sent(ReqIdBinary, RequestEntry, State=#state{unanswered_queries=Table,req_id=OldReq}) ->
    true = ets:insert(Table,{ReqIdBinary,RequestEntry}),
    State#state{req_id=(OldReq+1)}.

%% A node is a list of addresses because it can have multiple interfaces
%% this just goes through the list and connects to the first interface that works
connect_to_node([]) ->
    lager:error("Unable to subscribe to DC log reader"),
    connection_error;
connect_to_node([Address| Rest]) ->
    %% Test the connection
    Socket1 = zmq_utils:create_connect_socket(req, false, Address),
    ok = erlzmq:setsockopt(Socket1, rcvtimeo, ?ZMQ_TIMEOUT),
    BinaryVersion = ?MESSAGE_VERSION,
    %% Always use 0 as the id of the check up message
    ReqIdBinary = inter_dc_txn:req_id_to_bin(0),
    ok = erlzmq:send(Socket1, <<BinaryVersion/binary,ReqIdBinary/binary,?CHECK_UP_MSG>>),
    Res = erlzmq:recv(Socket1),
    ok = zmq_utils:close_socket(Socket1),
    case Res of
	{ok, Binary} ->
	    %% erlzmq:recv returns binary, its spec says iolist, but dialyzer compains that it is not a binary
	    %% so I added this conversion, even though the result of recv is a binary anyway...
	    ResBinary = iolist_to_binary(Binary),
	    %% check that an ok msg was received
	    {_,<<?OK_MSG>>} = binary_utilities:check_version_and_req_id(ResBinary),
	    %% Create a subscriber socket for the specified DC
	    Socket = zmq_utils:create_connect_socket(req, true, Address),
	    %% For each partition in the current node:
	    {ok, Socket};
	_ ->
	    connect_to_node(Rest)
    end.<|MERGE_RESOLUTION|>--- conflicted
+++ resolved
@@ -64,17 +64,12 @@
 %%          It should take two arguments the first is the binary response,
 %%          the second is a #request_cache_entry{} record
 %%          Note that the function should not perform anywork, instead just send
-<<<<<<< HEAD
-%%%         the work to another thread, otherwise it will block other messages
--spec perform_request(inter_dc_message_type(), pdcid(), binary(), fun((binary() | timeout, #request_cache_entry{})->ok),
-		      non_neg_integer() | infinity, term(), pid() | {fsm, pid()})
-=======
 %%          the work to another thread, otherwise it will block other messages
 %%    Pid is a process that will be stored in the #request_cache_entry{}
 %%          that will be sent to Func.  This for example can be the id of the process
 %%          who sent the request if the same process wants to handle the reply
--spec perform_request(inter_dc_message_type(), pdcid(), binary(), fun((binary(),#request_cache_entry{})->ok), pid() | {fsm, pid()})
->>>>>>> 860228a7
+-spec perform_request(inter_dc_message_type(), pdcid(), binary(), fun((binary() | timeout, #request_cache_entry{})->ok),
+		      non_neg_integer() | infinity, term(), pid() | {fsm, pid()})
 		     -> ok | unknown_dc.
 perform_request(RequestType, PDCID, BinaryRequest, Func, Timeout, ExtraState, Pid) ->
     gen_server:call(?MODULE, {any_request, RequestType, PDCID, BinaryRequest, Func, Timeout, ExtraState, Pid}).

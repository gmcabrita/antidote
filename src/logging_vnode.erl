%% -------------------------------------------------------------------
%%
%% Copyright (c) 2014 SyncFree Consortium.  All Rights Reserved.
%%
%% This file is provided to you under the Apache License,
%% Version 2.0 (the "License"); you may not use this file
%% except in compliance with the License.  You may obtain
%% a copy of the License at
%%
%%   http://www.apache.org/licenses/LICENSE-2.0
%%
%% Unless required by applicable law or agreed to in writing,
%% software distributed under the License is distributed on an
%% "AS IS" BASIS, WITHOUT WARRANTIES OR CONDITIONS OF ANY
%% KIND, either express or implied.  See the License for the
%% specific language governing permissions and limitations
%% under the License.
%%
%% -------------------------------------------------------------------
-module(logging_vnode).

-behaviour(riak_core_vnode).

-include("antidote.hrl").
-include_lib("riak_core/include/riak_core_vnode.hrl").

%% Expected time to wait until the inter_dc_log_sender_vnode is started
-define(LOG_SENDER_STARTUP_WAIT, 1000).

-ifdef(TEST).
-include_lib("eunit/include/eunit.hrl").
-endif.

%% API
-export([start_vnode/1,
	 is_sync_log/0,
	 set_sync_log/1,
	 set_sync_log_internal/1,
         asyn_read/2,
	 get_stable_time/1,
         read/2,
         asyn_append/3,
         append/3,
         append_commit/3,
         append_group/4,
         asyn_append_group/4,
         asyn_read_from/3,
         read_from/3,
         get_up_to_time/5,
         get_from_time/5,
	 get_all/4,
	 request_bucket_op_id/4,
	 request_op_id/3]).

-export([init/1,
         terminate/2,
         handle_command/3,
         is_empty/1,
         delete/1,
         handle_handoff_command/3,
         handoff_starting/2,
         handoff_cancelled/1,
         handoff_finished/2,
         handle_handoff_data/2,
         encode_handoff_item/2,
         handle_coverage/4,
         handle_info/2,
         handle_exit/3]).

-ignore_xref([start_vnode/1]).

-record(state, {partition :: partition_id(),
		logs_map :: dict(),
		op_id_table :: cache_id(),  %% Stores the count of ops appended to each log
		recovered_vector :: vectorclock(),  %% This is loaded on start, storing the version vector
	                                            %% of the last operation appended to this log, this value
		                                    %% is sent to the interdc dependcy module, so it knows up to
                                                    %% what time updates from other DCs have been receieved (after crash and restart)
		senders_awaiting_ack :: dict(),
		last_read :: term()}).

%% API
-spec start_vnode(integer()) -> any().
start_vnode(I) ->
    riak_core_vnode_master:get_vnode_pid(I, ?MODULE).

%% @doc Sends a `threshold read' asynchronous command to the Logs in
%%      `Preflist' From is the operation id form which the caller wants to
%%      retrieve the operations.  The operations are retrieved in inserted
%%      order and the From operation is also included.
-spec asyn_read_from(preflist(), key(), op_id()) -> ok.
asyn_read_from(Preflist, Log, From) ->
    riak_core_vnode_master:command(Preflist,
                                   {read_from, Log, From},
                                   {fsm, undefined, self()},
                                   ?LOGGING_MASTER).

%% @doc synchronous read_from operation
-spec read_from({partition(), node()}, log_id(), op_id()) -> {ok, [term()]} | {error, term()}.
read_from(Node, LogId, From) ->
    riak_core_vnode_master:sync_command(Node,
                                        {read_from, LogId, From},
					?LOGGING_MASTER).

%% @doc Sends a `read' asynchronous command to the Logs in `Preflist'
-spec asyn_read(preflist(), key()) -> ok.
asyn_read(Preflist, Log) ->
    riak_core_vnode_master:command(Preflist,
                                   {read, Log},
                                   {fsm, undefined, self()},
                                   ?LOGGING_MASTER).

%% @doc Sends a `get_stable_time' synchronous command to `Node'
-spec get_stable_time({partition(), node()}) -> ok.
get_stable_time(Node) ->
    riak_core_vnode_master:command(Node,
				   {get_stable_time},
				   ?LOGGING_MASTER).

%% @doc Sends a `read' synchronous command to the Logs in `Node'
-spec read({partition(), node()}, key()) -> {error, term()} | {ok, [term()]}.
read(Node, Log) ->
    riak_core_vnode_master:sync_command(Node,
                                        {read, Log},
                                        ?LOGGING_MASTER).

%% @doc Sends an `append' asyncrhonous command to the Logs in `Preflist'
-spec asyn_append(preflist(), key(), #log_operation{}) -> ok.
asyn_append(Preflist, Log, LogOperation) ->
    riak_core_vnode_master:command(Preflist,
                                   {append, Log, LogOperation},
                                   {fsm, undefined, self(), ?SYNC_LOG},
                                   ?LOGGING_MASTER).

%% @doc synchronous append operation payload
-spec append(index_node(), key(), #log_operation{}) -> {ok, op_id()} | {error, term()}.
append(IndexNode, LogId, LogOperation) ->
    riak_core_vnode_master:sync_command(IndexNode,
                                        {append, LogId, LogOperation, false},
                                        ?LOGGING_MASTER,
                                        infinity).

%% @doc synchronous append operation payload
%% If enabled in antidote.hrl will ensure item is written to disk
-spec append_commit(index_node(), key(), #log_operation{}) -> {ok, op_id()} | {error, term()}.
append_commit(IndexNode, LogId, Payload) ->
    riak_core_vnode_master:sync_command(IndexNode,
                                        {append, LogId, Payload, is_sync_log()},
                                        ?LOGGING_MASTER,
                                        infinity).

%% @doc synchronous append list of log records (note a log record is a payload (log_operation) with an operation number)
%% The IsLocal flag indicates if the operations in the transaction were handled by the local or remote DC.
-spec append_group(index_node(), key(), [#log_record{}], boolean()) -> {ok, op_id()} | {error, term()}.
append_group(IndexNode, LogId, LogRecordList, IsLocal) ->
    riak_core_vnode_master:sync_command(IndexNode,
                                        {append_group, LogId, LogRecordList, IsLocal, is_sync_log()},
                                        ?LOGGING_MASTER,
                                        infinity).

%% @doc asynchronous append list of operations
-spec asyn_append_group(index_node(), key(), [#log_record{}], boolean()) -> ok.
asyn_append_group(IndexNode, LogId, LogRecordList, IsLocal) ->
    riak_core_vnode_master:command(IndexNode,
				   {append_group, LogId, LogRecordList, IsLocal, is_sync_log()},
				   ?LOGGING_MASTER,
				   infinity).

%% @doc given the MaxSnapshotTime and the type, this method fetchs from the log the
%% desired operations smaller than the time so a new snapshot can be created.
-spec get_up_to_time(index_node(), key(), vectorclock(), term(), key()) ->
		 {number(), list(), snapshot(), vectorclock(), false} | {error, term()}.
get_up_to_time(IndexNode, LogId, MaxSnapshotTime, Type, Key) ->
    riak_core_vnode_master:sync_command(IndexNode,
					{get, LogId, undefined, MaxSnapshotTime, Type, Key},
					?LOGGING_MASTER,
					infinity).

%% @doc given the MinSnapshotTime and the type, this method fetchs from the log the
<<<<<<< HEAD
%% desired operations so a new snapshot can be created.
%% It returns a #log_get_response{} record which is defined in antidote.hrl
-spec get(index_node(), key(), vectorclock(), term(), key()) ->
		 #snapshot_get_response{} | {error, term()}.
get(IndexNode, LogId, MinSnapshotTime, Type, Key) ->
=======
%% desired operations after the time so a new snapshot can be created.
-spec get_from_time(index_node(), key(), vectorclock(), term(), key()) ->
		 {number(), list(), snapshot(), vectorclock(), false} | {error, term()}.
get_from_time(IndexNode, LogId, MinSnapshotTime, Type, Key) ->
>>>>>>> a372a787
    riak_core_vnode_master:sync_command(IndexNode,
					{get, LogId, MinSnapshotTime, undefined, Type, Key},
					?LOGGING_MASTER,
					infinity).

%% @doc Given the logid and position in the log (given by continuation) and a dict
%% of non_commited operations up to this position returns
%% a tuple with three elements
%% the first is a dict with all operations that had been committed until the next chunk in the log
%% the second contains those without commit operations
%% the third is the location of the next chunk
%% Otherwise if the end of the file is reached it returns a tuple
%% where the first elelment is 'eof' and the second is a dict of commited operations
-spec get_all(index_node(), log_id(), start | disk_log:continuation(), dict()) ->
		     {disk_log:continuation(), dict(), dict()} | {eof, dict()} | {error, term()}.
get_all(IndexNode, LogId, Continuation, PrevOps) ->
    riak_core_vnode_master:sync_command(IndexNode, {get_all, LogId, Continuation, PrevOps},
					?LOGGING_MASTER,
					infinity).

%% @doc Gets the last id of operations stored in the log for the given DCID
-spec request_op_id(index_node(), dcid(), partition()) -> {ok, non_neg_integer()}.
request_op_id(IndexNode, DCID, Partition) ->
    riak_core_vnode_master:sync_command(IndexNode, {get_op_id,DCID,Partition},
					?LOGGING_MASTER,
					infinity).

%% @doc Gets the last id of operations stored in the log for the given bucket from the given DCID
-spec request_bucket_op_id(index_node(), dcid(), bucket(), partition()) -> {ok, non_neg_integer()}.
request_bucket_op_id(IndexNode, DCID, Bucket, Partition) ->
    riak_core_vnode_master:sync_command(IndexNode, {get_op_id,DCID,Bucket,Partition},
					?LOGGING_MASTER,
					infinity).

%% @doc Returns true if syncrounous logging is enabled
%%      False otherwise.
%%      Uses environment variable "sync_log" set in antidote.app.src
-spec is_sync_log() -> boolean().
is_sync_log() ->
    application:get_env(antidote,sync_log,false).

%% @doc Takes as input a boolean to set whether or not items will
%%      be logged synchronously at this DC (sends a broadcast to update
%%      the environment variable "sync_log" to all nodes).
%%      If true, items will be logged synchronously
%%      If false, items will be logged asynchronously
-spec set_sync_log(boolean()) -> ok.
set_sync_log(Value) ->
    Nodes = dc_utilities:get_my_dc_nodes(),
    %% Update the environment varible on all nodes in the DC
    lists:foreach(fun(Node) -> 
			  ok = rpc:call(Node, logging_vnode, set_sync_log_internal, [Value])
		  end, Nodes).

%% @doc internal function to set syncrounous logging environment variable.
-spec set_sync_log_internal(boolean()) -> ok.
set_sync_log_internal(Value) ->
    lager:info("setting sync log ~p at ~p", [Value,node()]),
    application:set_env(antidote,sync_log,Value).

%% @doc Opens the persistent copy of the Log.
%%      The name of the Log in disk is a combination of the the word
%%      `log' and the partition identifier.
init([Partition]) ->
    LogFile = integer_to_list(Partition),
    {ok, Ring} = riak_core_ring_manager:get_my_ring(),
    GrossPreflists = riak_core_ring:all_preflists(Ring, ?N),
    OpIdTable = ets:new(op_id_table, [set]),
    Preflists = lists:filter(fun(X) -> preflist_member(Partition, X) end, GrossPreflists),
    lager:info("Opening logs for partition ~w", [Partition]),
    case open_logs(LogFile, Preflists, dict:new(), OpIdTable, vectorclock:new()) of
        {error, Reason} ->
	    lager:error("ERROR: opening logs for partition ~w, reason ~w", [Partition, Reason]),
            {error, Reason};
        {Map,MaxVector} ->
	    lager:info("Done opening logs for partition ~w", [Partition]),
            {ok, #state{partition=Partition,
                        logs_map=Map,
                        op_id_table=OpIdTable,
			recovered_vector=MaxVector,
                        senders_awaiting_ack=dict:new(),
                        last_read=start}}
    end.

%% Used to check if the vnode is up
handle_command({hello}, _Sender, State) ->
  {reply, ok, State};

handle_command({get_op_id, DCID, Partition}, _Sender, State=#state{op_id_table = OpIdTable}) ->
    OpId = get_op_id(OpIdTable,{[Partition],DCID}),
    #op_number{local = Local, global = _Global} = OpId,
    {reply, {ok, Local}, State};

handle_command({get_op_id, DCID, Bucket, Partition}, _Sender, State=#state{op_id_table = OpIdTable}) ->
    OpId = get_op_id(OpIdTable,{[Partition],Bucket,DCID}),
    #op_number{local = Local, global = _Global} = OpId,
    {reply, {ok, Local}, State};

%% Let the log sender know the last log id that was sent so the receiving DCs
%% don't think they are getting old messages
handle_command({start_timer, undefined}, Sender, State) ->
    handle_command({start_timer, Sender}, Sender, State);
handle_command({start_timer, Sender}, _, State = #state{partition=Partition, op_id_table=OpIdTable, recovered_vector=MaxVector}) ->
    MyDCID = dc_meta_data_utilities:get_my_dc_id(),
    OpId = get_op_id(OpIdTable,{[Partition],MyDCID}),
    IsReady = try
		  ok = inter_dc_dep_vnode:set_dependency_clock(Partition, MaxVector),
		  ok = inter_dc_log_sender_vnode:update_last_log_id(Partition, OpId),
		  ok = inter_dc_log_sender_vnode:start_timer(Partition),
		  true
	      catch
		  _:Reason ->
		      lager:info("Error updating inter_dc_log_sender_vnode last sent log id: ~w, will retry", [Reason]),
		      false
	      end,
    case IsReady of
	true ->
	    riak_core_vnode:reply(Sender, ok);
	false ->
	    riak_core_vnode:send_command_after(?LOG_SENDER_STARTUP_WAIT, {start_timer, Sender})
    end,
    {noreply, State};

%% @doc Read command: Returns the phyiscal time of the 
%%      clocksi vnode for which no transactions will commit with smaller time
%%      Output: {ok, Time}
handle_command({send_min_prepared, Time}, _Sender,
               #state{partition=Partition}=State) ->
    ok = inter_dc_log_sender_vnode:send_stable_time(Partition, Time),
    {noreply, State};

%% @doc Read command: Returns the operations logged for Key
%%          Input: The id of the log to be read
%%      Output: {ok, {vnode_id, Operations}} | {error, Reason}
handle_command({read, LogId}, _Sender,
               #state{partition=Partition, logs_map=Map}=State) ->
    case get_log_from_map(Map, Partition, LogId) of
        {ok, Log} ->
           {Continuation, Ops} = 
                case disk_log:chunk(Log, start) of
                    {C, O} -> {C,O};
                    {C, O, _} -> {C,O};
                    eof -> {eof, []}
                end,
            case Continuation of
                error -> {reply, {error, Ops}, State};
                eof -> {reply, {ok, Ops}, State#state{last_read=start}};
                _ -> {reply, {ok, Ops}, State#state{last_read=Continuation}}
            end;
        {error, Reason} ->
            {reply, {error, Reason}, State}
    end;

%% @doc Threshold read command: Returns the operations logged for Key
%%      from a specified op_id-based threshold.
%%
%%      Input:  From: the oldest op_id to return
%%              LogId: Identifies the log to be read
%%      Output: {vnode_id, Operations} | {error, Reason}
%%
handle_command({read_from, LogId, _From}, _Sender,
               #state{partition=Partition, logs_map=Map, last_read=Lastread}=State) ->
    case get_log_from_map(Map, Partition, LogId) of
        {ok, Log} ->
            ok = disk_log:sync(Log),
            {Continuation, Ops} = 
                case disk_log:chunk(Log, Lastread) of
                    {error, Reason} -> {error, Reason};
                    {C, O} -> {C,O};
                    {C, O, _} -> {C,O};
                    eof -> {eof, []}
                end,
            case Continuation of
                error -> {reply, {error, Ops}, State};
                eof -> {reply, {ok, Ops}, State};
                _ -> {reply, {ok, Ops}, State#state{last_read=Continuation}}
            end;
        {error, Reason} ->
            {reply, {error, Reason}, State}
    end;

%% @doc Append command: Appends a new op to the Log of Key
%%      Input:  LogId: Indetifies which log the operation has to be
%%              appended to.
%%              LogOperation of the operation
%%              OpId: Unique operation id
%%      Output: {ok, {vnode_id, op_id}} | {error, Reason}
%%
%% -spec handle_command({append, log_id(), #log_operation{}, boolean()}, pid(), #state{}) ->
%%                      {reply, {ok, #op_number{}} #state{}} | {reply, error(), #state{}}.
handle_command({append, LogId, LogOperation, Sync}, _Sender,
               #state{logs_map=Map,
                      op_id_table=OpIdTable,
                      partition=Partition}=State) ->
    case get_log_from_map(Map, Partition, LogId) of
        {ok, Log} ->
	    MyDCID = dc_meta_data_utilities:get_my_dc_id(),
	    %% all operations update the per log, operation id
	    OpId = get_op_id(OpIdTable, {LogId, MyDCID}),
	    #op_number{local = Local, global = Global} = OpId,
	    NewOpId = OpId#op_number{local =  Local + 1, global = Global + 1},
	    true = update_ets_op_id({LogId,MyDCID},NewOpId,OpIdTable),
	    %% non commit operations update the bucket id number to keep track
	    %% of the number of updates per bucket
	    NewBucketOpId = 
		case LogOperation#log_operation.op_type of
		    update ->
			Bucket = (LogOperation#log_operation.log_payload)#update_log_payload.bucket,
			BOpId = get_op_id(OpIdTable, {LogId,Bucket,MyDCID}),
			#op_number{local = BLocal, global = BGlobal} = BOpId,
			NewBOpId = BOpId#op_number{local = BLocal + 1, global = BGlobal + 1},
			true = update_ets_op_id({LogId,Bucket,MyDCID},NewBOpId,OpIdTable),
			NewBOpId;
		    _ ->
			NewOpId
		end,		    
            LogRecord = (log_utilities:generate_empty_log_record())#log_record{
			  op_number = NewOpId, bucket_op_number = NewBucketOpId, log_operation = LogOperation},
            case insert_log_record(Log, LogId, LogRecord) of
                {ok, NewOpId} ->
		    inter_dc_log_sender_vnode:send(Partition, LogRecord),
		    case Sync of
			true ->
			    case disk_log:sync(Log) of
				ok ->
				    {reply, {ok, OpId}, State};
				{error, Reason} ->
				    {reply, {error, Reason}, State}
			    end;
			false ->
			    {reply, {ok, OpId}, State}
		    end;
                {error, Reason} ->
                    {reply, {error, Reason}, State}
            end;
        {error, Reason} ->
            {reply, {error, Reason}, State}
    end;

%% Currently this should be only used for external operations
%% That already have their operation id numbers assigned
%% That is why IsLocal is hard coded to false
%% Might want to support appending groups of local operations in the future
%% for efficency
%% -spec handle_command({append_group, log_id(), [#log_record{}], false, boolean()}, pid(), #state{}) ->
%%                      {reply, {ok, #op_number{}} #state{}} | {reply, error(), #state{}}.
handle_command({append_group, LogId, LogRecordList, _IsLocal = false, Sync}, _Sender,
               #state{logs_map=Map,
                      op_id_table=OpIdTable,
                      partition=Partition}=State) ->
    MyDCID = dc_meta_data_utilities:get_my_dc_id(),
    {ErrorList, SuccList, UpdatedLogs} =
	lists:foldl(fun(LogRecordOrg, {AccErr, AccSucc, UpdatedLogs}) ->
			    LogRecord = log_utilities:check_log_record_version(LogRecordOrg),
			    case get_log_from_map(Map, Partition, LogId) of
				{ok, Log} ->
				    %% Generate the new operation ID
				    %% This is only stored in memory to count the total number
				    %% of operations, since the input operations should
				    %% have already been assigned an op id number since
				    %% they are coming from an external DC
				    OpId = get_op_id(OpIdTable, {LogId, MyDCID}),
				    #op_number{local = _Local, global = Global} = OpId,
				    NewOpId = OpId#op_number{global = Global + 1},
				    %% Should assign the opid as follows if this function starts being
				    %% used for operations generated locally
				    %% NewOpId = 
				    %% 	case IsLocal of
				    %% 	    true ->
				    %% 		OpId#op_number{local =  Local + 1, global = Global + 1};
				    %% 	    false ->
				    %% 		OpId#op_number{global = Global + 1}
				    %% 	end,
				    true = update_ets_op_id({LogId,MyDCID},NewOpId,OpIdTable),
				    LogOperation = LogRecord#log_record.log_operation,
				    case LogOperation#log_operation.op_type of
					update ->
					    Bucket = (LogOperation#log_operation.log_payload)#update_log_payload.bucket,
					    BOpId = get_op_id(OpIdTable, {LogId,Bucket,MyDCID}),
					    #op_number{local = _BLocal, global = BGlobal} = BOpId,
					    NewBOpId = BOpId#op_number{global = BGlobal + 1},
					    true = update_ets_op_id({LogId,Bucket,MyDCID},NewBOpId,OpIdTable);
					_ ->
					    true
				    end,
				    ExternalOpNum = LogRecord#log_record.op_number,
				    case insert_log_record(Log, LogId, LogRecord) of
					{ok, ExternalOpNum} ->
					    %% Would need to uncomment this is local ops are sent to this function
					    %% case IsLocal of
					    %% 	true -> inter_dc_log_sender_vnode:send(Partition, Operation);
					    %% 	false -> ok
					    %% end,
					    {AccErr, AccSucc ++ [NewOpId], ordsets:add_element(Log,UpdatedLogs)};
					{error, Reason} ->
					    {AccErr ++ [{reply, {error, Reason}, State}], AccSucc, UpdatedLogs}
				    end;
				{error, Reason} ->
				    {AccErr ++ [{reply, {error, Reason}, State}], AccSucc, UpdatedLogs}
			    end
		    end, {[],[], ordsets:new()}, LogRecordList),
    %% Sync the updated logs if necessary
    case Sync of
	true ->
	    ordsets:fold(fun(Log,_Acc) ->
				 ok = disk_log:sync(Log)
			 end, ok, UpdatedLogs);
	false ->
	    ok
    end,
    case ErrorList of
	[] ->
	    [SuccId|_T] = SuccList,
	    {reply, {ok, SuccId}, State};
	[Error|_T] ->
	    %%Error
	    {reply, Error, State}
    end;

handle_command({get, LogId, MinSnapshotTime, MaxSnapshotTime, Type, Key}, _Sender,
    #state{logs_map = Map, partition = Partition} = State) ->
    case get_log_from_map(Map, Partition, LogId) of
        {ok, Log} ->
            case get_ops_from_log(Log, {key, Key}, start, MinSnapshotTime, MaxSnapshotTime, dict:new(), dict:new(), load_all) of
                {error, Reason} ->
                    {reply, {error, Reason}, State};
                {eof, CommittedOpsForKeyDict} ->
		    CommittedOpsForKey =
			case dict:find(Key, CommittedOpsForKeyDict) of
			    {ok, Val} ->
				Val;
			    error ->
				[]
			end,
		    {reply, #snapshot_get_response{number_of_ops = length(CommittedOpsForKey), ops_list = CommittedOpsForKey,
						   materialized_snapshot = #materialized_snapshot{last_op_id = 0, value = clocksi_materializer:new(Type)},
						   snapshot_time = vectorclock:new(), is_newest_snapshot = false},
		     State}
            end;
        {error, Reason} ->
            {reply, {error, Reason}, State}
    end;

%% This will reply with all downstream operations that have
%% been stored in the log given by LogId
%% The resut is a dict, with a list of ops per key
%% The following spec is only for reference
%% -spec handle_command({get_all, log_id(), disk_log:continuation() | start, dict()}, term(), #state{}) ->
%% 			   {reply, {error, reason()} | dict(), #state{}}.
handle_command({get_all, LogId, Continuation, Ops}, _Sender,
	       #state{logs_map = Map, partition = Partition} = State) ->
    case get_log_from_map(Map, Partition, LogId) of
        {ok, Log} ->
	    case get_ops_from_log(Log, undefined, Continuation, undefined, undefined, Ops, dict:new(), load_per_chunk) of
                {error, Reason} ->
                    {reply, {error, Reason}, State};
                CommittedOpsForKeyDict ->
		    {reply, CommittedOpsForKeyDict, State}
            end;
        {error, Reason} ->
            {reply, {error, Reason}, State}
    end;

handle_command(_Message, _Sender, State) ->
    {noreply, State}.

-spec reverse_and_add_op_id([clocksi_payload()],non_neg_integer(),[{non_neg_integer(),clocksi_payload()}]) ->
				   [{non_neg_integer(),clocksi_payload()}].
reverse_and_add_op_id([],_Id,Acc) ->
    Acc;
reverse_and_add_op_id([Next|Rest],Id,Acc) ->
    reverse_and_add_op_id(Rest,Id+1,[{Id,Next}|Acc]).

%% Gets the id of the last operation that was put in the log
%% and the maximum vectorclock of the commited transactions stored in the log
-spec get_last_op_from_log(log_id(), disk_log:continuation() | start, cache_id(), vectorclock()) -> {eof, vectorclock()} | {error, term()}.
get_last_op_from_log(Log, Continuation, ClockTable, PrevMaxVector) ->
    case disk_log:chunk(Log, Continuation) of
	eof ->
	    {eof, PrevMaxVector};
	{error, Reason} ->
	    {error, Reason};
	{NewContinuation, NewTerms} ->
	    NewMaxVector = get_max_op_numbers(NewTerms,ClockTable,PrevMaxVector),
	    get_last_op_from_log(Log, NewContinuation,ClockTable,NewMaxVector);
	{NewContinuation, NewTerms, BadBytes} ->
            case BadBytes > 0 of
                true -> {error, bad_bytes};
                false ->
		    NewMaxVector = get_max_op_numbers(NewTerms,ClockTable,PrevMaxVector),
		    get_last_op_from_log(Log,NewContinuation,ClockTable,NewMaxVector)
	    end
    end.

%% This is called when the vnode starts and loads into the cache
%% the id of the last operation appened to the log, so that new ops will
%% be assigned corret ids (after crash and restart)
-spec get_max_op_numbers([{log_id(),#log_record{}}],cache_id(),vectorclock()) -> vectorclock().
get_max_op_numbers([],_ClockTable,MaxVector) ->
    MaxVector;
get_max_op_numbers([{LogId, LogRecord}|Rest],ClockTable,PrevMaxVector) ->
    #log_record{op_number = NewOp, bucket_op_number = NewBucketOp, log_operation = LogOperation}
	= log_utilities:check_log_record_version(LogRecord),
    #log_operation{op_type = OpType,
		log_payload = LogPayload
	       } = LogOperation,
    #op_number{node = {_,DCID}} = NewBucketOp,
    NewMaxVector =
	case OpType of
	    commit ->
		#commit_log_payload{commit_time = {DCID, TxCommitTime}} = LogPayload,
		vectorclock:set_clock_of_dc(DCID, TxCommitTime, PrevMaxVector);
	    update ->
		%% Update the per bucket opid count
		Bucket = LogPayload#update_log_payload.bucket,
		true = update_ets_op_id({LogId,Bucket,DCID},NewBucketOp,ClockTable),
		PrevMaxVector;
	    _ ->
		PrevMaxVector
	end,
    %% Update the total opid count
    true = update_ets_op_id({LogId,DCID},NewOp,ClockTable),
    get_max_op_numbers(Rest,ClockTable,NewMaxVector).

%% After appeded an operation to the log, increment the op id
-spec update_ets_op_id({log_id(),dcid()} | {log_id(),bucket(),dcid()}, #op_number{}, cache_id()) -> true.
update_ets_op_id(Key,NewOp,ClockTable) ->
    #op_number{local = Num, global = GlobalNum} = NewOp,
    case ets:lookup(ClockTable,Key) of
	[] ->
	    ets:insert(ClockTable,{Key,NewOp});
	[{Key,#op_number{local = OldNum, global = OldGlobal}}] ->
	    case ((Num > OldNum) or (GlobalNum > OldGlobal)) of
		true ->
		    ets:insert(ClockTable,{Key,NewOp});
		false ->
		    true
	    end
    end.

%% @doc This method successively calls disk_log:chunk so all the log is read.
%% With each valid chunk, filter_terms_for_key is called.
<<<<<<< HEAD
%% TODO: upgrade to newer erlang version so can use dict type spec
%% -spec get_ops_from_log(log_id(), key(), disk_log:continuation() | start, snapshot_time(),
%% 		       dict:dict(txid(),[any_log_payload()]), dict:dict(key(),[{non_neg_integer(),#clocksi_payload()}]), load_all | load_per_chunk) ->
%%  			      {disk_log:continuation(), dict:dict(txid(),[any_log_payload()]),dict:dict(key(),[{non_neg_integer(),#clocksi_payload()}])}
%%  				  | {error, reason()} | {eof, dict:dict(key(),[{non_neg_integer(),#clocksi_payload()}])}.
-spec get_ops_from_log(log_id(), key(), disk_log:continuation() | start, snapshot_time(), dict(), dict(), load_all | load_per_chunk) ->
			      {disk_log:continuation(), dict(), dict()}
				  | {error, reason()} | {eof, dict()}.
get_ops_from_log(Log, Key, Continuation, MinSnapshotTime, Ops, CommittedOpsDict, LoadAll) ->
=======
get_ops_from_log(Log, Key, Continuation, MinSnapshotTime, MaxSnapshotTime, Ops, CommittedOpsDict, LoadAll) ->
>>>>>>> a372a787
    case disk_log:chunk(Log, Continuation) of
        eof ->
	    {eof, finish_op_load(CommittedOpsDict)};
        {error, Reason} ->
            {error, Reason};
        {NewContinuation, NewTerms} ->
            {NewOps, NewCommittedOps} = filter_terms_for_key(NewTerms, Key, MinSnapshotTime, MaxSnapshotTime, Ops, CommittedOpsDict),
	    case LoadAll of
		load_all ->
		    get_ops_from_log(Log, Key, NewContinuation, MinSnapshotTime, MaxSnapshotTime, NewOps, NewCommittedOps, LoadAll);
		load_per_chunk ->
		    {NewContinuation, NewOps, finish_op_load(NewCommittedOps)}
	    end;
        {NewContinuation, NewTerms, BadBytes} ->
            case BadBytes > 0 of
                true -> {error, bad_bytes};
                false ->
		    {NewOps, NewCommittedOps} = filter_terms_for_key(NewTerms, Key, MinSnapshotTime, MaxSnapshotTime, Ops, CommittedOpsDict),
		    case LoadAll of
			load_all ->
			    get_ops_from_log(Log, Key, NewContinuation, MinSnapshotTime, MaxSnapshotTime, NewOps, NewCommittedOps, LoadAll);
			load_per_chunk ->
			    {NewContinuation, NewOps, finish_op_load(NewCommittedOps)}
		    end
            end
    end.

%% TODO: upgrade to newer erlang version so can use dict type spec
%%-spec finish_op_load(dict:dict(key(),clocksi_payload())) -> dict:dict(key(),[{non_neg_integer(),clocksi_payload()}]).
-spec finish_op_load(dict()) -> dict().
finish_op_load(CommittedOpsDict) ->
    dict:fold(fun(Key1, CommittedOps, Acc) ->
		      dict:store(Key1, reverse_and_add_op_id(CommittedOps,0,[]), Acc)
	      end, dict:new(), CommittedOpsDict).

%% @doc Given a list of log_records, this method filters the ones corresponding to Key.
%% If key is undefined then is returns all records for all keys
%% It returns a dict corresponding to all the ops matching Key and
%% a list of the commited operations for that key which have a smaller commit time than MinSnapshotTime.
<<<<<<< HEAD
%% TODO: upgrade to newer erlang version so can use dict type spec
%% -spec filter_terms_for_key([{non_neg_integer(),#log_record{}}],key(),snapshot_time(),
%% 			   dict:dict(txid(),[any_log_payload()]),dict:dict(key(),[#clocksi_payload()])) ->
%% 				  {dict:dict(txid(),[any_log_payload()]),dict:dict(key(),[#clocksi_payload()])}.
-spec filter_terms_for_key([{non_neg_integer(),#log_record{}}],key(),snapshot_time(),
			   dict(),dict()) -> {dict(),dict()}.
filter_terms_for_key([], _Key, _MinSnapshotTime, Ops, CommittedOpsDict) ->
    {Ops, CommittedOpsDict};
filter_terms_for_key([{_,LogRecord}|T], Key, MinSnapshotTime, Ops, CommittedOpsDict) ->
    #log_record{log_operation = LogOperation} = log_utilities:check_log_record_version(LogRecord),
    #log_operation{tx_id = TxId, op_type = OpType, log_payload = OpPayload} = LogOperation,
=======
filter_terms_for_key([], _Key, _MinSnapshotTime, _MaxSnapshotTime, Ops, CommittedOpsDict) ->
    {Ops, CommittedOpsDict};
filter_terms_for_key([{_,#operation{log_record = LogRecord}}|T], Key, MinSnapshotTime, MaxSnapshotTime, Ops, CommittedOpsDict) ->
    #log_record{tx_id = TxId, op_type = OpType, log_payload = OpPayload} = LogRecord,
>>>>>>> a372a787
    case OpType of
        update ->
            handle_update(TxId, OpPayload, T, Key, MinSnapshotTime, MaxSnapshotTime, Ops, CommittedOpsDict);
        commit ->
            handle_commit(TxId, OpPayload, T, Key, MinSnapshotTime, MaxSnapshotTime, Ops, CommittedOpsDict);
        _ ->
            filter_terms_for_key(T, Key, MinSnapshotTime, MaxSnapshotTime, Ops, CommittedOpsDict)
    end.

<<<<<<< HEAD
%% TODO: upgrade to newer erlang version so can use dict type spec
%% -spec handle_update(txid(), #update_log_payload{}, [{non_neg_integer(),#operation{}}], key(), snapshot_time() | undefined,
%% 		    dict:dict(txid(),[any_log_payload()]),dict:dict(key(),[#clocksi_payload{}])) ->
%% 			   {dict:dict(txid(),[any_log_payload()]),dict:dict(key(),[#clocksi_payload{}])}.
-spec handle_update(txid(), #update_log_payload{}, [{non_neg_integer(),#log_record{}}], key(), snapshot_time() | undefined, dict(),dict()) -> {dict(),dict()}.
handle_update(TxId, OpPayload,  T, Key, MinSnapshotTime, Ops, CommittedOpsDict) ->
=======
handle_update(TxId, OpPayload,  T, Key, MinSnapshotTime, MaxSnapshotTime, Ops, CommittedOpsDict) ->
>>>>>>> a372a787
    #update_log_payload{key = Key1} = OpPayload,
    case (Key == {key, Key1}) or (Key == undefined) of
        true ->
            filter_terms_for_key(T, Key, MinSnapshotTime, MaxSnapshotTime,
                dict:append(TxId, OpPayload, Ops), CommittedOpsDict);
        false ->
            filter_terms_for_key(T, Key, MinSnapshotTime, MaxSnapshotTime, Ops, CommittedOpsDict)
    end.

<<<<<<< HEAD
%% TODO: upgrade to newer erlang version so can use dict type spec
%% -spec handle_update(txid(), #commit_log_payload{}, [{non_neg_integer(),#operation{}}], key(), snapshot_time() | undefined,
%% 		    dict:dict(txid(),[any_log_payload()]),dict:dict(key(),[#clocksi_payload{}])) ->
%% 			   {dict:dict(txid(),[any_log_payload()]),dict:dict(key(),[#clocksi_payload{}])}.
-spec handle_commit(txid(), #commit_log_payload{}, [{non_neg_integer(),#log_record{}}], key(), snapshot_time() | undefined, dict(),dict()) -> {dict(),dict()}.
handle_commit(TxId, OpPayload, T, Key, MinSnapshotTime, Ops, CommittedOpsDict) ->
=======
handle_commit(TxId, OpPayload, T, Key, MinSnapshotTime, MaxSnapshotTime, Ops, CommittedOpsDict) ->
>>>>>>> a372a787
    #commit_log_payload{commit_time = {DcId, TxCommitTime}, snapshot_time = SnapshotTime} = OpPayload,
    case dict:find(TxId, Ops) of
        {ok, OpsList} ->
	    NewCommittedOpsDict = 
		lists:foldl(fun(#update_log_payload{key = KeyInternal, type = Type, op = Op}, Acc) ->
				    case (check_min_time(SnapshotTime,MinSnapshotTime) andalso
					  check_max_time(SnapshotTime,MaxSnapshotTime)) of
					true ->
					    CommittedDownstreamOp =
						#clocksi_payload{
						   key = KeyInternal,
						   type = Type,
						   op_param = Op,
						   snapshot_time = SnapshotTime,
						   commit_time = {DcId, TxCommitTime},
						   txid = TxId},
					    dict:append(KeyInternal, CommittedDownstreamOp, Acc);
					false ->
					    Acc
				    end
			    end, CommittedOpsDict, OpsList),
	    filter_terms_for_key(T, Key, MinSnapshotTime, MaxSnapshotTime, dict:erase(TxId,Ops),
				 NewCommittedOpsDict);
	error ->
	    filter_terms_for_key(T, Key, MinSnapshotTime, MaxSnapshotTime, Ops, CommittedOpsDict)
    end.

check_min_time(SnapshotTime, MinSnapshotTime) ->
    ((MinSnapshotTime == undefined) orelse (vectorclock:ge(SnapshotTime, MinSnapshotTime))).

check_max_time(SnapshotTime, MaxSnapshotTime) ->
    ((MaxSnapshotTime == undefined) orelse (vectorclock:le(SnapshotTime, MaxSnapshotTime))).

handle_handoff_command(?FOLD_REQ{foldfun=FoldFun, acc0=Acc0}, _Sender,
                       #state{logs_map=Map}=State) ->
    F = fun({Key, LogRecord}, Acc) -> FoldFun(Key, LogRecord, Acc) end,
    Acc = join_logs(dict:to_list(Map), F, Acc0),
    {reply, Acc, State};

handle_handoff_command({get_all, _logId}, _Sender, State) ->
    {reply, {error, not_ready}, State}.

handoff_starting(_TargetNode, State) ->
    {true, State}.

handoff_cancelled(State) ->
    {ok, State}.

handoff_finished(_TargetNode, State) ->
    {ok, State}.

handle_handoff_data(Data, #state{partition=Partition, logs_map=Map}=State) ->
    {LogId, LogRecord} = binary_to_term(Data),
    case get_log_from_map(Map, Partition, LogId) of
        {ok, Log} ->
            %% Optimistic handling; crash otherwise.
            {ok, _OpId} = insert_log_record(Log, LogId, LogRecord),
            ok = disk_log:sync(Log),
            {reply, ok, State};
        {error, Reason} ->
            {reply, {error, Reason}, State}
    end.

encode_handoff_item(Key, Operation) ->
    term_to_binary({Key, Operation}).

is_empty(State=#state{logs_map=Map}) ->
    LogIds = dict:fetch_keys(Map),
    case no_elements(LogIds, Map) of
        true ->
            {true, State};
        false ->
            {false, State}
    end.

delete(State) ->
    {ok, State}.

handle_info({sync, Log, LogId},
            #state{senders_awaiting_ack=SendersAwaitingAck0}=State) ->
    case dict:find(LogId, SendersAwaitingAck0) of
        {ok, Senders} ->
            _ = case dets:sync(Log) of
                ok ->
                    [riak_core_vnode:reply(Sender, {ok, OpId}) || {Sender, OpId} <- Senders];
                {error, Reason} ->
                    [riak_core_vnode:reply(Sender, {error, Reason}) || {Sender, _OpId} <- Senders]
            end,
            ok;
        _ ->
            ok
    end,
    SendersAwaitingAck = dict:erase(LogId, SendersAwaitingAck0),
    {ok, State#state{senders_awaiting_ack=SendersAwaitingAck}}.

handle_coverage(_Req, _KeySpaces, _Sender, State) ->
    {stop, not_implemented, State}.

handle_exit(_Pid, _Reason, State) ->
    {noreply, State}.

terminate(_Reason, _State) ->
    ok.

%%====================%%
%% Internal Functions %%
%%====================%%

%% @doc no_elements: checks whether any of the logs contains any data
%%      Input:  LogIds: Each logId is a preflist that represents one log
%%              Map: the dictionary that relates the preflist with the
%%              actual log
%%      Return: true if all logs are empty. false if at least one log
%%              contains data.
%%
-spec no_elements([log_id()], dict()) -> boolean().
no_elements([], _Map) ->
    true;
no_elements([LogId|Rest], Map) ->
    case dict:find(LogId, Map) of
        {ok, Log} -> 
            case disk_log:chunk(Log, start) of
                eof ->
                    no_elements(Rest, Map);
                _ ->
                    false
            end;
        error ->
            {error, no_log_for_preflist}
    end.

%% @doc open_logs: open one log per partition in which the vnode is primary
%%      Input:  LogFile: Partition concat with the atom log
%%                      Preflists: A list with the preflist in which
%%                                 the vnode is involved
%%                      Initial: Initial log identifier. Non negative
%%                               integer. Consecutive ids for the logs.
%%                      Map: The ongoing map of preflist->log. dict()
%%                           type.
%%      Return:         LogsMap: Maps the  preflist and actual name of
%%                               the log in the system. dict() type.
%%                      MaxVector: The version vector time of the last
%%                               operation appended to the logs
-spec open_logs(string(), [preflist()], dict(), cache_id(), vectorclock()) -> {dict(),vectorclock()} | {error, reason()}.
open_logs(_LogFile, [], Map, _ClockTable, MaxVector) ->
    {Map,MaxVector};
open_logs(LogFile, [Next|Rest], Map, ClockTable, MaxVector)->
    PartitionList = log_utilities:remove_node_from_preflist(Next),
    PreflistString = string:join(
                       lists:map(fun erlang:integer_to_list/1, PartitionList), "-"),
    LogId = LogFile ++ "--" ++ PreflistString,
    LogPath = filename:join(
                app_helper:get_env(riak_core, platform_data_dir), LogId),
    case disk_log:open([{name, LogPath}]) of
        {ok, Log} ->
            Map2 = dict:store(PartitionList, Log, Map),
            open_logs(LogFile, Rest, Map2, ClockTable, MaxVector);
        {repaired, Log, _, _} ->
	    {eof, NewMaxVector} = get_last_op_from_log(Log, start, ClockTable, MaxVector),
            lager:info("Repaired log ~p, last op ids are ~p, max vector is ~p", [Log, ets:tab2list(ClockTable), dict:to_list(NewMaxVector)]),
            Map2 = dict:store(PartitionList, Log, Map),
            open_logs(LogFile, Rest, Map2, ClockTable, NewMaxVector);
        {error, Reason} ->
            {error, Reason}
    end.

%% @doc get_log_from_map: abstracts the get function of a key-value store
%%              currently using dict
%%      Input:  Map:  dict that representes the map
%%              LogId:  identifies the log.
%%      Return: The actual name of the log
%%
-spec get_log_from_map(dict(), partition(), log_id()) ->
                              {ok, log()} | {error, no_log_for_preflist}.
get_log_from_map(Map, _Partition, LogId) ->
    case dict:find(LogId, Map) of
        {ok, Log} ->
           {ok, Log};
        error ->
            {error, no_log_for_preflist}
    end.

%% @doc join_logs: Recursive fold of all the logs stored in the vnode
%%      Input:  Logs: A list of pairs {Preflist, Log}
%%                      F: Function to apply when floding the log (dets)
%%                      Acc: Folded data
%%      Return: Folded data of all the logs.
%%
-spec join_logs([{preflist(), log()}], fun(), term()) -> term().
join_logs([], _F, Acc) ->
    Acc;
join_logs([{_Preflist, Log}|T], F, Acc) ->
    JointAcc = fold_log(Log, start, F, Acc),
    join_logs(T, F, JointAcc).

fold_log(Log, Continuation, F, Acc) ->
    case  disk_log:chunk(Log,Continuation) of 
        eof ->
            Acc;
        {Next,Ops} ->
            NewAcc = lists:foldl(F, Acc, Ops),
            fold_log(Log, Next, F, NewAcc)
    end.


%% @doc insert_log_record: Inserts an operation into the log only if the
%%      OpId is not already in the log
%%      Input:
%%          Log: The identifier log the log where the operation will be
%%               inserted
%%          LogId: Log identifier to which the operation belongs.
%%          OpId: Id of the operation to insert
%%          Payload: The payload of the operation to insert
%%      Return: {ok, OpId} | {error, Reason}
%%
-spec insert_log_record(log(), log_id(), #log_record{}) -> {ok, #op_number{}} | {error, reason()}.
insert_log_record(Log, LogId, LogRecord) ->
    Result = disk_log:log(Log, {LogId, LogRecord}),
    case Result of
        ok ->
            {ok, LogRecord#log_record.op_number};
        {error, Reason} ->
            {error, Reason}
    end.

%% @doc preflist_member: Returns true if the Partition identifier is
%%              part of the Preflist
%%      Input:  Partition: The partition identifier to check
%%              Preflist: A list of pairs {Partition, Node}
%%      Return: true | false
%%
-spec preflist_member(partition(), preflist()) -> boolean().
preflist_member(Partition,Preflist) ->
    lists:any(fun({P, _}) -> P =:= Partition end, Preflist).

-spec get_op_id(cache_id(), {log_id(),dcid()} | {log_id(),bucket(),dcid()}) -> #op_number{}.
get_op_id(ClockTable,{LogId,DCID}) ->
    case ets:lookup(ClockTable,{LogId,DCID}) of
	[] ->
	    #op_number{node = {node(), DCID}, global = 0, local = 0};
	[{{LogId,DCID}, Val2}] ->
	    Val2
    end;
get_op_id(ClockTable,{LogId,Bucket,DCID}) ->
    case ets:lookup(ClockTable,{LogId,Bucket,DCID}) of
	[] ->
	    #op_number{node = {node(), DCID}, global = 0, local = 0};
	[{{LogId,Bucket,DCID}, Val2}] ->
	    Val2
    end.

-ifdef(TEST).

%% @doc Testing get_log_from_map works in both situations, when the key
%%      is in the map and when the key is not in the map
get_log_from_map_test() ->
    Dict = dict:new(),
    Dict2 = dict:store([antidote1, c], value1, Dict),
    Dict3 = dict:store([antidote2, c], value2, Dict2),
    Dict4 = dict:store([antidote3, c], value3, Dict3),
    Dict5 = dict:store([antidote4, c], value4, Dict4),
    ?assertEqual({ok, value3}, get_log_from_map(Dict5, undefined,
            [antidote3,c])),
    ?assertEqual({error, no_log_for_preflist}, get_log_from_map(Dict5,
            undefined, [antidote5, c])).

%% @doc Testing that preflist_member returns true when there is a
%%      match.
preflist_member_true_test() ->
    Preflist = [{partition1, node},{partition2, node},{partition3, node}],
    ?assertEqual(true, preflist_member(partition1, Preflist)).

%% @doc Testing that preflist_member returns false when there is no
%%      match.
preflist_member_false_test() ->
    Preflist = [{partition1, node},{partition2, node},{partition3, node}],
    ?assertEqual(false, preflist_member(partition5, Preflist)).

-endif.<|MERGE_RESOLUTION|>--- conflicted
+++ resolved
@@ -177,18 +177,11 @@
 					infinity).
 
 %% @doc given the MinSnapshotTime and the type, this method fetchs from the log the
-<<<<<<< HEAD
 %% desired operations so a new snapshot can be created.
 %% It returns a #log_get_response{} record which is defined in antidote.hrl
--spec get(index_node(), key(), vectorclock(), term(), key()) ->
+-spec get_from_time(index_node(), key(), vectorclock(), term(), key()) ->
 		 #snapshot_get_response{} | {error, term()}.
-get(IndexNode, LogId, MinSnapshotTime, Type, Key) ->
-=======
-%% desired operations after the time so a new snapshot can be created.
--spec get_from_time(index_node(), key(), vectorclock(), term(), key()) ->
-		 {number(), list(), snapshot(), vectorclock(), false} | {error, term()}.
 get_from_time(IndexNode, LogId, MinSnapshotTime, Type, Key) ->
->>>>>>> a372a787
     riak_core_vnode_master:sync_command(IndexNode,
 					{get, LogId, MinSnapshotTime, undefined, Type, Key},
 					?LOGGING_MASTER,
@@ -631,19 +624,15 @@
 
 %% @doc This method successively calls disk_log:chunk so all the log is read.
 %% With each valid chunk, filter_terms_for_key is called.
-<<<<<<< HEAD
 %% TODO: upgrade to newer erlang version so can use dict type spec
-%% -spec get_ops_from_log(log_id(), key(), disk_log:continuation() | start, snapshot_time(),
+%% -spec get_ops_from_log(log_id(), key(), disk_log:continuation() | start, snapshot_time(), snapshot_time(),
 %% 		       dict:dict(txid(),[any_log_payload()]), dict:dict(key(),[{non_neg_integer(),#clocksi_payload()}]), load_all | load_per_chunk) ->
 %%  			      {disk_log:continuation(), dict:dict(txid(),[any_log_payload()]),dict:dict(key(),[{non_neg_integer(),#clocksi_payload()}])}
 %%  				  | {error, reason()} | {eof, dict:dict(key(),[{non_neg_integer(),#clocksi_payload()}])}.
--spec get_ops_from_log(log_id(), key(), disk_log:continuation() | start, snapshot_time(), dict(), dict(), load_all | load_per_chunk) ->
+-spec get_ops_from_log(log_id(), key(), disk_log:continuation() | start, snapshot_time(), snapshot_time(), dict(), dict(), load_all | load_per_chunk) ->
 			      {disk_log:continuation(), dict(), dict()}
 				  | {error, reason()} | {eof, dict()}.
-get_ops_from_log(Log, Key, Continuation, MinSnapshotTime, Ops, CommittedOpsDict, LoadAll) ->
-=======
 get_ops_from_log(Log, Key, Continuation, MinSnapshotTime, MaxSnapshotTime, Ops, CommittedOpsDict, LoadAll) ->
->>>>>>> a372a787
     case disk_log:chunk(Log, Continuation) of
         eof ->
 	    {eof, finish_op_load(CommittedOpsDict)};
@@ -683,24 +672,17 @@
 %% If key is undefined then is returns all records for all keys
 %% It returns a dict corresponding to all the ops matching Key and
 %% a list of the commited operations for that key which have a smaller commit time than MinSnapshotTime.
-<<<<<<< HEAD
 %% TODO: upgrade to newer erlang version so can use dict type spec
-%% -spec filter_terms_for_key([{non_neg_integer(),#log_record{}}],key(),snapshot_time(),
+%% -spec filter_terms_for_key([{non_neg_integer(),#log_record{}}],key(),snapshot_time(), snapshot_time(),
 %% 			   dict:dict(txid(),[any_log_payload()]),dict:dict(key(),[#clocksi_payload()])) ->
 %% 				  {dict:dict(txid(),[any_log_payload()]),dict:dict(key(),[#clocksi_payload()])}.
--spec filter_terms_for_key([{non_neg_integer(),#log_record{}}],key(),snapshot_time(),
+-spec filter_terms_for_key([{non_neg_integer(),#log_record{}}],key(),snapshot_time(), snapshot_time(),
 			   dict(),dict()) -> {dict(),dict()}.
-filter_terms_for_key([], _Key, _MinSnapshotTime, Ops, CommittedOpsDict) ->
+filter_terms_for_key([], _Key, _MinSnapshotTime, _MaxSnapshotTime, Ops, CommittedOpsDict) ->
     {Ops, CommittedOpsDict};
-filter_terms_for_key([{_,LogRecord}|T], Key, MinSnapshotTime, Ops, CommittedOpsDict) ->
+filter_terms_for_key([{_,LogRecord}|T], Key, MinSnapshotTime, MaxSnapshotTime, Ops, CommittedOpsDict) ->
     #log_record{log_operation = LogOperation} = log_utilities:check_log_record_version(LogRecord),
     #log_operation{tx_id = TxId, op_type = OpType, log_payload = OpPayload} = LogOperation,
-=======
-filter_terms_for_key([], _Key, _MinSnapshotTime, _MaxSnapshotTime, Ops, CommittedOpsDict) ->
-    {Ops, CommittedOpsDict};
-filter_terms_for_key([{_,#operation{log_record = LogRecord}}|T], Key, MinSnapshotTime, MaxSnapshotTime, Ops, CommittedOpsDict) ->
-    #log_record{tx_id = TxId, op_type = OpType, log_payload = OpPayload} = LogRecord,
->>>>>>> a372a787
     case OpType of
         update ->
             handle_update(TxId, OpPayload, T, Key, MinSnapshotTime, MaxSnapshotTime, Ops, CommittedOpsDict);
@@ -710,16 +692,12 @@
             filter_terms_for_key(T, Key, MinSnapshotTime, MaxSnapshotTime, Ops, CommittedOpsDict)
     end.
 
-<<<<<<< HEAD
 %% TODO: upgrade to newer erlang version so can use dict type spec
 %% -spec handle_update(txid(), #update_log_payload{}, [{non_neg_integer(),#operation{}}], key(), snapshot_time() | undefined,
-%% 		    dict:dict(txid(),[any_log_payload()]),dict:dict(key(),[#clocksi_payload{}])) ->
+%% 		    snapshot_time(), dict:dict(txid(),[any_log_payload()]),dict:dict(key(),[#clocksi_payload{}])) ->
 %% 			   {dict:dict(txid(),[any_log_payload()]),dict:dict(key(),[#clocksi_payload{}])}.
--spec handle_update(txid(), #update_log_payload{}, [{non_neg_integer(),#log_record{}}], key(), snapshot_time() | undefined, dict(),dict()) -> {dict(),dict()}.
-handle_update(TxId, OpPayload,  T, Key, MinSnapshotTime, Ops, CommittedOpsDict) ->
-=======
+-spec handle_update(txid(), #update_log_payload{}, [{non_neg_integer(),#log_record{}}], key(), snapshot_time() | undefined, snapshot_time(), dict(),dict()) -> {dict(),dict()}.
 handle_update(TxId, OpPayload,  T, Key, MinSnapshotTime, MaxSnapshotTime, Ops, CommittedOpsDict) ->
->>>>>>> a372a787
     #update_log_payload{key = Key1} = OpPayload,
     case (Key == {key, Key1}) or (Key == undefined) of
         true ->
@@ -729,16 +707,13 @@
             filter_terms_for_key(T, Key, MinSnapshotTime, MaxSnapshotTime, Ops, CommittedOpsDict)
     end.
 
-<<<<<<< HEAD
 %% TODO: upgrade to newer erlang version so can use dict type spec
 %% -spec handle_update(txid(), #commit_log_payload{}, [{non_neg_integer(),#operation{}}], key(), snapshot_time() | undefined,
-%% 		    dict:dict(txid(),[any_log_payload()]),dict:dict(key(),[#clocksi_payload{}])) ->
+%% 		    snapshot_time(), dict:dict(txid(),[any_log_payload()]),dict:dict(key(),[#clocksi_payload{}])) ->
 %% 			   {dict:dict(txid(),[any_log_payload()]),dict:dict(key(),[#clocksi_payload{}])}.
--spec handle_commit(txid(), #commit_log_payload{}, [{non_neg_integer(),#log_record{}}], key(), snapshot_time() | undefined, dict(),dict()) -> {dict(),dict()}.
-handle_commit(TxId, OpPayload, T, Key, MinSnapshotTime, Ops, CommittedOpsDict) ->
-=======
+-spec handle_commit(txid(), #commit_log_payload{}, [{non_neg_integer(),#log_record{}}], key(), snapshot_time() | undefined, snapshot_time(),
+		    dict(),dict()) -> {dict(),dict()}.
 handle_commit(TxId, OpPayload, T, Key, MinSnapshotTime, MaxSnapshotTime, Ops, CommittedOpsDict) ->
->>>>>>> a372a787
     #commit_log_payload{commit_time = {DcId, TxCommitTime}, snapshot_time = SnapshotTime} = OpPayload,
     case dict:find(TxId, Ops) of
         {ok, OpsList} ->

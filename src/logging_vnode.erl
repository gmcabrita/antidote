--- conflicted
+++ resolved
@@ -566,19 +566,6 @@
 %%          Payload: The payload of the operation to insert
 %%      Return: {ok, OpId} | {error, Reason}
 %%
-<<<<<<< HEAD
--spec insert_operation(log(), log_id(), op_id(), payload()) ->
-                              {ok, op_id()} | {error, reason()}.
-insert_operation(_Log, _LogId, OpId, _Payload) ->
-%%    Result =disk_log:log(Log, {LogId, #operation{op_number=OpId, payload=Payload}}),
-%%    case Result of
-%%        ok ->
-%%            {ok, OpId};
-%%        {error, Reason} ->
-%%            {error, Reason}
-%%end.
-{ok, OpId}.
-=======
 -spec insert_operation(log(), log_id(), operation()) -> {ok, op_id()} | {error, reason()}.
 insert_operation(Log, LogId, Operation) ->
     Result = disk_log:log(Log, {LogId, Operation}),
@@ -588,7 +575,6 @@
         {error, Reason} ->
             {error, Reason}
     end.
->>>>>>> 5037cb48
 
 %% @doc preflist_member: Returns true if the Partition identifier is
 %%              part of the Preflist

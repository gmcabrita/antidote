%% -------------------------------------------------------------------
%%
%% Copyright (c) 2014 SyncFree Consortium.  All Rights Reserved.
%%
%% This file is provided to you under the Apache License,
%% Version 2.0 (the "License"); you may not use this file
%% except in compliance with the License.  You may obtain
%% a copy of the License at
%%
%%   http://www.apache.org/licenses/LICENSE-2.0
%%
%% Unless required by applicable law or agreed to in writing,
%% software distributed under the License is distributed on an
%% "AS IS" BASIS, WITHOUT WARRANTIES OR CONDITIONS OF ANY
%% KIND, either express or implied.  See the License for the
%% specific language governing permissions and limitations
%% under the License.
%%
%% -------------------------------------------------------------------
-module(logging_vnode).

-behaviour(riak_core_vnode).

-include("antidote.hrl").
-include_lib("riak_core/include/riak_core_vnode.hrl").

-ifdef(TEST).
-include_lib("eunit/include/eunit.hrl").
-endif.

%% API
-export([start_vnode/1,
         asyn_read/2,
	 get_stable_time/1,
         read/2,
         asyn_append/3,
         append/3,
         append_commit/3,
         append_group/4,
         asyn_append_group/4,
         asyn_read_from/3,
         read_from/3,
         get/2]).

-export([init/1,
         terminate/2,
         handle_command/3,
         is_empty/1,
         delete/1,
         handle_handoff_command/3,
         handoff_starting/2,
         handoff_cancelled/1,
         handoff_finished/2,
         handle_handoff_data/2,
         encode_handoff_item/2,
         handle_coverage/4,
         handle_info/2,
         handle_exit/3]).

-ignore_xref([start_vnode/1]).

-record(state, {partition :: partition_id(),
		logs_map :: dict(),
		log,
		clock :: non_neg_integer(),
		senders_awaiting_ack :: dict(),
		last_read :: term()}).

%% API
-spec start_vnode(integer()) -> any().
start_vnode(I) ->
    riak_core_vnode_master:get_vnode_pid(I, ?MODULE).

%% @doc Sends a `threshold read' asynchronous command to the Logs in
%%      `Preflist' From is the operation id form which the caller wants to
%%      retrieve the operations.  The operations are retrieved in inserted
%%      order and the From operation is also included.
-spec asyn_read_from(preflist(), key(), op_id()) -> ok.
asyn_read_from(Preflist, Log, From) ->
    riak_core_vnode_master:command(Preflist,
                                   {read_from, Log, From},
                                   {fsm, undefined, self()},
                                   ?LOGGING_MASTER).

%% @doc synchronous read_from operation
-spec read_from({partition(), node()}, log_id(), op_id()) -> {ok, [term()]} | {error, term()}.
read_from(Node, LogId, From) ->
    riak_core_vnode_master:sync_command(Node,
                                        {read_from, LogId, From},
					?LOGGING_MASTER).

%% @doc Sends a `read' asynchronous command to the Logs in `Preflist'
-spec asyn_read(preflist(), key()) -> ok.
asyn_read(Preflist, Log) ->
    riak_core_vnode_master:command(Preflist,
                                   {read, Log},
                                   {fsm, undefined, self()},
                                   ?LOGGING_MASTER).

%% @doc Sends a `get_stable_time' synchronous command to `Node'
-spec get_stable_time({partition(), node()}) -> ok.
get_stable_time(Node) ->
    riak_core_vnode_master:command(Node,
				   {get_stable_time},
				   ?LOGGING_MASTER).

%% @doc Sends a `read' synchronous command to the Logs in `Node'
-spec read({partition(), node()}, key()) -> {error, term()} | {ok, [term()]}.
read(Node, Log) ->
    riak_core_vnode_master:sync_command(Node,
                                        {read, Log},
                                        ?LOGGING_MASTER).

%% @doc Sends an `append' asyncrhonous command to the Logs in `Preflist'
-spec asyn_append(preflist(), key(), term()) -> ok.
asyn_append(Preflist, Log, Payload) ->
    riak_core_vnode_master:command(Preflist,
                                   {append, Log, Payload},
                                   {fsm, undefined, self(), ?SYNC_LOG},
                                   ?LOGGING_MASTER).

%% @doc synchronous append operation
-spec append(index_node(), key(), term()) -> {ok, op_id()} | {error, term()}.
append(IndexNode, LogId, Payload) ->
    riak_core_vnode_master:sync_command(IndexNode,
                                        {append, LogId, Payload, false},
                                        ?LOGGING_MASTER,
                                        infinity).

%% @doc synchronous append operation
%% If enabled in antidote.hrl will ensure item is written to disk
-spec append_commit(index_node(), key(), term()) -> {ok, op_id()} | {error, term()}.
append_commit(IndexNode, LogId, Payload) ->
    riak_core_vnode_master:sync_command(IndexNode,
                                        {append, LogId, Payload, ?SYNC_LOG},
                                        ?LOGGING_MASTER,
                                        infinity).

%% @doc synchronous append list of operations
%% The IsLocal flag indicates if the operations in the transaction were handled by the local or remote DC.
-spec append_group(index_node(), key(), [term()], boolean()) -> {ok, op_id()} | {error, term()}.
append_group(IndexNode, LogId, PayloadList, IsLocal) ->
    riak_core_vnode_master:sync_command(IndexNode,
                                        {append_group, LogId, PayloadList, IsLocal},
                                        ?LOGGING_MASTER,
                                        infinity).

%% @doc asynchronous append list of operations
-spec asyn_append_group(index_node(), key(), [term()], boolean()) -> ok.
asyn_append_group(IndexNode, LogId, PayloadList, IsLocal) ->
    riak_core_vnode_master:command(IndexNode,
				   {append_group, LogId, PayloadList, IsLocal},
				   ?LOGGING_MASTER,
				   infinity).

%% @doc given the MinSnapshotTime and the type, this method fetchs from the log the
%% desired operations so a new snapshot can be created.
-spec get(index_node(), {get, key(), vectorclock(), term(), term()}) ->
    {number(), list(), snapshot(), vectorclock(), false} | {error, term()}.
get(IndexNode, Command) ->
    riak_core_vnode_master:sync_command(IndexNode,
        Command,
        ?LOGGING_MASTER,
        infinity).

%% @doc Opens the persistent copy of the Log.
%%      The name of the Log in disk is a combination of the the word
%%      `log' and the partition identifier.
init([Partition]) ->
    LogFile = integer_to_list(Partition),
    lager:info("Opening logs for partition ~w", [Partition]),
    case open_log(LogFile, Partition) of
        {error, Reason} ->
	    lager:error("ERROR: opening logs for partition ~w, reason ~w", [Partition, Reason]),
            {error, Reason};
        {ok,Log} ->
	    lager:info("Done opening logs for partition ~w", [Partition]),
            {ok, #state{partition=Partition,
			log = Log,
                        clock=0,
                        senders_awaiting_ack=dict:new(),
                        last_read=start}}
    end.

handle_command({hello}, _Sender, State) ->
  {reply, ok, State};

%% @doc Read command: Returns the phyiscal time of the 
%%      clocksi vnode for which no transactions will commit with smaller time
%%      Output: {ok, Time}
handle_command({send_min_prepared, Time}, _Sender,
               #state{partition=Partition}=State) ->
    ok = inter_dc_log_sender_vnode:send_stable_time(Partition, Time),
    {noreply, State};

%% @doc Read command: Returns the operations logged for Key
%%          Input: The id of the log to be read
%%      Output: {ok, {vnode_id, Operations}} | {error, Reason}
handle_command({read, _LogId}, _Sender,
               #state{partition=_Partition, log=Log}=State) ->
    {Continuation, Ops} = 
	case disk_log:chunk(Log, start) of
	    {C, O} -> {C,O};
	    {C, O, _} -> {C,O};
	    eof -> {eof, []}
	end,
    case Continuation of
	error -> {reply, {error, Ops}, State};
	eof -> {reply, {ok, Ops}, State#state{last_read=start}};
	_ -> {reply, {ok, Ops}, State#state{last_read=Continuation}}
    end;

%% @doc Threshold read command: Returns the operations logged for Key
%%      from a specified op_id-based threshold.
%%
%%      Input:  From: the oldest op_id to return
%%              LogId: Identifies the log to be read
%%      Output: {vnode_id, Operations} | {error, Reason}
%%
handle_command({read_from, _LogId, _From}, _Sender,
               #state{partition=_Partition, log=Log, last_read=Lastread}=State) ->
            ok = disk_log:sync(Log),
    {Continuation, Ops} = 
	case disk_log:chunk(Log, Lastread) of
	    {error, Reason} -> {error, Reason};
	    {C, O} -> {C,O};
	    {C, O, _} -> {C,O};
	    eof -> {eof, []}
	end,
    case Continuation of
	error -> {reply, {error, Ops}, State};
	eof -> {reply, {ok, Ops}, State};
	_ -> {reply, {ok, Ops}, State#state{last_read=Continuation}}
    end;

%% @doc Append command: Appends a new op to the Log of Key
%%      Input:  LogId: Indetifies which log the operation has to be
%%              appended to.
%%              Payload of the operation
%%              OpId: Unique operation id
%%      Output: {ok, {vnode_id, op_id}} | {error, Reason}
%%
handle_command({append, LogId, Payload, Sync}, _Sender,
               #state{log=Log,
                      clock=Clock,
                      partition=Partition}=State) ->
    OpId = generate_op_id(Clock),
    {NewClock, _Node} = OpId,
    Operation = #operation{op_number = OpId, payload = Payload},
    case insert_operation(Log, LogId, Operation) of
	{ok, OpId} ->
	    inter_dc_log_sender_vnode:send(Partition, Operation),
	    case Sync of
		true ->
		    case disk_log:sync(Log) of
			ok ->
			    {reply, {ok, OpId}, State#state{clock=NewClock}};
			{error, Reason} ->
			    {reply, {error, Reason}, State}
		    end;
		false ->
		    {reply, {ok, OpId}, State#state{clock=NewClock}}
	    end;
	{error, Reason} ->
	    {reply, {error, Reason}, State}
    end;


handle_command({append_group, LogId, PayloadList, IsLocal}, _Sender,
               #state{log=Log,
                      clock=Clock,
                      partition=Partition}=State) ->
    {ErrorList, SuccList, _NNC} = lists:foldl(fun(Payload, {AccErr, AccSucc,NewClock}) ->
						      OpId = generate_op_id(NewClock),
						      {NewNewClock, _Node} = OpId,
						      Operation = #operation{op_number = OpId, payload = Payload},
						      case insert_operation(Log, LogId, Operation) of
							  {ok, OpId} ->
							      case IsLocal of
								  true -> inter_dc_log_sender_vnode:send(Partition, Operation);
								  false -> ok
							      end,
							      {AccErr, AccSucc ++ [OpId], NewNewClock};
							  {error, Reason} ->
							      {AccErr ++ [{reply, {error, Reason}, State}], AccSucc,NewNewClock}
						      end
					      end, {[],[],Clock}, PayloadList),
    case ErrorList of
	[] ->
	    [SuccId|_T] = SuccList,
	    {NewC, _Node} = lists:last(SuccList),
	    {reply, {ok, SuccId}, State#state{clock=NewC}};
	[Error|_T] ->
	    %%Error
	    {reply, Error, State}
    end;

<<<<<<< HEAD
handle_command({get, _LogId, MinSnapshotTime, Type, Key}, _Sender,
    #state{log = Log, clock = _Clock, partition = _Partition} = State) ->
    case get_ops_from_log(Log, Key, start, MinSnapshotTime, dict:new(), []) of
	{error, Reason} ->
	    {reply, {error, Reason}, State};
	CommitedOpsForKey ->
	    {reply, {length(CommitedOpsForKey), CommitedOpsForKey, {0,clocksi_materializer:new(Type)},
		     vectorclock:new(), false}, State}
=======
handle_command({get, LogId, MinSnapshotTime, Type, Key}, _Sender,
    #state{logs_map = Map, clock = _Clock, partition = Partition} = State) ->
    case get_log_from_map(Map, Partition, LogId) of
        {ok, Log} ->
            case get_ops_from_log(Log, {key, Key}, start, MinSnapshotTime, dict:new(), dict:new()) of
                {error, Reason} ->
                    {reply, {error, Reason}, State};
                CommittedOpsForKeyDict ->
		    CommittedOpsForKey =
			case dict:find(Key, CommittedOpsForKeyDict) of
			    {ok, Val} ->
				Val;
			    error ->
				[]
			end,
                    {reply, {length(CommittedOpsForKey), CommittedOpsForKey, {0,clocksi_materializer:new(Type)},
			     vectorclock:new(), false}, State}
            end;
        {error, Reason} ->
            {reply, {error, Reason}, State}
    end;

%% This will reply with all downstream operations that have
%% been stored in the log given by LogId
%% The resut is a dict, with a list of ops per key
handle_command({get_all, LogId}, _Sender,
	       #state{logs_map = Map, clock = _Clock, partition = Partition} = State) ->
    case get_log_from_map(Map, Partition, LogId) of
        {ok, Log} ->
	    case get_ops_from_log(Log, undefined, start, undefined, dict:new(), dict:new()) of
                {error, Reason} ->
                    {reply, {error, Reason}, State};
                CommittedOpsForKeyDict ->
		    {reply, CommittedOpsForKeyDict, State}
            end;
        {error, Reason} ->
            {reply, {error, Reason}, State}
>>>>>>> efbde001
    end;

handle_command(_Message, _Sender, State) ->
    {noreply, State}.

reverse_and_add_op_id([],_Id,Acc) ->
    Acc;
reverse_and_add_op_id([Next|Rest],Id,Acc) ->
    reverse_and_add_op_id(Rest,Id+1,[{Id,Next}|Acc]).

%% @doc This method successively calls disk_log:chunk so all the log is read.
%% With each valid chunk, filter_terms_for_key is called.
get_ops_from_log(Log, Key, Continuation, MinSnapshotTime, Ops, CommittedOpsDict) ->
    case disk_log:chunk(Log, Continuation) of
        eof ->
	    dict:fold(fun(Key1, CommittedOps, Acc) ->
			      dict:store(Key1, reverse_and_add_op_id(CommittedOps,0,[]), Acc)
		      end, dict:new(), CommittedOpsDict);
        {error, Reason} ->
            {error, Reason};
        {NewContinuation, NewTerms} ->
            {NewOps, NewCommittedOps} = filter_terms_for_key(NewTerms, Key, MinSnapshotTime, Ops, CommittedOpsDict),
            get_ops_from_log(Log, Key, NewContinuation, MinSnapshotTime, NewOps, NewCommittedOps);
        {NewContinuation, NewTerms, BadBytes} ->
            case BadBytes > 0 of
                true -> {error, bad_bytes};
                false -> {NewOps, NewCommittedOps} = filter_terms_for_key(NewTerms, Key, MinSnapshotTime, Ops, CommittedOpsDict),
                    get_ops_from_log(Log, Key, NewContinuation, MinSnapshotTime, NewOps, NewCommittedOps)
            end
    end.

%% @doc Given a list of log_records, this method filters the ones corresponding to Key.
%% If key is undefined then is returns all records for all keys
%% It returns a dict corresponding to all the ops matching Key and
%% a list of the commited operations for that key which have a smaller commit time than MinSnapshotTime.
filter_terms_for_key([], _Key, _MinSnapshotTime, Ops, CommittedOpsDict) ->
    {Ops, CommittedOpsDict};
filter_terms_for_key([H|T], Key, MinSnapshotTime, Ops, CommittedOpsDict) ->
    {_, {operation, _, #log_record{tx_id = TxId, op_type = OpType, op_payload = OpPayload}}} = H,
    case OpType of
        update ->
            handle_update(TxId, OpPayload, T, Key, MinSnapshotTime, Ops, CommittedOpsDict);
        commit ->
            handle_commit(TxId, OpPayload, T, Key, MinSnapshotTime, Ops, CommittedOpsDict);
        _ ->
            filter_terms_for_key(T, Key, MinSnapshotTime, Ops, CommittedOpsDict)
    end.

handle_update(TxId, OpPayload,  T, Key, MinSnapshotTime, Ops, CommittedOpsDict) ->
    {Key1, _, _} = OpPayload,
    case (Key == {key, Key1}) or (Key == undefined) of
        true ->
            filter_terms_for_key(T, Key, MinSnapshotTime,
                dict:append(TxId, OpPayload, Ops), CommittedOpsDict);
        false ->
            filter_terms_for_key(T, Key, MinSnapshotTime, Ops, CommittedOpsDict)
    end.

handle_commit(TxId, OpPayload, T, Key, MinSnapshotTime, Ops, CommittedOpsDict) ->
    {{DcId, TxCommitTime}, SnapshotTime} = OpPayload,
    case dict:find(TxId, Ops) of
        {ok, OpsList} ->
	    NewCommittedOpsDict = 
		lists:foldl(fun({KeyInternal, Type, Op}, Acc) ->
				    case ((MinSnapshotTime == undefined) orelse
									   (not vectorclock:gt(SnapshotTime, MinSnapshotTime))) of
					true ->
					    CommittedDownstreamOp =
						#clocksi_payload{
						   key = KeyInternal,
						   type = Type,
						   op_param = Op,
						   snapshot_time = SnapshotTime,
						   commit_time = {DcId, TxCommitTime},
						   txid = TxId},
					    dict:append(KeyInternal, CommittedDownstreamOp, Acc);
					false ->
					    Acc
				    end
			    end, CommittedOpsDict, OpsList),
	    filter_terms_for_key(T, Key, MinSnapshotTime, Ops,
				 NewCommittedOpsDict);
	false ->
	    filter_terms_for_key(T, Key, MinSnapshotTime, Ops, CommittedOpsDict)
    end.

handle_handoff_command(_Msg, _Sender,
                       State) ->
    {noreply, State}.

handoff_starting(_TargetNode, State) ->
    {true, State}.

handoff_cancelled(State) ->
    {ok, State}.

handoff_finished(_TargetNode, State) ->
    {ok, State}.

handle_handoff_data(_Data, State) ->
    {reply, ok, State}.

encode_handoff_item(Key, Operation) ->
    term_to_binary({Key, Operation}).

is_empty(State) ->
    {true, State}.

delete(State) ->
    {ok, State}.

handle_info({sync, Log, LogId},
            #state{senders_awaiting_ack=SendersAwaitingAck0}=State) ->
    case dict:find(LogId, SendersAwaitingAck0) of
        {ok, Senders} ->
            _ = case dets:sync(Log) of
                ok ->
                    [riak_core_vnode:reply(Sender, {ok, OpId}) || {Sender, OpId} <- Senders];
                {error, Reason} ->
                    [riak_core_vnode:reply(Sender, {error, Reason}) || {Sender, _OpId} <- Senders]
            end,
            ok;
        _ ->
            ok
    end,
    SendersAwaitingAck = dict:erase(LogId, SendersAwaitingAck0),
    {ok, State#state{senders_awaiting_ack=SendersAwaitingAck}}.

handle_coverage(_Req, _KeySpaces, _Sender, State) ->
    {stop, not_implemented, State}.

handle_exit(_Pid, _Reason, State) ->
    {noreply, State}.

terminate(_Reason, _State = #state{log=Log}) ->
    try
	lager:info("closing log ~p", [Log]),
	disk_log:close(Log)
    catch
	_:Err->
	    lager:info("error closing log ~p", [Err])
    end,
    ok.

%%====================%%
%% Internal Functions %%
%%====================%%



open_log(LogFile, Partition)->
    LogId = LogFile ++ "--" ++ integer_to_list(Partition) ++ atom_to_list(node()),
    LogPath = filename:join(
                app_helper:get_env(riak_core, platform_data_dir), LogId),
    case disk_log:open([{name, LogPath}]) of
        {ok, Log} ->
	    {ok, Log};
        {repaired, Log, _, _} ->
	    {ok, Log};
        {error, Reason} ->
            {error, Reason}
    end.



%% @doc insert_operation: Inserts an operation into the log only if the
%%      OpId is not already in the log
%%      Input:
%%          Log: The identifier log the log where the operation will be
%%               inserted
%%          LogId: Log identifier to which the operation belongs.
%%          OpId: Id of the operation to insert
%%          Payload: The payload of the operation to insert
%%      Return: {ok, OpId} | {error, Reason}
%%
-spec insert_operation(log(), log_id(), operation()) -> {ok, op_id()} | {error, reason()}.
insert_operation(Log, LogId, Operation) ->
    Result = disk_log:log(Log, {LogId, Operation}),
    case Result of
        ok ->
            {ok, Operation#operation.op_number};
        {error, Reason} ->
            {error, Reason}
    end.

generate_op_id(Current) ->
    {Current + 1, node()}.
<|MERGE_RESOLUTION|>--- conflicted
+++ resolved
@@ -114,6 +114,7 @@
 %% @doc Sends an `append' asyncrhonous command to the Logs in `Preflist'
 -spec asyn_append(preflist(), key(), term()) -> ok.
 asyn_append(Preflist, Log, Payload) ->
+    lager:info("perfomring append ~w",[Payload]),
     riak_core_vnode_master:command(Preflist,
                                    {append, Log, Payload},
                                    {fsm, undefined, self(), ?SYNC_LOG},
@@ -122,6 +123,7 @@
 %% @doc synchronous append operation
 -spec append(index_node(), key(), term()) -> {ok, op_id()} | {error, term()}.
 append(IndexNode, LogId, Payload) ->
+    lager:info("perfomring append2 ~w",[Payload]),
     riak_core_vnode_master:sync_command(IndexNode,
                                         {append, LogId, Payload, false},
                                         ?LOGGING_MASTER,
@@ -131,6 +133,7 @@
 %% If enabled in antidote.hrl will ensure item is written to disk
 -spec append_commit(index_node(), key(), term()) -> {ok, op_id()} | {error, term()}.
 append_commit(IndexNode, LogId, Payload) ->
+    lager:info("perfomring append3 ~w",[Payload]),
     riak_core_vnode_master:sync_command(IndexNode,
                                         {append, LogId, Payload, ?SYNC_LOG},
                                         ?LOGGING_MASTER,
@@ -140,6 +143,7 @@
 %% The IsLocal flag indicates if the operations in the transaction were handled by the local or remote DC.
 -spec append_group(index_node(), key(), [term()], boolean()) -> {ok, op_id()} | {error, term()}.
 append_group(IndexNode, LogId, PayloadList, IsLocal) ->
+    lager:info("perfomring append4 ~w",[PayloadList]),
     riak_core_vnode_master:sync_command(IndexNode,
                                         {append_group, LogId, PayloadList, IsLocal},
                                         ?LOGGING_MASTER,
@@ -148,6 +152,7 @@
 %% @doc asynchronous append list of operations
 -spec asyn_append_group(index_node(), key(), [term()], boolean()) -> ok.
 asyn_append_group(IndexNode, LogId, PayloadList, IsLocal) ->
+    lager:info("perfomring append5 ~w",[PayloadList]),
     riak_core_vnode_master:command(IndexNode,
 				   {append_group, LogId, PayloadList, IsLocal},
 				   ?LOGGING_MASTER,
@@ -295,54 +300,33 @@
 	    {reply, Error, State}
     end;
 
-<<<<<<< HEAD
 handle_command({get, _LogId, MinSnapshotTime, Type, Key}, _Sender,
-    #state{log = Log, clock = _Clock, partition = _Partition} = State) ->
-    case get_ops_from_log(Log, Key, start, MinSnapshotTime, dict:new(), []) of
+	       #state{logs_map = _Map, clock = _Clock, partition = _Partition, log = Log} = State) ->
+    case get_ops_from_log(Log, {key, Key}, start, MinSnapshotTime, dict:new(), dict:new()) of
 	{error, Reason} ->
 	    {reply, {error, Reason}, State};
-	CommitedOpsForKey ->
-	    {reply, {length(CommitedOpsForKey), CommitedOpsForKey, {0,clocksi_materializer:new(Type)},
+	CommittedOpsForKeyDict ->
+	    CommittedOpsForKey =
+		case dict:find(Key, CommittedOpsForKeyDict) of
+		    {ok, Val} ->
+			Val;
+		    error ->
+			[]
+		end,
+	    {reply, {length(CommittedOpsForKey), CommittedOpsForKey, {0,clocksi_materializer:new(Type)},
 		     vectorclock:new(), false}, State}
-=======
-handle_command({get, LogId, MinSnapshotTime, Type, Key}, _Sender,
-    #state{logs_map = Map, clock = _Clock, partition = Partition} = State) ->
-    case get_log_from_map(Map, Partition, LogId) of
-        {ok, Log} ->
-            case get_ops_from_log(Log, {key, Key}, start, MinSnapshotTime, dict:new(), dict:new()) of
-                {error, Reason} ->
-                    {reply, {error, Reason}, State};
-                CommittedOpsForKeyDict ->
-		    CommittedOpsForKey =
-			case dict:find(Key, CommittedOpsForKeyDict) of
-			    {ok, Val} ->
-				Val;
-			    error ->
-				[]
-			end,
-                    {reply, {length(CommittedOpsForKey), CommittedOpsForKey, {0,clocksi_materializer:new(Type)},
-			     vectorclock:new(), false}, State}
-            end;
-        {error, Reason} ->
-            {reply, {error, Reason}, State}
     end;
 
 %% This will reply with all downstream operations that have
 %% been stored in the log given by LogId
 %% The resut is a dict, with a list of ops per key
-handle_command({get_all, LogId}, _Sender,
-	       #state{logs_map = Map, clock = _Clock, partition = Partition} = State) ->
-    case get_log_from_map(Map, Partition, LogId) of
-        {ok, Log} ->
-	    case get_ops_from_log(Log, undefined, start, undefined, dict:new(), dict:new()) of
-                {error, Reason} ->
-                    {reply, {error, Reason}, State};
-                CommittedOpsForKeyDict ->
-		    {reply, CommittedOpsForKeyDict, State}
-            end;
-        {error, Reason} ->
-            {reply, {error, Reason}, State}
->>>>>>> efbde001
+handle_command({get_all, _LogId}, _Sender,
+	       #state{logs_map = _Map, clock = _Clock, partition = _Partition, log = Log} = State) ->
+    case get_ops_from_log(Log, undefined, start, undefined, dict:new(), dict:new()) of
+	{error, Reason} ->
+	    {reply, {error, Reason}, State};
+	CommittedOpsForKeyDict ->
+	    {reply, CommittedOpsForKeyDict, State}
     end;
 
 handle_command(_Message, _Sender, State) ->
@@ -523,8 +507,10 @@
     Result = disk_log:log(Log, {LogId, Operation}),
     case Result of
         ok ->
+	    lager:info("Stored op to log ~w", [Operation]),
             {ok, Operation#operation.op_number};
         {error, Reason} ->
+	    lager:info("Error storing to log ~w", [Reason]),
             {error, Reason}
     end.
 

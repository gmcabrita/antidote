%% -------------------------------------------------------------------
%%
%% Copyright (c) 2014 SyncFree Consortium.  All Rights Reserved.
%%
%% This file is provided to you under the Apache License,
%% Version 2.0 (the "License"); you may not use this file
%% except in compliance with the License.  You may obtain
%% a copy of the License at
%%
%%   http://www.apache.org/licenses/LICENSE-2.0
%%
%% Unless required by applicable law or agreed to in writing,
%% software distributed under the License is distributed on an
%% "AS IS" BASIS, WITHOUT WARRANTIES OR CONDITIONS OF ANY
%% KIND, either express or implied.  See the License for the
%% specific language governing permissions and limitations
%% under the License.
%%
%% -------------------------------------------------------------------
-module(logging_vnode).

-behaviour(riak_core_vnode).

-include("antidote.hrl").
-include_lib("riak_core/include/riak_core_vnode.hrl").

-ifdef(TEST).
-include_lib("eunit/include/eunit.hrl").
-endif.

%% API
-export([start_vnode/1,
         asyn_read/2,
	 get_stable_time/1,
         read/2,
         asyn_append/3,
         append/3,
         append_commit/3,
         append_group/4,
         asyn_append_group/4,
         asyn_read_from/3,
         read_from/3,
         get/2]).

-export([init/1,
         terminate/2,
         handle_command/3,
         is_empty/1,
         delete/1,
         handle_handoff_command/3,
         handoff_starting/2,
         handoff_cancelled/1,
         handoff_finished/2,
         handle_handoff_data/2,
         encode_handoff_item/2,
         handle_coverage/4,
         handle_info/2,
         handle_exit/3]).

-ignore_xref([start_vnode/1]).

-record(state, {partition :: partition_id(),
		logs_map :: dict(),
		log,
		clock :: non_neg_integer(),
		senders_awaiting_ack :: dict(),
		last_read :: term()}).

%% API
-spec start_vnode(integer()) -> any().
start_vnode(I) ->
    riak_core_vnode_master:get_vnode_pid(I, ?MODULE).

%% @doc Sends a `threshold read' asynchronous command to the Logs in
%%      `Preflist' From is the operation id form which the caller wants to
%%      retrieve the operations.  The operations are retrieved in inserted
%%      order and the From operation is also included.
-spec asyn_read_from(preflist(), key(), op_id()) -> ok.
asyn_read_from(Preflist, Log, From) ->
    riak_core_vnode_master:command(Preflist,
                                   {read_from, Log, From},
                                   {fsm, undefined, self()},
                                   ?LOGGING_MASTER).

%% @doc synchronous read_from operation
-spec read_from({partition(), node()}, log_id(), op_id()) -> {ok, [term()]} | {error, term()}.
read_from(Node, LogId, From) ->
    riak_core_vnode_master:sync_command(Node,
                                        {read_from, LogId, From},
					?LOGGING_MASTER).

%% @doc Sends a `read' asynchronous command to the Logs in `Preflist'
-spec asyn_read(preflist(), key()) -> ok.
asyn_read(Preflist, Log) ->
    riak_core_vnode_master:command(Preflist,
                                   {read, Log},
                                   {fsm, undefined, self()},
                                   ?LOGGING_MASTER).

%% @doc Sends a `get_stable_time' synchronous command to `Node'
-spec get_stable_time({partition(), node()}) -> ok.
get_stable_time(Node) ->
    riak_core_vnode_master:command(Node,
				   {get_stable_time},
				   ?LOGGING_MASTER).

%% @doc Sends a `read' synchronous command to the Logs in `Node'
-spec read({partition(), node()}, key()) -> {error, term()} | {ok, [term()]}.
read(Node, Log) ->
    riak_core_vnode_master:sync_command(Node,
                                        {read, Log},
                                        ?LOGGING_MASTER).

%% @doc Sends an `append' asyncrhonous command to the Logs in `Preflist'
-spec asyn_append(preflist(), key(), term()) -> ok.
asyn_append(Preflist, Log, Payload) ->
    lager:info("perfomring append ~w",[Payload]),
    riak_core_vnode_master:command(Preflist,
                                   {append, Log, Payload},
                                   {fsm, undefined, self(), ?SYNC_LOG},
                                   ?LOGGING_MASTER).

%% @doc synchronous append operation
-spec append(index_node(), key(), term()) -> {ok, op_id()} | {error, term()}.
append(IndexNode, LogId, Payload) ->
    lager:info("perfomring append2 ~w",[Payload]),
    riak_core_vnode_master:sync_command(IndexNode,
                                        {append, LogId, Payload, false},
                                        ?LOGGING_MASTER,
                                        infinity).

%% @doc synchronous append operation
%% If enabled in antidote.hrl will ensure item is written to disk
-spec append_commit(index_node(), key(), term()) -> {ok, op_id()} | {error, term()}.
append_commit(IndexNode, LogId, Payload) ->
    lager:info("perfomring append3 ~w",[Payload]),
    riak_core_vnode_master:sync_command(IndexNode,
                                        {append, LogId, Payload, ?SYNC_LOG},
                                        ?LOGGING_MASTER,
                                        infinity).

%% @doc synchronous append list of operations
%% The IsLocal flag indicates if the operations in the transaction were handled by the local or remote DC.
-spec append_group(index_node(), key(), [term()], boolean()) -> {ok, op_id()} | {error, term()}.
append_group(IndexNode, LogId, PayloadList, IsLocal) ->
    lager:info("perfomring append4 ~w",[PayloadList]),
    riak_core_vnode_master:sync_command(IndexNode,
                                        {append_group, LogId, PayloadList, IsLocal},
                                        ?LOGGING_MASTER,
                                        infinity).

%% @doc asynchronous append list of operations
-spec asyn_append_group(index_node(), key(), [term()], boolean()) -> ok.
asyn_append_group(IndexNode, LogId, PayloadList, IsLocal) ->
    lager:info("perfomring append5 ~w",[PayloadList]),
    riak_core_vnode_master:command(IndexNode,
				   {append_group, LogId, PayloadList, IsLocal},
				   ?LOGGING_MASTER,
				   infinity).

%% @doc given the MinSnapshotTime and the type, this method fetchs from the log the
%% desired operations so a new snapshot can be created.
-spec get(index_node(), {get, key(), vectorclock(), term(), term()}) ->
    {number(), list(), snapshot(), vectorclock(), false} | {error, term()}.
get(IndexNode, Command) ->
    riak_core_vnode_master:sync_command(IndexNode,
        Command,
        ?LOGGING_MASTER,
        infinity).

%% @doc Opens the persistent copy of the Log.
%%      The name of the Log in disk is a combination of the the word
%%      `log' and the partition identifier.
init([Partition]) ->
    LogFile = integer_to_list(Partition),
    lager:info("Opening logs for partition ~w", [Partition]),
    case open_log(LogFile, Partition) of
        {error, Reason} ->
	    lager:error("ERROR: opening logs for partition ~w, reason ~w", [Partition, Reason]),
            {error, Reason};
        {ok,Log} ->
	    lager:info("Done opening logs for partition ~w", [Partition]),
            {ok, #state{partition=Partition,
			log = Log,
                        clock=0,
                        senders_awaiting_ack=dict:new(),
                        last_read=start}}
    end.

handle_command({hello}, _Sender, State) ->
  {reply, ok, State};

%% @doc Read command: Returns the phyiscal time of the 
%%      clocksi vnode for which no transactions will commit with smaller time
%%      Output: {ok, Time}
handle_command({send_min_prepared, Time}, _Sender,
               #state{partition=Partition}=State) ->
    ok = inter_dc_log_sender_vnode:send_stable_time(Partition, Time),
    {noreply, State};

%% @doc Read command: Returns the operations logged for Key
%%          Input: The id of the log to be read
%%      Output: {ok, {vnode_id, Operations}} | {error, Reason}
handle_command({read, _LogId}, _Sender,
               #state{partition=_Partition, log=Log}=State) ->
    {Continuation, Ops} = 
	case disk_log:chunk(Log, start) of
	    {C, O} -> {C,O};
	    {C, O, _} -> {C,O};
	    eof -> {eof, []}
	end,
    case Continuation of
	error -> {reply, {error, Ops}, State};
	eof -> {reply, {ok, Ops}, State#state{last_read=start}};
	_ -> {reply, {ok, Ops}, State#state{last_read=Continuation}}
    end;

%% @doc Threshold read command: Returns the operations logged for Key
%%      from a specified op_id-based threshold.
%%
%%      Input:  From: the oldest op_id to return
%%              LogId: Identifies the log to be read
%%      Output: {vnode_id, Operations} | {error, Reason}
%%
handle_command({read_from, _LogId, _From}, _Sender,
               #state{partition=_Partition, log=Log, last_read=Lastread}=State) ->
            ok = disk_log:sync(Log),
    {Continuation, Ops} = 
	case disk_log:chunk(Log, Lastread) of
	    {error, Reason} -> {error, Reason};
	    {C, O} -> {C,O};
	    {C, O, _} -> {C,O};
	    eof -> {eof, []}
	end,
    case Continuation of
	error -> {reply, {error, Ops}, State};
	eof -> {reply, {ok, Ops}, State};
	_ -> {reply, {ok, Ops}, State#state{last_read=Continuation}}
    end;

%% @doc Append command: Appends a new op to the Log of Key
%%      Input:  LogId: Indetifies which log the operation has to be
%%              appended to.
%%              Payload of the operation
%%              OpId: Unique operation id
%%      Output: {ok, {vnode_id, op_id}} | {error, Reason}
%%
handle_command({append, LogId, Payload, Sync}, _Sender,
               #state{log=Log,
                      clock=Clock,
                      partition=Partition}=State) ->
    OpId = generate_op_id(Clock),
    {NewClock, _Node} = OpId,
    Operation = #operation{op_number = OpId, payload = Payload},
    case insert_operation(Log, LogId, Operation) of
	{ok, OpId} ->
	    inter_dc_log_sender_vnode:send(Partition, Operation),
	    case Sync of
		true ->
		    case disk_log:sync(Log) of
			ok ->
			    {reply, {ok, OpId}, State#state{clock=NewClock}};
			{error, Reason} ->
			    {reply, {error, Reason}, State}
		    end;
		false ->
		    {reply, {ok, OpId}, State#state{clock=NewClock}}
	    end;
	{error, Reason} ->
	    {reply, {error, Reason}, State}
    end;


handle_command({append_group, LogId, PayloadList, IsLocal}, _Sender,
               #state{log=Log,
                      clock=Clock,
                      partition=Partition}=State) ->
    {ErrorList, SuccList, _NNC} = lists:foldl(fun(Payload, {AccErr, AccSucc,NewClock}) ->
						      OpId = generate_op_id(NewClock),
						      {NewNewClock, _Node} = OpId,
						      Operation = #operation{op_number = OpId, payload = Payload},
						      case insert_operation(Log, LogId, Operation) of
							  {ok, OpId} ->
							      case IsLocal of
								  true -> inter_dc_log_sender_vnode:send(Partition, Operation);
								  false -> ok
							      end,
							      {AccErr, AccSucc ++ [OpId], NewNewClock};
							  {error, Reason} ->
							      {AccErr ++ [{reply, {error, Reason}, State}], AccSucc,NewNewClock}
						      end
					      end, {[],[],Clock}, PayloadList),
    case ErrorList of
	[] ->
	    [SuccId|_T] = SuccList,
	    {NewC, _Node} = lists:last(SuccList),
	    {reply, {ok, SuccId}, State#state{clock=NewC}};
	[Error|_T] ->
	    %%Error
	    {reply, Error, State}
    end;

handle_command({get, _LogId, MinSnapshotTime, Type, Key}, _Sender,
	       #state{logs_map = _Map, clock = _Clock, partition = _Partition, log = Log} = State) ->
    case get_ops_from_log(Log, {key, Key}, start, MinSnapshotTime, dict:new(), dict:new()) of
	{error, Reason} ->
	    {reply, {error, Reason}, State};
	CommittedOpsForKeyDict ->
	    CommittedOpsForKey =
		case dict:find(Key, CommittedOpsForKeyDict) of
		    {ok, Val} ->
			Val;
		    error ->
			[]
		end,
	    {reply, {length(CommittedOpsForKey), CommittedOpsForKey, {0,clocksi_materializer:new(Type)},
		     vectorclock:new(), false}, State}
    end;

%% This will reply with all downstream operations that have
%% been stored in the log given by LogId
%% The resut is a dict, with a list of ops per key
handle_command({get_all, _LogId}, _Sender,
	       #state{logs_map = _Map, clock = _Clock, partition = _Partition, log = Log} = State) ->
    case get_ops_from_log(Log, undefined, start, undefined, dict:new(), dict:new()) of
	{error, Reason} ->
	    {reply, {error, Reason}, State};
	CommittedOpsForKeyDict ->
	    {reply, CommittedOpsForKeyDict, State}
    end;

handle_command(_Message, _Sender, State) ->
    {noreply, State}.

reverse_and_add_op_id([],_Id,Acc) ->
    Acc;
reverse_and_add_op_id([Next|Rest],Id,Acc) ->
    reverse_and_add_op_id(Rest,Id+1,[{Id,Next}|Acc]).

%% @doc This method successively calls disk_log:chunk so all the log is read.
%% With each valid chunk, filter_terms_for_key is called.
get_ops_from_log(Log, Key, Continuation, MinSnapshotTime, Ops, CommittedOpsDict) ->
    case disk_log:chunk(Log, Continuation) of
        eof ->
	    dict:fold(fun(Key1, CommittedOps, Acc) ->
			      dict:store(Key1, reverse_and_add_op_id(CommittedOps,0,[]), Acc)
		      end, dict:new(), CommittedOpsDict);
        {error, Reason} ->
            {error, Reason};
        {NewContinuation, NewTerms} ->
            {NewOps, NewCommittedOps} = filter_terms_for_key(NewTerms, Key, MinSnapshotTime, Ops, CommittedOpsDict),
            get_ops_from_log(Log, Key, NewContinuation, MinSnapshotTime, NewOps, NewCommittedOps);
        {NewContinuation, NewTerms, BadBytes} ->
            case BadBytes > 0 of
                true -> {error, bad_bytes};
                false -> {NewOps, NewCommittedOps} = filter_terms_for_key(NewTerms, Key, MinSnapshotTime, Ops, CommittedOpsDict),
                    get_ops_from_log(Log, Key, NewContinuation, MinSnapshotTime, NewOps, NewCommittedOps)
            end
    end.

%% @doc Given a list of log_records, this method filters the ones corresponding to Key.
%% If key is undefined then is returns all records for all keys
%% It returns a dict corresponding to all the ops matching Key and
%% a list of the commited operations for that key which have a smaller commit time than MinSnapshotTime.
filter_terms_for_key([], _Key, _MinSnapshotTime, Ops, CommittedOpsDict) ->
    {Ops, CommittedOpsDict};
filter_terms_for_key([H|T], Key, MinSnapshotTime, Ops, CommittedOpsDict) ->
    {_, {operation, _, #log_record{tx_id = TxId, op_type = OpType, op_payload = OpPayload}}} = H,
    case OpType of
        update ->
            handle_update(TxId, OpPayload, T, Key, MinSnapshotTime, Ops, CommittedOpsDict);
        commit ->
            handle_commit(TxId, OpPayload, T, Key, MinSnapshotTime, Ops, CommittedOpsDict);
        _ ->
            filter_terms_for_key(T, Key, MinSnapshotTime, Ops, CommittedOpsDict)
    end.

handle_update(TxId, OpPayload,  T, Key, MinSnapshotTime, Ops, CommittedOpsDict) ->
    {Key1, _, _} = OpPayload,
    case (Key == {key, Key1}) or (Key == undefined) of
        true ->
            filter_terms_for_key(T, Key, MinSnapshotTime,
                dict:append(TxId, OpPayload, Ops), CommittedOpsDict);
        false ->
            filter_terms_for_key(T, Key, MinSnapshotTime, Ops, CommittedOpsDict)
    end.

handle_commit(TxId, OpPayload, T, Key, MinSnapshotTime, Ops, CommittedOpsDict) ->
    {{DcId, TxCommitTime}, SnapshotTime} = OpPayload,
    case dict:find(TxId, Ops) of
        {ok, OpsList} ->
	    NewCommittedOpsDict = 
		lists:foldl(fun({KeyInternal, Type, Op}, Acc) ->
				    case ((MinSnapshotTime == undefined) orelse
									   (not vectorclock:gt(SnapshotTime, MinSnapshotTime))) of
					true ->
					    CommittedDownstreamOp =
						#clocksi_payload{
						   key = KeyInternal,
						   type = Type,
						   op_param = Op,
						   snapshot_time = SnapshotTime,
						   commit_time = {DcId, TxCommitTime},
						   txid = TxId},
					    dict:append(KeyInternal, CommittedDownstreamOp, Acc);
					false ->
					    Acc
				    end
			    end, CommittedOpsDict, OpsList),
	    filter_terms_for_key(T, Key, MinSnapshotTime, Ops,
				 NewCommittedOpsDict);
	false ->
	    filter_terms_for_key(T, Key, MinSnapshotTime, Ops, CommittedOpsDict)
    end.

<<<<<<< HEAD
handle_handoff_command(_Msg, _Sender,
                       State) ->
    {noreply, State}.
=======
handle_handoff_command(?FOLD_REQ{foldfun=FoldFun, acc0=Acc0}, _Sender,
                       #state{logs_map=Map}=State) ->
    F = fun({Key, Operation}, Acc) -> FoldFun(Key, Operation, Acc) end,
    Acc = join_logs(dict:to_list(Map), F, Acc0),
    {reply, Acc, State};

handle_handoff_command({get_all, _logId}, _Sender, State) ->
    {reply, {error, not_ready}, State}.
>>>>>>> 828f7094

handoff_starting(_TargetNode, State) ->
    {true, State}.

handoff_cancelled(State) ->
    {ok, State}.

handoff_finished(_TargetNode, State) ->
    {ok, State}.

handle_handoff_data(_Data, State) ->
    {reply, ok, State}.

encode_handoff_item(Key, Operation) ->
    term_to_binary({Key, Operation}).

is_empty(State) ->
    {true, State}.

delete(State) ->
    {ok, State}.

handle_info({sync, Log, LogId},
            #state{senders_awaiting_ack=SendersAwaitingAck0}=State) ->
    case dict:find(LogId, SendersAwaitingAck0) of
        {ok, Senders} ->
            _ = case dets:sync(Log) of
                ok ->
                    [riak_core_vnode:reply(Sender, {ok, OpId}) || {Sender, OpId} <- Senders];
                {error, Reason} ->
                    [riak_core_vnode:reply(Sender, {error, Reason}) || {Sender, _OpId} <- Senders]
            end,
            ok;
        _ ->
            ok
    end,
    SendersAwaitingAck = dict:erase(LogId, SendersAwaitingAck0),
    {ok, State#state{senders_awaiting_ack=SendersAwaitingAck}}.

handle_coverage(_Req, _KeySpaces, _Sender, State) ->
    {stop, not_implemented, State}.

handle_exit(_Pid, _Reason, State) ->
    {noreply, State}.

terminate(_Reason, _State = #state{log=Log}) ->
    try
	lager:info("closing log ~p", [Log]),
	disk_log:close(Log)
    catch
	_:Err->
	    lager:info("error closing log ~p", [Err])
    end,
    ok.

%%====================%%
%% Internal Functions %%
%%====================%%



open_log(LogFile, Partition)->
    LogId = LogFile ++ "--" ++ integer_to_list(Partition) ++ atom_to_list(node()),
    LogPath = filename:join(
                app_helper:get_env(riak_core, platform_data_dir), LogId),
    case disk_log:open([{name, LogPath}]) of
        {ok, Log} ->
	    {ok, Log};
        {repaired, Log, _, _} ->
	    {ok, Log};
        {error, Reason} ->
            {error, Reason}
    end.



%% @doc insert_operation: Inserts an operation into the log only if the
%%      OpId is not already in the log
%%      Input:
%%          Log: The identifier log the log where the operation will be
%%               inserted
%%          LogId: Log identifier to which the operation belongs.
%%          OpId: Id of the operation to insert
%%          Payload: The payload of the operation to insert
%%      Return: {ok, OpId} | {error, Reason}
%%
-spec insert_operation(log(), log_id(), operation()) -> {ok, op_id()} | {error, reason()}.
insert_operation(Log, LogId, Operation) ->
    Result = disk_log:log(Log, {LogId, Operation}),
    case Result of
        ok ->
	    lager:info("Stored op to log ~w", [Operation]),
            {ok, Operation#operation.op_number};
        {error, Reason} ->
	    lager:info("Error storing to log ~w", [Reason]),
            {error, Reason}
    end.

generate_op_id(Current) ->
    {Current + 1, node()}.
<|MERGE_RESOLUTION|>--- conflicted
+++ resolved
@@ -413,20 +413,12 @@
 	    filter_terms_for_key(T, Key, MinSnapshotTime, Ops, CommittedOpsDict)
     end.
 
-<<<<<<< HEAD
+handle_handoff_command({get_all, _logId}, _Sender, State) ->
+    {reply, {error, not_ready}, State};
+
 handle_handoff_command(_Msg, _Sender,
                        State) ->
     {noreply, State}.
-=======
-handle_handoff_command(?FOLD_REQ{foldfun=FoldFun, acc0=Acc0}, _Sender,
-                       #state{logs_map=Map}=State) ->
-    F = fun({Key, Operation}, Acc) -> FoldFun(Key, Operation, Acc) end,
-    Acc = join_logs(dict:to_list(Map), F, Acc0),
-    {reply, Acc, State};
-
-handle_handoff_command({get_all, _logId}, _Sender, State) ->
-    {reply, {error, not_ready}, State}.
->>>>>>> 828f7094
 
 handoff_starting(_TargetNode, State) ->
     {true, State}.

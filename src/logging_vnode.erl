%% -------------------------------------------------------------------
%%
%% Copyright (c) 2014 SyncFree Consortium.  All Rights Reserved.
%%
%% This file is provided to you under the Apache License,
%% Version 2.0 (the "License"); you may not use this file
%% except in compliance with the License.  You may obtain
%% a copy of the License at
%%
%%   http://www.apache.org/licenses/LICENSE-2.0
%%
%% Unless required by applicable law or agreed to in writing,
%% software distributed under the License is distributed on an
%% "AS IS" BASIS, WITHOUT WARRANTIES OR CONDITIONS OF ANY
%% KIND, either express or implied.  See the License for the
%% specific language governing permissions and limitations
%% under the License.
%%
%% -------------------------------------------------------------------
-module(logging_vnode).

-behaviour(riak_core_vnode).

-include("antidote.hrl").
-include_lib("riak_core/include/riak_core_vnode.hrl").

-ifdef(TEST).
-include_lib("eunit/include/eunit.hrl").
-endif.

%% API
-export([start_vnode/1,
         asyn_read/2,
         read/2,
         asyn_append/3,
         append/3,
<<<<<<< HEAD
	 append_group/3,
=======
	 append_commit/3,
	 append_group/3,
	 asyn_append_group/3,
>>>>>>> 444ab185
         asyn_read_from/3,
         read_from/3]).

-export([init/1,
         terminate/2,
         handle_command/3,
         is_empty/1,
         delete/1,
         handle_handoff_command/3,
         handoff_starting/2,
         handoff_cancelled/1,
         handoff_finished/2,
         handle_handoff_data/2,
         encode_handoff_item/2,
         handle_coverage/4,
         handle_info/2,
         handle_exit/3]).

-ignore_xref([start_vnode/1]).

<<<<<<< HEAD
-record(state, {partition, logs_map, clock, senders_awaiting_ack,
               last_read}).
=======
-record(state, {partition :: partition_id(),
		logs_map :: dict(),
		clock :: non_neg_integer(),
		senders_awaiting_ack :: dict(),
		last_read :: term()}).
>>>>>>> 444ab185

%% API
-spec start_vnode(integer()) -> any().
start_vnode(I) ->
    riak_core_vnode_master:get_vnode_pid(I, ?MODULE).

%% @doc Sends a `threshold read' asynchronous command to the Logs in
%%      `Preflist' From is the operation id form which the caller wants to
%%      retrieve the operations.  The operations are retrieved in inserted
%%      order and the From operation is also included.
-spec asyn_read_from(preflist(), key(), op_id()) -> ok.
asyn_read_from(Preflist, Log, From) ->
    riak_core_vnode_master:command(Preflist,
                                   {read_from, Log, From},
                                   {fsm, undefined, self()},
                                   ?LOGGING_MASTER).

%% @doc synchronous read_from operation
-spec read_from({partition(), node()}, log_id(), op_id()) -> {ok, [term()]} | {error, term()}.
read_from(Node, LogId, From) ->
    case riak_core_vnode_master:sync_command(Node,
                                        {read_from, LogId, From},
<<<<<<< HEAD
                                        ?LOGGING_MASTER) of
        {ok, []} ->
            {ok, []};
        {ok, [H|T]} ->
            {ok, [H|T]};
        {error, Reason} ->
            {error, Reason}
    end.                            
=======
					?LOGGING_MASTER).
>>>>>>> 444ab185

%% @doc Sends a `read' asynchronous command to the Logs in `Preflist'
-spec asyn_read(preflist(), key()) -> ok.
asyn_read(Preflist, Log) ->
    riak_core_vnode_master:command(Preflist,
                                   {read, Log},
                                   {fsm, undefined, self()},
                                   ?LOGGING_MASTER).

%% @doc Sends a `read' synchronous command to the Logs in `Node'
-spec read({partition(), node()}, key()) -> {error, term()} | {ok, [term()]}.
read(Node, Log) ->
    riak_core_vnode_master:sync_command(Node,
                                        {read, Log},
                                        ?LOGGING_MASTER).

%% @doc Sends an `append' asyncrhonous command to the Logs in `Preflist'
-spec asyn_append(preflist(), key(), term()) -> ok.
asyn_append(Preflist, Log, Payload) ->
    riak_core_vnode_master:command(Preflist,
                                   {append, Log, Payload},
                                   {fsm, undefined, self(), ?SYNC_LOG},
                                   ?LOGGING_MASTER).

%% @doc synchronous append operation
-spec append(index_node(), key(), term()) -> {ok, op_id()} | {error, term()}.
append(IndexNode, LogId, Payload) ->
    riak_core_vnode_master:sync_command(IndexNode,
                                        {append, LogId, Payload, false},
                                        ?LOGGING_MASTER,
                                        infinity).

%% @doc synchronous append operation
%% If enabled in antidote.hrl will ensure item is written to disk
-spec append_commit(index_node(), key(), term()) -> {ok, op_id()} | {error, term()}.
append_commit(IndexNode, LogId, Payload) ->
    riak_core_vnode_master:sync_command(IndexNode,
                                        {append, LogId, Payload, ?SYNC_LOG},
                                        ?LOGGING_MASTER,
                                        infinity).

<<<<<<< HEAD
append_group(IndexNode, LogId, Payload) ->
    riak_core_vnode_master:sync_command(IndexNode,
                                        {append_group, LogId, Payload},
                                        ?LOGGING_MASTER,
                                        infinity).

=======

%% @doc synchronous append list of operations
-spec append_group(index_node(), key(), [term()]) -> {ok, op_id()} | {error, term()}.
append_group(IndexNode, LogId, PayloadList) ->
    riak_core_vnode_master:sync_command(IndexNode,
                                        {append_group, LogId, PayloadList},
                                        ?LOGGING_MASTER,
                                        infinity).

%% @doc asynchronous append list of operations
-spec asyn_append_group(index_node(), key(), [term()]) -> ok.
asyn_append_group(IndexNode, LogId, PayloadList) ->
    riak_core_vnode_master:command(IndexNode,
				   {append_group, LogId, PayloadList},
				   ?LOGGING_MASTER,
				   infinity).

>>>>>>> 444ab185

%% @doc Opens the persistent copy of the Log.
%%      The name of the Log in disk is a combination of the the word
%%      `log' and the partition identifier.
init([Partition]) ->
    LogFile = integer_to_list(Partition),
    {ok, Ring} = riak_core_ring_manager:get_my_ring(),
    GrossPreflists = riak_core_ring:all_preflists(Ring, ?N),
    Preflists = lists:filter(fun(X) -> preflist_member(Partition, X) end, GrossPreflists),
    case open_logs(LogFile, Preflists, dict:new()) of
        {error, Reason} ->
            {error, Reason};
        Map ->
            {ok, #state{partition=Partition,
                        logs_map=Map,
                        clock=0,
                        senders_awaiting_ack=dict:new(),
                        last_read=start}}
    end.

%% @doc Read command: Returns the operations logged for Key
%%          Input: The id of the log to be read
%%      Output: {ok, {vnode_id, Operations}} | {error, Reason}
handle_command({read, LogId}, _Sender,
               #state{partition=Partition, logs_map=Map}=State) ->
    case get_log_from_map(Map, Partition, LogId) of
        {ok, Log} ->
           {Continuation, Ops} = 
                case disk_log:chunk(Log, start) of
                    {C, O} -> {C,O};
                    {C, O, _} -> {C,O};
                    eof -> {eof, []}
                end,
            case Continuation of
                error -> {reply, {error, Ops}, State};
                eof -> {reply, {ok, Ops}, State#state{last_read=start}};
                _ -> {reply, {ok, Ops}, State#state{last_read=Continuation}}
            end;
        {error, Reason} ->
            {reply, {error, Reason}, State}
    end;

%% @doc Threshold read command: Returns the operations logged for Key
%%      from a specified op_id-based threshold.
%%
%%      Input:  From: the oldest op_id to return
%%              LogId: Identifies the log to be read
%%      Output: {vnode_id, Operations} | {error, Reason}
%%
handle_command({read_from, LogId, _From}, _Sender,
               #state{partition=Partition, logs_map=Map, last_read=Lastread}=State) ->
    case get_log_from_map(Map, Partition, LogId) of
        {ok, Log} ->
<<<<<<< HEAD
            disk_log:sync(Log),
=======
            ok = disk_log:sync(Log),
>>>>>>> 444ab185
            {Continuation, Ops} = 
                case disk_log:chunk(Log, Lastread) of
                    {error, Reason} -> {error, Reason};
                    {C, O} -> {C,O};
                    {C, O, _} -> {C,O};
                    eof -> {eof, []}
                end,
            case Continuation of
                error -> {reply, {error, Ops}, State};
                eof -> {reply, {ok, Ops}, State};
                _ -> {reply, {ok, Ops}, State#state{last_read=Continuation}}
            end;
        {error, Reason} ->
            {reply, {error, Reason}, State}
    end;

%% @doc Append command: Appends a new op to the Log of Key
%%      Input:  LogId: Indetifies which log the operation has to be
%%              appended to.
%%              Payload of the operation
%%              OpId: Unique operation id
%%      Output: {ok, {vnode_id, op_id}} | {error, Reason}
%%
<<<<<<< HEAD
handle_command({append, LogId, Payload}, _Sender,
               #state{logs_map=Map,
                      clock=Clock,
                      partition=Partition,
                      senders_awaiting_ack=_SendersAwaitingAck0}=State) ->
=======
handle_command({append, LogId, Payload, Sync}, _Sender,
               #state{logs_map=Map,
                      clock=Clock,
                      partition=Partition}=State) ->
>>>>>>> 444ab185
    OpId = generate_op_id(Clock),
    {NewClock, _Node} = OpId,
    case get_log_from_map(Map, Partition, LogId) of
        {ok, Log} ->
            case insert_operation(Log, LogId, OpId, Payload) of
                {ok, OpId} ->
<<<<<<< HEAD
                    %% case dict:find(LogId, SendersAwaitingAck0) of
                    %%     error ->
                    %%         Me = self(),
                    %%        %Me ! {sync, Log, LogId},
                    %%         ok;
                    %%     _ ->
                    %%         ok
                    %% end,
                    %SendersAwaitingAck = dict:append(LogId, {Sender, OpId}, SendersAwaitingAck0),
                    %{noreply, State#state{senders_awaiting_ack=SendersAwaitingAck, clock=NewClock}};
                    {reply, {ok, OpId}, State#state{clock=NewClock}};
=======
		    case Sync of
			true ->
			    case disk_log:sync(Log) of
				ok ->
				    {reply, {ok, OpId}, State#state{clock=NewClock}};
				{error, Reason} ->
				    {reply, {error, Reason}, State}
			    end;
			false ->
			    {reply, {ok, OpId}, State#state{clock=NewClock}}
		    end;
>>>>>>> 444ab185
                {error, Reason} ->
                    {reply, {error, Reason}, State}
            end;
        {error, Reason} ->
            {reply, {error, Reason}, State}
    end;


handle_command({append_group, LogId, PayloadList}, _Sender,
               #state{logs_map=Map,
                      clock=Clock,
<<<<<<< HEAD
                      partition=Partition,
                      senders_awaiting_ack=_SendersAwaitingAck0}=State) ->
=======
                      partition=Partition}=State) ->
>>>>>>> 444ab185
    {ErrorList, SuccList, _NNC} = lists:foldl(fun(Payload, {AccErr, AccSucc,NewClock}) ->
						      OpId = generate_op_id(NewClock),
						      {NewNewClock, _Node} = OpId,
						      case get_log_from_map(Map, Partition, LogId) of
							  {ok, Log} ->
							      case insert_operation(Log, LogId, OpId, Payload) of
								  {ok, OpId} ->
<<<<<<< HEAD
								      %% case dict:find(LogId, SendersAwaitingAck0) of
								      %%     error ->
								      %% 	Me = self(),
								      %% 	Me ! {sync, Log, LogId},
								      %% 	{AccErr, AccSucc ++ [OpId], NewNewClock};
								      %%     _ ->
								      %% 	{AccErr, AccSucc ++ [OpId], NewNewClock}
								      %% end;
=======
>>>>>>> 444ab185
								      {AccErr, AccSucc ++ [OpId], NewNewClock};
								  {error, Reason} ->
								      {AccErr ++ [{reply, {error, Reason}, State}], AccSucc,NewNewClock}
							      end;
							  {error, Reason} ->
							      {AccErr ++ [{reply, {error, Reason}, State}], AccSucc,NewNewClock}
						      end
					      end, {[],[],Clock}, PayloadList),
    case ErrorList of
	[] ->
	    [SuccId|_T] = SuccList,
	    {NewC, _Node} = lists:last(SuccList),
<<<<<<< HEAD
	    %% SendersAwaitingAck = dict:append(LogId, {Sender, SuccId}, SendersAwaitingAck0),
	    %% {noreply, State#state{senders_awaiting_ack=SendersAwaitingAck, clock=NewC}};
=======
>>>>>>> 444ab185
	    {reply, {ok, SuccId}, State#state{clock=NewC}};
	[Error|_T] ->
	    %%Error
	    {reply, Error, State}
    end;


handle_command(_Message, _Sender, State) ->
    {noreply, State}.

handle_handoff_command(?FOLD_REQ{foldfun=FoldFun, acc0=Acc0}, _Sender,
                       #state{logs_map=Map}=State) ->
    F = fun({Key, Operation}, Acc) -> FoldFun(Key, Operation, Acc) end,
    Acc = join_logs(dict:to_list(Map), F, Acc0),
    {reply, Acc, State}.

handoff_starting(_TargetNode, State) ->
    {true, State}.

handoff_cancelled(State) ->
    {ok, State}.

handoff_finished(_TargetNode, State) ->
    {ok, State}.

handle_handoff_data(Data, #state{partition=Partition, logs_map=Map}=State) ->
    {LogId, #operation{op_number=OpId, payload=Payload}} = binary_to_term(Data),
    case get_log_from_map(Map, Partition, LogId) of
        {ok, Log} ->
            %% Optimistic handling; crash otherwise.
            {ok, _OpId} = insert_operation(Log, LogId, OpId, Payload),
            ok = disk_log:sync(Log),
            {reply, ok, State};
        {error, Reason} ->
            {reply, {error, Reason}, State}
    end.

encode_handoff_item(Key, Operation) ->
    term_to_binary({Key, Operation}).

is_empty(State=#state{logs_map=Map}) ->
    LogIds = dict:fetch_keys(Map),
    case no_elements(LogIds, Map) of
        true ->
            {true, State};
        false ->
            {false, State}
    end.

delete(State) ->
    {ok, State}.

handle_info({sync, Log, LogId},
            #state{senders_awaiting_ack=SendersAwaitingAck0}=State) ->
    case dict:find(LogId, SendersAwaitingAck0) of
        {ok, Senders} ->
            _ = case dets:sync(Log) of
                ok ->
                    [riak_core_vnode:reply(Sender, {ok, OpId}) || {Sender, OpId} <- Senders];
                {error, Reason} ->
                    [riak_core_vnode:reply(Sender, {error, Reason}) || {Sender, _OpId} <- Senders]
            end,
            ok;
        _ ->
            ok
    end,
    SendersAwaitingAck = dict:erase(LogId, SendersAwaitingAck0),
    {ok, State#state{senders_awaiting_ack=SendersAwaitingAck}}.

handle_coverage(_Req, _KeySpaces, _Sender, State) ->
    {stop, not_implemented, State}.

handle_exit(_Pid, _Reason, State) ->
    {noreply, State}.

terminate(_Reason, _State) ->
    ok.

%%====================%%
%% Internal Functions %%
%%====================%%

%% @doc no_elements: checks whether any of the logs contains any data
%%      Input:  LogIds: Each logId is a preflist that represents one log
%%              Map: the dictionary that relates the preflist with the
%%              actual log
%%      Return: true if all logs are empty. false if at least one log
%%              contains data.
%%
-spec no_elements([log_id()], dict()) -> boolean().
no_elements([], _Map) ->
    true;
no_elements([LogId|Rest], Map) ->
    case dict:find(LogId, Map) of
        {ok, Log} -> 
            case disk_log:chunk(Log, start) of
                eof ->
                    no_elements(Rest, Map);
                _ ->
                    false
            end;
        error ->
            {error, no_log_for_preflist}
    end.

%% @doc open_logs: open one log per partition in which the vnode is primary
%%      Input:  LogFile: Partition concat with the atom log
%%                      Preflists: A list with the preflist in which
%%                                 the vnode is involved
%%                      Initial: Initial log identifier. Non negative
%%                               integer. Consecutive ids for the logs.
%%                      Map: The ongoing map of preflist->log. dict()
%%                           type.
%%      Return:         LogsMap: Maps the  preflist and actual name of
%%                               the log in the system. dict() type.
%%
-spec open_logs(string(), [preflist()], dict()) -> dict() | {error, reason()}.
open_logs(_LogFile, [], Map) ->
    Map;
open_logs(LogFile, [Next|Rest], Map)->
    PartitionList = log_utilities:remove_node_from_preflist(Next),
    PreflistString = string:join(
                       lists:map(fun erlang:integer_to_list/1, PartitionList), "-"),
    LogId = LogFile ++ "--" ++ PreflistString,
    LogPath = filename:join(
                app_helper:get_env(riak_core, platform_data_dir), LogId),
    case disk_log:open([{name, LogPath}]) of
        {ok, Log} ->
            Map2 = dict:store(PartitionList, Log, Map),
            open_logs(LogFile, Rest, Map2);
        {repaired, Log, _, _} ->
<<<<<<< HEAD
            %lager:info("Repaired log ~p", [Log]),
=======
            lager:info("Repaired log ~p", [Log]),
>>>>>>> 444ab185
            Map2 = dict:store(PartitionList, Log, Map),
            open_logs(LogFile, Rest, Map2);
        {error, Reason} ->
            {error, Reason}
    end.

%% @doc get_log_from_map: abstracts the get function of a key-value store
%%              currently using dict
%%      Input:  Map:  dict that representes the map
%%              LogId:  identifies the log.
%%      Return: The actual name of the log
%%
-spec get_log_from_map(dict(), partition(), log_id()) ->
                              {ok, log()} | {error, no_log_for_preflist}.
get_log_from_map(Map, _Partition, LogId) ->
    case dict:find(LogId, Map) of
        {ok, Log} ->
           {ok, Log};
        error ->
            {error, no_log_for_preflist}
    end.

%% @doc join_logs: Recursive fold of all the logs stored in the vnode
%%      Input:  Logs: A list of pairs {Preflist, Log}
%%                      F: Function to apply when floding the log (dets)
%%                      Acc: Folded data
%%      Return: Folded data of all the logs.
%%
-spec join_logs([{preflist(), log()}], fun(), term()) -> term().
join_logs([], _F, Acc) ->
    Acc;
join_logs([{_Preflist, Log}|T], F, Acc) ->
    JointAcc = fold_log(Log, start, F, Acc),
    join_logs(T, F, JointAcc).

fold_log(Log, Continuation, F, Acc) ->
    case  disk_log:chunk(Log,Continuation) of 
        eof ->
            Acc;
        {Next,Ops} ->
            NewAcc = lists:foldl(F, Acc, Ops),
            fold_log(Log, Next, F, NewAcc)
    end.


%% @doc insert_operation: Inserts an operation into the log only if the
%%      OpId is not already in the log
%%      Input:
%%          Log: The identifier log the log where the operation will be
%%               inserted
%%          LogId: Log identifier to which the operation belongs.
%%          OpId: Id of the operation to insert
%%          Payload: The payload of the operation to insert
%%      Return: {ok, OpId} | {error, Reason}
%%
-spec insert_operation(log(), log_id(), op_id(), payload()) ->
                              {ok, op_id()} | {error, reason()}.
insert_operation(Log, LogId, OpId, Payload) ->
    Result =disk_log:log(Log, {LogId, #operation{op_number=OpId, payload=Payload}}),
    case Result of
        ok ->
            {ok, OpId};
        {error, Reason} ->
            {error, Reason}
    end.

%% @doc preflist_member: Returns true if the Partition identifier is
%%              part of the Preflist
%%      Input:  Partition: The partition identifier to check
%%              Preflist: A list of pairs {Partition, Node}
%%      Return: true | false
%%
-spec preflist_member(partition(), preflist()) -> boolean().
preflist_member(Partition,Preflist) ->
    lists:any(fun({P, _}) -> P =:= Partition end, Preflist).

generate_op_id(Current) ->
    {Current + 1, node()}.

-ifdef(TEST).

%% @doc Testing get_log_from_map works in both situations, when the key
%%      is in the map and when the key is not in the map
get_log_from_map_test() ->
    Dict = dict:new(),
    Dict2 = dict:store([antidote1, c], value1, Dict),
    Dict3 = dict:store([antidote2, c], value2, Dict2),
    Dict4 = dict:store([antidote3, c], value3, Dict3),
    Dict5 = dict:store([antidote4, c], value4, Dict4),
    ?assertEqual({ok, value3}, get_log_from_map(Dict5, undefined,
            [antidote3,c])),
    ?assertEqual({error, no_log_for_preflist}, get_log_from_map(Dict5,
            undefined, [antidote5, c])).

%% @doc Testing that preflist_member returns true when there is a
%%      match.
preflist_member_true_test() ->
    Preflist = [{partition1, node},{partition2, node},{partition3, node}],
    ?assertEqual(true, preflist_member(partition1, Preflist)).

%% @doc Testing that preflist_member returns false when there is no
%%      match.
preflist_member_false_test() ->
    Preflist = [{partition1, node},{partition2, node},{partition3, node}],
    ?assertEqual(false, preflist_member(partition5, Preflist)).

-endif.<|MERGE_RESOLUTION|>--- conflicted
+++ resolved
@@ -34,13 +34,9 @@
          read/2,
          asyn_append/3,
          append/3,
-<<<<<<< HEAD
-	 append_group/3,
-=======
 	 append_commit/3,
 	 append_group/3,
 	 asyn_append_group/3,
->>>>>>> 444ab185
          asyn_read_from/3,
          read_from/3]).
 
@@ -61,16 +57,11 @@
 
 -ignore_xref([start_vnode/1]).
 
-<<<<<<< HEAD
--record(state, {partition, logs_map, clock, senders_awaiting_ack,
-               last_read}).
-=======
 -record(state, {partition :: partition_id(),
 		logs_map :: dict(),
 		clock :: non_neg_integer(),
 		senders_awaiting_ack :: dict(),
 		last_read :: term()}).
->>>>>>> 444ab185
 
 %% API
 -spec start_vnode(integer()) -> any().
@@ -89,22 +80,11 @@
                                    ?LOGGING_MASTER).
 
 %% @doc synchronous read_from operation
--spec read_from({partition(), node()}, log_id(), op_id()) -> {ok, [term()]} | {error, term()}.
+%-spec read_from({partition(), node()}, log_id(), op_id()) -> {ok, [term()]} | {error, term()}.
 read_from(Node, LogId, From) ->
-    case riak_core_vnode_master:sync_command(Node,
-                                        {read_from, LogId, From},
-<<<<<<< HEAD
-                                        ?LOGGING_MASTER) of
-        {ok, []} ->
-            {ok, []};
-        {ok, [H|T]} ->
-            {ok, [H|T]};
-        {error, Reason} ->
-            {error, Reason}
-    end.                            
-=======
+    riak_core_vnode_master:sync_command(Node,
+					{read_from, LogId, From},
 					?LOGGING_MASTER).
->>>>>>> 444ab185
 
 %% @doc Sends a `read' asynchronous command to the Logs in `Preflist'
 -spec asyn_read(preflist(), key()) -> ok.
@@ -146,15 +126,6 @@
                                         ?LOGGING_MASTER,
                                         infinity).
 
-<<<<<<< HEAD
-append_group(IndexNode, LogId, Payload) ->
-    riak_core_vnode_master:sync_command(IndexNode,
-                                        {append_group, LogId, Payload},
-                                        ?LOGGING_MASTER,
-                                        infinity).
-
-=======
-
 %% @doc synchronous append list of operations
 -spec append_group(index_node(), key(), [term()]) -> {ok, op_id()} | {error, term()}.
 append_group(IndexNode, LogId, PayloadList) ->
@@ -170,8 +141,6 @@
 				   {append_group, LogId, PayloadList},
 				   ?LOGGING_MASTER,
 				   infinity).
-
->>>>>>> 444ab185
 
 %% @doc Opens the persistent copy of the Log.
 %%      The name of the Log in disk is a combination of the the word
@@ -225,11 +194,7 @@
                #state{partition=Partition, logs_map=Map, last_read=Lastread}=State) ->
     case get_log_from_map(Map, Partition, LogId) of
         {ok, Log} ->
-<<<<<<< HEAD
-            disk_log:sync(Log),
-=======
             ok = disk_log:sync(Log),
->>>>>>> 444ab185
             {Continuation, Ops} = 
                 case disk_log:chunk(Log, Lastread) of
                     {error, Reason} -> {error, Reason};
@@ -253,37 +218,16 @@
 %%              OpId: Unique operation id
 %%      Output: {ok, {vnode_id, op_id}} | {error, Reason}
 %%
-<<<<<<< HEAD
-handle_command({append, LogId, Payload}, _Sender,
-               #state{logs_map=Map,
-                      clock=Clock,
-                      partition=Partition,
-                      senders_awaiting_ack=_SendersAwaitingAck0}=State) ->
-=======
 handle_command({append, LogId, Payload, Sync}, _Sender,
                #state{logs_map=Map,
                       clock=Clock,
                       partition=Partition}=State) ->
->>>>>>> 444ab185
     OpId = generate_op_id(Clock),
     {NewClock, _Node} = OpId,
     case get_log_from_map(Map, Partition, LogId) of
         {ok, Log} ->
             case insert_operation(Log, LogId, OpId, Payload) of
                 {ok, OpId} ->
-<<<<<<< HEAD
-                    %% case dict:find(LogId, SendersAwaitingAck0) of
-                    %%     error ->
-                    %%         Me = self(),
-                    %%        %Me ! {sync, Log, LogId},
-                    %%         ok;
-                    %%     _ ->
-                    %%         ok
-                    %% end,
-                    %SendersAwaitingAck = dict:append(LogId, {Sender, OpId}, SendersAwaitingAck0),
-                    %{noreply, State#state{senders_awaiting_ack=SendersAwaitingAck, clock=NewClock}};
-                    {reply, {ok, OpId}, State#state{clock=NewClock}};
-=======
 		    case Sync of
 			true ->
 			    case disk_log:sync(Log) of
@@ -295,7 +239,6 @@
 			false ->
 			    {reply, {ok, OpId}, State#state{clock=NewClock}}
 		    end;
->>>>>>> 444ab185
                 {error, Reason} ->
                     {reply, {error, Reason}, State}
             end;
@@ -307,12 +250,7 @@
 handle_command({append_group, LogId, PayloadList}, _Sender,
                #state{logs_map=Map,
                       clock=Clock,
-<<<<<<< HEAD
-                      partition=Partition,
-                      senders_awaiting_ack=_SendersAwaitingAck0}=State) ->
-=======
                       partition=Partition}=State) ->
->>>>>>> 444ab185
     {ErrorList, SuccList, _NNC} = lists:foldl(fun(Payload, {AccErr, AccSucc,NewClock}) ->
 						      OpId = generate_op_id(NewClock),
 						      {NewNewClock, _Node} = OpId,
@@ -320,17 +258,6 @@
 							  {ok, Log} ->
 							      case insert_operation(Log, LogId, OpId, Payload) of
 								  {ok, OpId} ->
-<<<<<<< HEAD
-								      %% case dict:find(LogId, SendersAwaitingAck0) of
-								      %%     error ->
-								      %% 	Me = self(),
-								      %% 	Me ! {sync, Log, LogId},
-								      %% 	{AccErr, AccSucc ++ [OpId], NewNewClock};
-								      %%     _ ->
-								      %% 	{AccErr, AccSucc ++ [OpId], NewNewClock}
-								      %% end;
-=======
->>>>>>> 444ab185
 								      {AccErr, AccSucc ++ [OpId], NewNewClock};
 								  {error, Reason} ->
 								      {AccErr ++ [{reply, {error, Reason}, State}], AccSucc,NewNewClock}
@@ -343,11 +270,6 @@
 	[] ->
 	    [SuccId|_T] = SuccList,
 	    {NewC, _Node} = lists:last(SuccList),
-<<<<<<< HEAD
-	    %% SendersAwaitingAck = dict:append(LogId, {Sender, SuccId}, SendersAwaitingAck0),
-	    %% {noreply, State#state{senders_awaiting_ack=SendersAwaitingAck, clock=NewC}};
-=======
->>>>>>> 444ab185
 	    {reply, {ok, SuccId}, State#state{clock=NewC}};
 	[Error|_T] ->
 	    %%Error
@@ -479,11 +401,7 @@
             Map2 = dict:store(PartitionList, Log, Map),
             open_logs(LogFile, Rest, Map2);
         {repaired, Log, _, _} ->
-<<<<<<< HEAD
-            %lager:info("Repaired log ~p", [Log]),
-=======
             lager:info("Repaired log ~p", [Log]),
->>>>>>> 444ab185
             Map2 = dict:store(PartitionList, Log, Map),
             open_logs(LogFile, Rest, Map2);
         {error, Reason} ->

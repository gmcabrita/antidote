%% -------------------------------------------------------------------
%%
%% Copyright (c) 2014 SyncFree Consortium.  All Rights Reserved.
%%
%% This file is provided to you under the Apache License,
%% Version 2.0 (the "License"); you may not use this file
%% except in compliance with the License.  You may obtain
%% a copy of the License at
%%
%%   http://www.apache.org/licenses/LICENSE-2.0
%%
%% Unless required by applicable law or agreed to in writing,
%% software distributed under the License is distributed on an
%% "AS IS" BASIS, WITHOUT WARRANTIES OR CONDITIONS OF ANY
%% KIND, either express or implied.  See the License for the
%% specific language governing permissions and limitations
%% under the License.
%%
%% -------------------------------------------------------------------
-module(materializer).
-include("antidote.hrl").

-ifdef(TEST).
-include_lib("eunit/include/eunit.hrl").
-endif.

-export([create_snapshot/1,
         update_snapshot/3,
         materialize_eager/3]).

%% @doc Creates an empty CRDT
-spec create_snapshot(type()) -> snapshot().
create_snapshot(Type) ->
    Type:new().

%% @doc Applies an operation to a snapshot of a crdt. 
%%      This function yields an error if the crdt does not have a corresponding update operation.
-spec update_snapshot(type(), snapshot(), op()) -> {ok, snapshot()} | {error, reason()}.
update_snapshot(Type, Snapshot, Op) ->
    case Op of
        {merge, State} -> 
            {ok, Type:merge(Snapshot, State)};
        {update, DownstreamOp} ->
            Type:update(DownstreamOp, Snapshot);
        _ ->
<<<<<<< HEAD
            lager:error("Unexpected log record: ~p, Actor: ~p and Snapshot: ~p",
                       [LogEntry]),
            {error, unexpected_format, LogEntry}
=======
            lager:info("Unexpected log record: ~p for snapshot: ~p", [Op, Snapshot]),
            {error, unexpected_format}
>>>>>>> 444ab185
    end.

%% @doc Applies updates in given order without any checks, errors are simply propagated.
-spec materialize_eager(type(), snapshot(), [op()]) -> snapshot() | {error, reason()}.
materialize_eager(_Type, Snapshot, []) ->
    Snapshot;
materialize_eager(Type, Snapshot, [Op|Rest]) ->
    case update_snapshot(Type, Snapshot, Op) of
        {error, Reason} -> 
          {error, Reason};
        {ok, Result} -> 
          materialize_eager(Type, Result, Rest)
    end.


-ifdef(TEST).

%% @doc Testing update with pn_counter.
update_pncounter_test() ->
    Counter = create_snapshot(crdt_pncounter),
    ?assertEqual(0, crdt_pncounter:value(Counter)),
    Op = {update, {{increment, 1}, actor1}},
    {ok, Counter2} = update_snapshot(crdt_pncounter, Counter, Op),
    ?assertEqual(1, crdt_pncounter:value(Counter2)).    

%% @doc Testing update with gcounter and merge.
update_gcounter_test() ->
    Counter1 = riak_dt_gcounter:new(actor1,5),
    Counter2 = riak_dt_gcounter:new(actor2,2),
    ?assertEqual(5, riak_dt_gcounter:value(Counter1)),
    ?assertEqual(2, riak_dt_gcounter:value(Counter2)),
    {ok, Counter3} = update_snapshot(riak_dt_gcounter, Counter1, {merge, Counter2}),
    ?assertEqual(7, riak_dt_gcounter:value(Counter3)).    


%% @doc Testing pn_counter with update log
materializer_counter_withlog_test() ->
    Counter = create_snapshot(crdt_pncounter),
    ?assertEqual(0,crdt_pncounter:value(Counter)),
    Ops = [{update, {{increment, 1}, actor1}},
           {update, {{increment, 1}, actor2}},
           {update, {{increment, 2}, actor3}},
           {update, {{increment, 3}, actor4}}],
    Counter2 = materialize_eager(crdt_pncounter, Counter, Ops),
    ?assertEqual(7, crdt_pncounter:value(Counter2)).

%% @doc Testing counter with empty update log
materializer_counter_emptylog_test() ->
    Counter = create_snapshot(crdt_pncounter),
    ?assertEqual(0, crdt_pncounter:value(Counter)),
    Ops = [],
    Counter2 = materialize_eager(crdt_pncounter, Counter, Ops),
    ?assertEqual(0, crdt_pncounter:value(Counter2)).

%% @doc Testing non-existing crdt
materializer_error_nocreate_test() ->
    ?assertException(error, undef, create_snapshot(bla)).

%% @doc Testing crdt with invalid update operation
materializer_error_invalidupdate_test() ->
    Counter = create_snapshot(crdt_pncounter),
    ?assertEqual(0, crdt_pncounter:value(Counter)),
    Ops = [{non_existing_op_type, {non_existing_op, actor1}}],
    ?assertEqual({error, unexpected_format}, materialize_eager(crdt_pncounter, Counter, Ops)).
-endif.<|MERGE_RESOLUTION|>--- conflicted
+++ resolved
@@ -43,14 +43,8 @@
         {update, DownstreamOp} ->
             Type:update(DownstreamOp, Snapshot);
         _ ->
-<<<<<<< HEAD
-            lager:error("Unexpected log record: ~p, Actor: ~p and Snapshot: ~p",
-                       [LogEntry]),
-            {error, unexpected_format, LogEntry}
-=======
             lager:info("Unexpected log record: ~p for snapshot: ~p", [Op, Snapshot]),
             {error, unexpected_format}
->>>>>>> 444ab185
     end.
 
 %% @doc Applies updates in given order without any checks, errors are simply propagated.

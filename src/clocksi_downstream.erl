--- conflicted
+++ resolved
@@ -26,9 +26,8 @@
 %% @doc Returns downstream operation for upstream operation
 %%      input: Update - upstream operation
 %%      output: Downstream operation or {error, Reason}
-<<<<<<< HEAD
 -spec generate_downstream_op(Transaction :: transaction(), Node :: term(), Key :: key(),
-    Type :: type(), Update :: op(), list(), orddict()) ->
+    Type :: type(), Update :: {op(), actor(), list(), orddict()) ->
     {error, _} | {ok, {merge, _} | {update, _}, _}.
 generate_downstream_op(Transaction, Node, Key, Type, Update, WriteSet, InternalReadSet) ->
     {Op, Actor} = Update,
@@ -41,43 +40,31 @@
              end,
     case Result of
         {Snapshot, SnapshotCommitParams} ->
-            TypeString = lists:flatten(io_lib:format("~p", [Type])),
-            case string:str(TypeString, "riak_dt") of
-                0 -> %% dealing with an op_based crdt
-                    case Type:generate_downstream(Op, Actor, Snapshot) of
-                        {ok, OpParam} ->
-                            {ok, {update, OpParam}, SnapshotCommitParams};
-                        {error, Reason} ->
-                            {error, Reason}
-                    end;
-                1 -> %% dealing with a state_based crdt
-                    case Type:update(Op, Actor, Snapshot) of
-                        {ok, NewState} ->
-                            {ok, {merge, NewState}, SnapshotCommitParams};
-                        {error, Reason} ->
-                            {error, Reason}
-                    end
-            end;
-        {error, R} ->
-            {error, R} %% {error, Reason} is returned here.
-=======
--spec generate_downstream_op(Transaction :: tx(), Node :: term(), Key :: key(),
-    Type :: type(), Update :: {op(), actor()}, list()) ->
-    {ok, op()} | {error, atom()}.
-generate_downstream_op(Transaction, Node, Key, Type, Update, WriteSet) ->
-    %% TODO: Check if read can be omitted for some types and ops
-    case clocksi_vnode:read_data_item(Node,
-                                      Transaction,
-                                      Key,
-                                      Type,
-                                      WriteSet) of
-        {ok, Snapshot} ->
+%%            ALE PREV CODE
+%%            TypeString = lists:flatten(io_lib:format("~p", [Type])),
+%%            case string:str(TypeString, "riak_dt") of
+%%                0 -> %% dealing with an op_based crdt
+%%                    case Type:generate_downstream(Op, Actor, Snapshot) of
+%%                        {ok, OpParam} ->
+%%                            {ok, {update, OpParam}, SnapshotCommitParams};
+%%                        {error, Reason} ->
+%%                            {error, Reason}
+%%                    end;
+%%                1 -> %% dealing with a state_based crdt
+%%                    case Type:update(Op, Actor, Snapshot) of
+%%                        {ok, NewState} ->
+%%                            {ok, {merge, NewState}, SnapshotCommitParams};
+%%                        {error, Reason} ->
+%%                            {error, Reason}
+%%                    end
+%%            end;
             case Type of
                 antidote_crdt_bcounter -> %% bcounter data-type.
                     bcounter_mgr:generate_downstream(Key,Update,Snapshot);
                 _ ->
                     Type:downstream(Update, Snapshot)
             end;
-        {error, Reason} -> {error, Reason}
->>>>>>> cb5b52ac
+            
+        {error, R} ->
+            {error, R} %% {error, Reason} is returned here.
     end.
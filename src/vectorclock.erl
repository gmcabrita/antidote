--- conflicted
+++ resolved
@@ -40,12 +40,7 @@
 
 -export_type([vectorclock/0]).
 
-<<<<<<< HEAD
 -define(META_PREFIX_SAFE, {dcid,int}).
-
--type vectorclock() :: dict().
-=======
->>>>>>> 13c13bde
 
 -spec get_safe_time()
                -> {ok, vectorclock()} | {error, term()}.

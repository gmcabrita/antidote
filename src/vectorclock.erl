--- conflicted
+++ resolved
@@ -30,7 +30,6 @@
 	 get_safe_time_dc/1,
          set_clock_of_dc/3,
          from_list/1,
-<<<<<<< HEAD
 	 wait_for_clock/1,
 	 wait_for_local_clock/1,
 	 get_random_node/0,
@@ -40,9 +39,8 @@
 	 get_safe_time/0,
 	 now_microsec/1,
 	 now_microsec_behind/3,
-=======
 	 new/0,
->>>>>>> 444ab185
+	 get_stable_snapshot/0,
          eq/2,lt/2,gt/2,le/2,ge/2, strict_ge/2, strict_le/2]).
 
 -export_type([vectorclock/0]).
@@ -51,7 +49,6 @@
 -define(BEHIND_SEC_EXT, 5).
 -define(BEHIND_SEC_LOCAL, 10).
 
-<<<<<<< HEAD
 
 
 now_microsec({MegaSecs, Secs, MicroSecs}) ->
@@ -203,7 +200,7 @@
 	{ok,Time} ->
 	    wait_helper(Time);
 	error ->
-	    get_safe_time()
+	    ok
     end.
 
 wait_helper(WaitForTime) ->
@@ -230,7 +227,7 @@
     random:seed(A1, A2, A3),
     Index = random:uniform(length(Prefnode)),
     lists:nth(Index, Prefnode).
-=======
+
 new() ->
     dict:new().
 
@@ -242,7 +239,7 @@
     %% This is fine if transactions coordinators exists on the ring (i.e. they have access
     %% to riak core meta-data) otherwise will have to change this
     {ok, meta_data_sender:get_merged_data()}.
->>>>>>> 444ab185
+
 
 
 %% @doc Return true if Clock1 > Clock2

--- conflicted
+++ resolved
@@ -29,11 +29,8 @@
          get_clock_of_dc/2,
 	 get_safe_time_dc/1,
          set_clock_of_dc/3,
-<<<<<<< HEAD
-=======
          get_stable_snapshot/0,
 	 get_partition_snapshot/1,
->>>>>>> 0923a06d
          from_list/1,
 	 wait_for_clock/1,
 	 wait_for_local_clock/2,
@@ -45,7 +42,6 @@
 	 now_microsec/1,
 	 now_microsec_behind/4,
 	 new/0,
-	 get_stable_snapshot/0,
          eq/2,lt/2,gt/2,le/2,ge/2, strict_ge/2, strict_le/2]).
 
 -export_type([vectorclock/0]).

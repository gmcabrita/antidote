--- conflicted
+++ resolved
@@ -37,28 +37,7 @@
 
 start_link() ->
     supervisor:start_link({local, ?MODULE}, ?MODULE, []).
-<<<<<<< HEAD
 
-%% @doc: start_rep(Port) - starts a server managed by Pid which listens for 
-%% incomming tcp connection on port Port. Server receives updates to replicate 
-%% from other DCs 
-start_rep(Pid, Port) ->
-    supervisor:start_child(?MODULE, {inter_dc_communication_sup,
-                    {inter_dc_communication_sup, start_link, [Pid, Port]},
-                    permanent, 5000, supervisor, [inter_dc_communication_sup]}).
-
-stop_rep() ->
-    ok = supervisor:terminate_child(inter_dc_communication_sup, inter_dc_communication_recvr),
-    _ = supervisor:delete_child(inter_dc_communication_sup, inter_dc_communication_recvr),
-    ok = supervisor:terminate_child(inter_dc_communication_sup, inter_dc_communication_fsm_sup),
-    _ = supervisor:delete_child(inter_dc_communication_sup, inter_dc_communication_fsm_sup),
-    ok = supervisor:terminate_child(?MODULE, inter_dc_communication_sup),
-    _ = supervisor:delete_child(?MODULE, inter_dc_communication_sup),
-    ok.
-
-=======
-    
->>>>>>> 5037cb48
 %% ===================================================================
 %% Supervisor callbacks
 %% ===================================================================
@@ -85,16 +64,7 @@
     		      {clocksi_readitem_sup, start_link, []},
     		      permanent, 5000, supervisor,
     		      [clocksi_readitem_sup]},
-<<<<<<< HEAD
 
-    VectorClockMaster = {vectorclock_vnode_master,
-                         {riak_core_vnode_master,  start_link,
-                          [vectorclock_vnode]},
-                         permanent, 5000, worker, [riak_core_vnode_master]},
-
-=======
-    
->>>>>>> 5037cb48
     MaterializerMaster = {materializer_vnode_master,
                           {riak_core_vnode_master,  start_link,
                            [materializer_vnode]},
@@ -109,7 +79,7 @@
     InterDcLogReaderRMaster = ?CHILD(inter_dc_log_reader_response, worker, []),
     InterDcLogSenderMaster = ?VNODE(inter_dc_log_sender_vnode_master, inter_dc_log_sender_vnode),
 
-    
+
     MetaDataManagerSup = {meta_data_manager_sup,
 			  {meta_data_manager_sup, start_link, [stable]},
 			  permanent, 5000, supervisor,

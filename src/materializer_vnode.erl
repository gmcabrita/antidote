--- conflicted
+++ resolved
@@ -138,22 +138,11 @@
     case logging_vnode:get(Node, {get_all, LogId, Continuation, Ops}) of
 	{error, Reason} ->
 	    {error, Reason};
-<<<<<<< HEAD
-	OpsDict ->
-	    lager:info("the stuff from the log ~w", [OpsDict]),
-	    dict:fold(fun(Key, CommittedOps, _Acc) ->
-				 lists:foreach(fun({_OpId,Op}) ->
-						       #clocksi_payload{key = Key} = Op,
-						       op_insert_gc(Key, Op, OpsCache, SnapshotCache)
-					       end, CommittedOps)
-			 end, ok, OpsDict),
-=======
 	{NewContinuation, NewOps, OpsDict} ->
 	    load_ops(OpsDict, OpsCache, SnapshotCache),
 	    loop_until_loaded(Node, LogId, NewContinuation, NewOps, OpsCache, SnapshotCache);
 	{eof, OpsDict} ->
 	    load_ops(OpsDict, OpsCache, SnapshotCache),
->>>>>>> c6f34bf6
 	    ok
     end.
 

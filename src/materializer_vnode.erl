%% -------------------------------------------------------------------
%%
%% Copyright (c) 2014 SyncFree Consortium.  All Rights Reserved.
%%
%% This file is provided to you under the Apache License,
%% Version 2.0 (the "License"); you may not use this file
%% except in compliance with the License.  You may obtain
%% a copy of the License at
%%
%%   http://www.apache.org/licenses/LICENSE-2.0
%%
%% Unless required by applicable law or agreed to in writing,
%% software distributed under the License is distributed on an
%% "AS IS" BASIS, WITHOUT WARRANTIES OR CONDITIONS OF ANY
%% KIND, either express or implied.  See the License for the
%% specific language governing permissions and limitations
%% under the License.
%%
%% -------------------------------------------------------------------
-module(materializer_vnode).

-behaviour(riak_core_vnode).

-include("antidote.hrl").
-include_lib("riak_core/include/riak_core_vnode.hrl").

%% Number of snapshots to trigger GC
-define(SNAPSHOT_THRESHOLD, 10).
%% Number of snapshots to keep after GC
-define(SNAPSHOT_MIN, 3).
%% Number of ops to keep before GC
-define(OPS_THRESHOLD, 50).
%% The first 3 elements in operations list are meta-data
%% First is the key
%% Second is a tuple {current op list size, max op list size}
%% Thrid is a counter that assigns each op 1 larger than the previous
%% Fourth is where the list of ops start
-define(FIRST_OP, 4).
%% If after the op GC there are only this many or less spaces
%% free in the op list then increase the list size
-define(RESIZE_THRESHOLD, 5).
%% Expected time to wait until the logging vnode is up
-define(LOG_STARTUP_WAIT, 1000).

-ifdef(TEST).
-include_lib("eunit/include/eunit.hrl").
-endif.

%% API
-export([start_vnode/1,
	 check_tables_ready/0,
         read/7,
	 get_cache_name/2,
	 store_ss/3,
         update/3,
	 belongs_to_snapshot_op/3]).

%% Callbacks
-export([init/1,
         terminate/2,
         handle_command/3,
         is_empty/1,
         delete/1,
         handle_handoff_command/3,
         handoff_starting/2,
         handoff_cancelled/1,
         handoff_finished/2,
         handle_handoff_data/2,
         encode_handoff_item/2,
         handle_coverage/4,
         handle_exit/3]).

-record(state, {
	  partition :: partition_id(),
	  ops_cache :: cache_id(),
	  snapshot_cache :: cache_id(),
	  is_ready :: boolean()}).

start_vnode(I) ->
    riak_core_vnode_master:get_vnode_pid(I, ?MODULE).

%% @doc Read state of key at given snapshot time, this does not touch the vnode process
%%      directly, instead it just reads from the operations and snapshot tables that
%%      are in shared memory, allowing concurrent reads.
-spec read(key(), type(), snapshot_time(), txid(),cache_id(), cache_id(), partition_id()) -> {ok, snapshot()} | {error, reason()}.
read(Key, Type, SnapshotTime, TxId,OpsCache,SnapshotCache,Partition) ->
    case ets:info(OpsCache) of
	undefined ->
	    riak_core_vnode_master:sync_command({Partition,node()},
						{read,Key,Type,SnapshotTime,TxId},
						materializer_vnode_master,
						infinity);
	_ ->
	    internal_read(Key, Type, SnapshotTime, TxId, OpsCache, SnapshotCache)
    end.

-spec get_cache_name(non_neg_integer(),atom()) -> atom().
get_cache_name(Partition,Base) ->
    list_to_atom(atom_to_list(Base) ++ "-" ++ integer_to_list(Partition)).

%%@doc write operation to cache for future read, updates are stored
%%     one at a time into the ets tables
-spec update(key(), clocksi_payload(), tuple()) -> ok | {error, reason()}.
update(Key, DownstreamOp, PreflistTuple) ->
    Preflist = log_utilities:get_preflist_from_key(Key,PreflistTuple),
    IndexNode = hd(Preflist),
    riak_core_vnode_master:sync_command(IndexNode, {update, Key, DownstreamOp},
                                        materializer_vnode_master).

%%@doc write snapshot to cache for future read, snapshots are stored
%%     one at a time into the ets table
-spec store_ss(key(), snapshot(), snapshot_time()) -> ok.
store_ss(Key, Snapshot, CommitTime) ->
    Preflist = log_utilities:get_preflist_from_key(Key),
    IndexNode = hd(Preflist),
    riak_core_vnode_master:command(IndexNode, {store_ss,Key, Snapshot, CommitTime},
                                        materializer_vnode_master).

init([Partition]) ->
    OpsCache = open_table(Partition, ops_cache),
    SnapshotCache = open_table(Partition, snapshot_cache),
    IsReady = case application:get_env(antidote,recover_from_log) of
		  {ok, true} ->
		      lager:info("Checking for logs to init materializer ~p", [Partition]),
		      riak_core_vnode:send_command_after(?LOG_STARTUP_WAIT, load_from_log),
		      false;
		  _ ->
		      true
	      end,
    {ok, #state{is_ready = IsReady, partition=Partition, ops_cache=OpsCache, snapshot_cache=SnapshotCache}}.

-spec load_from_log_to_tables(partition_id(), ets:tid(), ets:tid()) -> ok | {error, term()}.
load_from_log_to_tables(Partition, OpsCache, SnapshotCache) ->
    LogId = [Partition],
    Node = {Partition, log_utilities:get_my_node(Partition)},
    case logging_vnode:get(Node, {get_all, LogId}) of
	{error, Reason} ->
	    {error, Reason};
	OpsDict ->
	    dict:fold(fun(Key, CommittedOps, _Acc) ->
				 lists:foreach(fun({_OpId,Op}) ->
						       #clocksi_payload{key = Key} = Op,
						       op_insert_gc(Key, Op, OpsCache, SnapshotCache)
					       end, CommittedOps)
			 end, ok, OpsDict),
	    ok
    end.
				     
-spec open_table(partition_id(), 'ops_cache' | 'snapshot_cache') -> atom() | ets:tid().
open_table(Partition, Name) ->
    case ets:info(get_cache_name(Partition, Name)) of
	undefined ->
	    ets:new(get_cache_name(Partition, Name),
		    [set, protected, named_table, ?TABLE_CONCURRENCY]);
	_ ->
	    %% Other vnode hasn't finished closing tables
	    lager:info("Unable to open ets table in materializer vnode, retrying"),
	    timer:sleep(100),
	    try
		ets:delete(get_cache_name(Partition, Name))
	    catch
		_:_Reason->
		    ok
	    end,
	    open_table(Partition, Name)
    end.

%% @doc The tables holding the updates and snapshots are shared with concurrent
%%      readers, allowing them to be non-blocking and concurrent.
%%      This function checks whether or not all tables have been intialized or not yet.
%%      Returns true if the have, false otherwise.
check_tables_ready() ->
    {ok, CHBin} = riak_core_ring_manager:get_chash_bin(),
    PartitionList = chashbin:to_list(CHBin),
    check_table_ready(PartitionList).

check_table_ready([]) ->
    true;
check_table_ready([{Partition,Node}|Rest]) ->
    Result = riak_core_vnode_master:sync_command({Partition,Node},
						 {check_ready},
						 materializer_vnode_master,
						 infinity),
    case Result of
	true ->
	    check_table_ready(Rest);
	false ->
	    false
    end.

handle_command({hello}, _Sender, State) ->
  {reply, ok, State};

handle_command({check_ready},_Sender,State = #state{partition=Partition, is_ready=IsReady}) ->
    Result = case ets:info(get_cache_name(Partition,ops_cache)) of
		 undefined ->
		     false;
		 _ ->
		     case ets:info(get_cache_name(Partition,snapshot_cache)) of
			 undefined ->
			     false;
			 _ ->
			     true
		     end
	     end,
    Result2 = Result and IsReady,
    {reply, Result2, State};

handle_command({read, Key, Type, SnapshotTime, TxId}, _Sender,
               State = #state{ops_cache = OpsCache, snapshot_cache=SnapshotCache,partition=Partition})->
    {reply, read(Key, Type, SnapshotTime, TxId,OpsCache,SnapshotCache,Partition), State};

handle_command({update, Key, DownstreamOp}, _Sender,
               State = #state{ops_cache = OpsCache, snapshot_cache=SnapshotCache})->
    true = op_insert_gc(Key,DownstreamOp, OpsCache, SnapshotCache),
    {reply, ok, State};

handle_command({store_ss, Key, Snapshot, CommitTime}, _Sender,
               State = #state{ops_cache = OpsCache, snapshot_cache=SnapshotCache})->
    internal_store_ss(Key,Snapshot,CommitTime,OpsCache,SnapshotCache,false),
    {noreply, State};

handle_command(load_from_log, _Sender, State=#state{partition=Partition,
						    ops_cache=OpsCache,
						    snapshot_cache=SnapshotCache}) ->
    IsReady = try
		  case load_from_log_to_tables(Partition, OpsCache, SnapshotCache) of
		      ok ->
			  lager:info("Finished loading from log to materializer on partition ~w", [Partition]),
			  true;
		      {error, Reason} ->
			  lager:error("Unable to load logs from disk: ~w, continuing", [Reason]),
			  true
		  end
	      catch
		  _:Reason1 ->
		      lager:info("Error loading from log ~w, will retry", [Reason1]),
		      riak_core_vnode:send_command_after(?LOG_STARTUP_WAIT, load_from_log),
		      false
	      end,
    {noreply, State#state{is_ready=IsReady}};

handle_command(_Message, _Sender, State) ->
    {noreply, State}.

handle_handoff_command(?FOLD_REQ{foldfun=Fun, acc0=Acc0},
                       _Sender,
                       State = #state{ops_cache = OpsCache}) ->
    F = fun(Key, A) ->
		[Key1|_] = tuple_to_list(Key),
                Fun(Key1, Key, A)
        end,
    Acc = ets:foldl(F, Acc0, OpsCache),
    {reply, Acc, State}.

handoff_starting(_TargetNode, State) ->
    {true, State}.

handoff_cancelled(State) ->
    {ok, State}.

handoff_finished(_TargetNode, State) ->
    {ok, State}.

handle_handoff_data(Data, State=#state{ops_cache=OpsCache}) ->
    {_Key, Operation} = binary_to_term(Data),
    true = ets:insert(OpsCache, Operation),
    {reply, ok, State}.

encode_handoff_item(Key, Operation) ->
    term_to_binary({Key, Operation}).

is_empty(State=#state{ops_cache=OpsCache}) ->
    case ets:first(OpsCache) of
        '$end_of_table' ->
            {true, State};
        _ ->
            {false, State}
    end.

delete(State=#state{ops_cache=_OpsCache}) ->
    {ok, State}.

handle_coverage(_Req, _KeySpaces, _Sender, State) ->
    {stop, not_implemented, State}.

handle_exit(_Pid, _Reason, State) ->
    {noreply, State}.

terminate(_Reason, _State=#state{ops_cache=OpsCache,snapshot_cache=SnapshotCache}) ->
    try
	ets:delete(OpsCache),
	ets:delete(SnapshotCache)
    catch
	_:_Reason->
	    ok
    end,
    ok.



%%---------------- Internal Functions -------------------%%

-spec internal_store_ss(key(), snapshot(), snapshot_time(), cache_id(), cache_id(),boolean()) -> true.
internal_store_ss(Key,Snapshot,CommitTime,OpsCache,SnapshotCache,ShouldGc) ->
    SnapshotDict = case ets:lookup(SnapshotCache, Key) of
		       [] ->
			   vector_orddict:new();
		       [{_, SnapshotDictA}] ->
			   SnapshotDictA
		   end,
    SnapshotDict1 = vector_orddict:insert_bigger(CommitTime,Snapshot, SnapshotDict),
    snapshot_insert_gc(Key,SnapshotDict1, SnapshotCache, OpsCache,ShouldGc).

%% @doc This function takes care of reading. It is implemented here for not blocking the
%% vnode when the write function calls it. That is done for garbage collection.
-spec internal_read(key(), type(), snapshot_time(), txid() | ignore, cache_id(), cache_id()) -> {ok, snapshot()} | {error, no_snapshot}.
internal_read(Key, Type, MinSnapshotTime, TxId, OpsCache, SnapshotCache) ->
    internal_read(Key, Type, MinSnapshotTime, TxId, OpsCache, SnapshotCache,false).

internal_read(Key, Type, MinSnapshotTime, TxId, OpsCache, SnapshotCache,ShouldGc) ->
    Result = case ets:lookup(SnapshotCache, Key) of
		 [] ->
		     %% First time reading this key, store an empty snapshot in the cache
		     BlankSS = {0,clocksi_materializer:new(Type)},
		     case TxId of
			 ignore ->
			     internal_store_ss(Key,BlankSS,vectorclock:new(),OpsCache,SnapshotCache,false);
			 _ ->
			     materializer_vnode:store_ss(Key,BlankSS,vectorclock:new())
		     end,
		     {BlankSS,ignore,true};
		 [{_, SnapshotDict}] ->
		     case vector_orddict:get_smaller(MinSnapshotTime, SnapshotDict) of
			 {undefined, _IsF} ->
			     %% {error, no_snapshot};
			     BlankSS = {0,clocksi_materializer:new(Type)},
			     {BlankSS,ignore,true};
			 {{SCT, LS},IsF}->
			     {LS,SCT,IsF}
		     end
	     end,
    {Length,Ops,{LastOp,LatestSnapshot},SnapshotCommitTime,IsFirst} =
	case Result of
	    {error, no_snapshot} ->
		LogId = log_utilities:get_logid_from_key(Key),
		[Node] = log_utilities:get_preflist_from_key(Key),
		Res = logging_vnode:get(Node, {get, LogId, MinSnapshotTime, Type, Key}),
		Res;
	    {LatestSnapshot1,SnapshotCommitTime1,IsFirst1} ->
		case ets:lookup(OpsCache, Key) of
		    [] ->
			{0, [], LatestSnapshot1,SnapshotCommitTime1,IsFirst1};
		    [Tuple] ->
			{Key,Length1,_OpId,_ListLen,AllOps} = tuple_to_key(Tuple),
			{Length1, AllOps, LatestSnapshot1, SnapshotCommitTime1, IsFirst1}
		end
	end,
    case Length of
	0 ->
	    {ok, LatestSnapshot};
	_Len ->
	    case clocksi_materializer:materialize(Type, LatestSnapshot, LastOp, SnapshotCommitTime, MinSnapshotTime, Ops, TxId) of
		{ok, Snapshot, NewLastOp, CommitTime, NewSS} ->
		    %% the following checks for the case there were no snapshots and there were operations, but none was applicable
		    %% for the given snapshot_time
		    %% But is the snapshot not safe?
		    case CommitTime of
			ignore ->
			    {ok, Snapshot};
			_ ->
			    case (NewSS and IsFirst) orelse ShouldGc of
				%% Only store the snapshot if it would be at the end of the list and has new operations added to the
				%% previous snapshot
				true ->
				    case TxId of
					ignore ->
					    internal_store_ss(Key,{NewLastOp,Snapshot},CommitTime,OpsCache,SnapshotCache,ShouldGc);
					_ ->
					    materializer_vnode:store_ss(Key,{NewLastOp,Snapshot},CommitTime)
				    end;
				_ ->
				    ok
			    end,
			    {ok, Snapshot}
		    end;
		{error, Reason} ->
		    {error, Reason}
	    end
    end.

%% Should be called doesn't belong in SS
%% returns true if op is more recent than SS (i.e. is not in the ss)
%% returns false otw
-spec belongs_to_snapshot_op(snapshot_time() | ignore, commit_time(), snapshot_time()) -> boolean().
belongs_to_snapshot_op(ignore, {_OpDc,_OpCommitTime}, _OpSs) ->
    true;
belongs_to_snapshot_op(SSTime, {OpDc,OpCommitTime}, OpSs) ->
    OpSs1 = dict:store(OpDc,OpCommitTime,OpSs),
    not vectorclock:le(OpSs1,SSTime).

%% @doc Operation to insert a Snapshot in the cache and start
%%      Garbage collection triggered by reads.
-spec snapshot_insert_gc(key(), vector_orddict:vector_orddict(),
                         cache_id(),cache_id(),boolean()) -> true.
snapshot_insert_gc(Key, SnapshotDict, SnapshotCache, OpsCache,ShouldGc)->
    %% Should check op size here also, when run from op gc
    case ((vector_orddict:size(SnapshotDict))>=?SNAPSHOT_THRESHOLD) orelse ShouldGc of
        true ->
	    %% snapshots are no longer totally ordered
	    PrunedSnapshots = vector_orddict:sublist(SnapshotDict, 1, ?SNAPSHOT_MIN),
            FirstOp=vector_orddict:last(PrunedSnapshots),
            {CT, _S} = FirstOp,
	    CommitTime = lists:foldl(fun({CT1,_ST}, Acc) ->
					     vectorclock:min([CT1, Acc])
				     end, CT, vector_orddict:to_list(PrunedSnapshots)),
	    {Key,Length,OpId,ListLen,OpsDict} = case ets:lookup(OpsCache, Key) of
						    [] ->
							{Key, 0, 0, 0, []};
						    [Tuple] ->
							tuple_to_key(Tuple)
						end,
            {NewLength,PrunedOps}=prune_ops({Length,OpsDict}, CommitTime),
            true = ets:insert(SnapshotCache, {Key, PrunedSnapshots}),
	    %% Check if the pruned ops are lager or smaller than the previous list size
	    %% if so create a larger or smaller list (by dividing or multiplying by 2)
	    %% (Another option would be to shrink to a more "minimum" size, but need to test to see what is better)
	    NewListLen = case NewLength > ListLen - ?RESIZE_THRESHOLD of
			     true ->
				 ListLen * 2;
			     false ->
				 HalfListLen = ListLen div 2,
				 case HalfListLen < ?OPS_THRESHOLD of
				     true ->
<<<<<<< HEAD
=======
					 %% Don't shrink list, already minimun size
>>>>>>> efbde001
					 ListLen;
				     false ->
					 %% Only shrink if shrinking would leave some space for new ops
					 case HalfListLen - ?RESIZE_THRESHOLD > NewLength of
					     true ->
						 HalfListLen;
					     false ->
						 ListLen
					 end
				 end
			 end,
	    true = ets:insert(OpsCache, erlang:make_tuple(?FIRST_OP+NewListLen,0,[{1,Key},{2,{NewLength,NewListLen}},{3,OpId}|PrunedOps]));
	false ->
            true = ets:insert(SnapshotCache, {Key, SnapshotDict})
    end.

%% @doc Remove from OpsDict all operations that have committed before Threshold.
-spec prune_ops({non_neg_integer(),[any(),...]}, snapshot_time())-> {non_neg_integer(),[any(),...]}.
prune_ops({_Len,OpsDict}, Threshold)->
%% should write custom function for this in the vector_orddict
%% or have to just traverse the entire list?
%% since the list is ordered, can just stop when all values of
%% the op is smaller (i.e. not concurrent)
%% So can add a stop function to ordered_filter
%% Or can have the filter function return a tuple, one vale for stopping
%% one for including
    Res = reverse_and_filter(fun({_OpId,Op}) ->
				     OpCommitTime=Op#clocksi_payload.commit_time,
				     (belongs_to_snapshot_op(Threshold,OpCommitTime,Op#clocksi_payload.snapshot_time))
			     end, OpsDict, ?FIRST_OP, []),
    case Res of
	{_,[]} ->
	    [First|_Rest] = OpsDict,
	    {1,[{?FIRST_OP,First}]};
	_ ->
	    Res
    end.

%% This is an internal function used to convert the tuple stored in ets
%% to a tuple and list usable by the materializer
-spec tuple_to_key(tuple()) -> {any(),integer(),non_neg_integer(),non_neg_integer(),list()}.
tuple_to_key(Tuple) ->
    Key = element(1, Tuple),
    {Length,ListLen} = element(2, Tuple),
    OpId = element(3, Tuple),
    Ops = tuple_to_key_int(?FIRST_OP,Length+?FIRST_OP,Tuple,[]),
    {Key,Length,OpId,ListLen,Ops}.
tuple_to_key_int(Next,Next,_Tuple,Acc) ->
    Acc;
tuple_to_key_int(Next,Last,Tuple,Acc) ->
    tuple_to_key_int(Next+1,Last,Tuple,[element(Next,Tuple)|Acc]).

%% This is an internal function used to filter ops and reverse the list
%% It returns a tuple where the first element is the lenght of the list returned
%% The elements in the list also include the location that they will be placed
%% in the tuple in the ets table, this way the list can be used
%% directly in the erlang:make_tuple function
-spec reverse_and_filter(fun(),list(),non_neg_integer(),list()) -> {non_neg_integer(),list()}.
reverse_and_filter(_Fun,[],Id,Acc) ->
    {Id-?FIRST_OP,Acc};
reverse_and_filter(Fun,[First|Rest],Id,Acc) ->
    case Fun(First) of
	true ->
	    reverse_and_filter(Fun,Rest,Id+1,[{Id,First}|Acc]);
	false ->
	    reverse_and_filter(Fun,Rest,Id,Acc)
    end.

%% @doc Insert an operation and start garbage collection triggered by writes.
%% the mechanism is very simple; when there are more than OPS_THRESHOLD
%% operations for a given key, just perform a read, that will trigger
%% the GC mechanism.
-spec op_insert_gc(key(), clocksi_payload(), cache_id(), cache_id()) -> true.
op_insert_gc(Key, DownstreamOp, OpsCache, SnapshotCache)->
    case ets:member(OpsCache, Key) of
	false ->
	    ets:insert(OpsCache, erlang:make_tuple(?FIRST_OP+?OPS_THRESHOLD,0,[{1,Key},{2,{0,?OPS_THRESHOLD}}]));
	true ->
	    ok
    end,
    NewId = ets:update_counter(OpsCache, Key,
			       {3,1}),
    {Length,ListLen} = ets:lookup_element(OpsCache, Key, 2),
    %% Perform the GC incase the list is full, or every ?OPS_THRESHOLD operations (which ever comes first)
    case ((Length)>=ListLen) or ((NewId rem ?OPS_THRESHOLD) == 0) of
        true ->
            Type=DownstreamOp#clocksi_payload.type,
            SnapshotTime=DownstreamOp#clocksi_payload.snapshot_time,
            {_, _} = internal_read(Key, Type, SnapshotTime, ignore, OpsCache, SnapshotCache, true),
	    %% Have to get the new ops dict because the interal_read can change it
	    {Length1,ListLen1} = ets:lookup_element(OpsCache, Key, 2),
	    true = ets:update_element(OpsCache, Key, [{Length1+?FIRST_OP,{NewId,DownstreamOp}}, {2,{Length1+1,ListLen1}}]);
        false ->
	    true = ets:update_element(OpsCache, Key, [{Length+?FIRST_OP,{NewId,DownstreamOp}}, {2,{Length+1,ListLen}}])
    end.


-ifdef(TEST).

%% @doc Testing belongs_to_snapshot returns true when a commit time 
%% is smaller than a snapshot time
belongs_to_snapshot_test()->
	CommitTime1a= 1,
	CommitTime2a= 1,
	CommitTime1b= 1,
	CommitTime2b= 7,
	SnapshotClockDC1 = 5,
	SnapshotClockDC2 = 5,
	CommitTime3a= 5,
	CommitTime4a= 5,
	CommitTime3b= 10,
	CommitTime4b= 10,

	SnapshotVC=vectorclock:from_list([{1, SnapshotClockDC1}, {2, SnapshotClockDC2}]),
	?assertEqual(true, belongs_to_snapshot_op(
			     vectorclock:from_list([{1, CommitTime1a},{2,CommitTime1b}]), {1, SnapshotClockDC1}, SnapshotVC)),
	?assertEqual(true, belongs_to_snapshot_op(
			     vectorclock:from_list([{1, CommitTime2a},{2,CommitTime2b}]), {2, SnapshotClockDC2}, SnapshotVC)),
	?assertEqual(false, belongs_to_snapshot_op(
			      vectorclock:from_list([{1, CommitTime3a},{2,CommitTime3b}]), {1, SnapshotClockDC1}, SnapshotVC)),
	?assertEqual(false, belongs_to_snapshot_op(
			      vectorclock:from_list([{1, CommitTime4a},{2,CommitTime4b}]), {2, SnapshotClockDC2}, SnapshotVC)).

%% @doc This tests to make sure when garbage collection happens, no updates are lost
gc_test() ->
    OpsCache = ets:new(ops_cache, [set]),
    SnapshotCache = ets:new(snapshot_cache, [set]),
    Key = mycount,
    DC1 = 1,
    Type = riak_dt_gcounter,

    %% Make 10 snapshots

    {ok, Res0} = internal_read(Key, Type, vectorclock:from_list([{DC1,2}]),ignore, OpsCache, SnapshotCache),
    ?assertEqual(0, Type:value(Res0)),

    op_insert_gc(Key, generate_payload(10,11,Res0,a1), OpsCache, SnapshotCache),
    {ok, Res1} = internal_read(Key, Type, vectorclock:from_list([{DC1,12}]),ignore, OpsCache, SnapshotCache),
    ?assertEqual(1, Type:value(Res1)),

    op_insert_gc(Key, generate_payload(20,21,Res1,a2), OpsCache, SnapshotCache),
    {ok, Res2} = internal_read(Key, Type, vectorclock:from_list([{DC1,22}]),ignore, OpsCache, SnapshotCache),
    ?assertEqual(2, Type:value(Res2)),

    op_insert_gc(Key, generate_payload(30,31,Res2,a3), OpsCache, SnapshotCache),
    {ok, Res3} = internal_read(Key, Type, vectorclock:from_list([{DC1,32}]),ignore, OpsCache, SnapshotCache),
    ?assertEqual(3, Type:value(Res3)),

    op_insert_gc(Key, generate_payload(40,41,Res3,a4), OpsCache, SnapshotCache),
    {ok, Res4} = internal_read(Key, Type, vectorclock:from_list([{DC1,42}]),ignore, OpsCache, SnapshotCache),
    ?assertEqual(4, Type:value(Res4)),

    op_insert_gc(Key, generate_payload(50,51,Res4,a5), OpsCache, SnapshotCache),
    {ok, Res5} = internal_read(Key, Type, vectorclock:from_list([{DC1,52}]),ignore, OpsCache, SnapshotCache),
    ?assertEqual(5, Type:value(Res5)),

    op_insert_gc(Key, generate_payload(60,61,Res5,a6), OpsCache, SnapshotCache),
    {ok, Res6} = internal_read(Key, Type, vectorclock:from_list([{DC1,62}]),ignore, OpsCache, SnapshotCache),
    ?assertEqual(6, Type:value(Res6)),

    op_insert_gc(Key, generate_payload(70,71,Res6,a7), OpsCache, SnapshotCache),
    {ok, Res7} = internal_read(Key, Type, vectorclock:from_list([{DC1,72}]),ignore, OpsCache, SnapshotCache),
    ?assertEqual(7, Type:value(Res7)),

    op_insert_gc(Key, generate_payload(80,81,Res7,a8), OpsCache, SnapshotCache),
    {ok, Res8} = internal_read(Key, Type, vectorclock:from_list([{DC1,82}]),ignore, OpsCache, SnapshotCache),
    ?assertEqual(8, Type:value(Res8)),

    op_insert_gc(Key, generate_payload(90,91,Res8,a9), OpsCache, SnapshotCache),
    {ok, Res9} = internal_read(Key, Type, vectorclock:from_list([{DC1,92}]),ignore, OpsCache, SnapshotCache),
    ?assertEqual(9, Type:value(Res9)),

    op_insert_gc(Key, generate_payload(100,101,Res9,a10), OpsCache, SnapshotCache),

    %% Insert some new values

    op_insert_gc(Key, generate_payload(15,111,Res1,a11), OpsCache, SnapshotCache),
    op_insert_gc(Key, generate_payload(16,121,Res1,a12), OpsCache, SnapshotCache),

    %% Trigger the clean
    {ok, Res10} = internal_read(Key, Type, vectorclock:from_list([{DC1,102}]),ignore, OpsCache, SnapshotCache),
    ?assertEqual(10, Type:value(Res10)),

    op_insert_gc(Key, generate_payload(102,131,Res9,a13), OpsCache, SnapshotCache),

    %% Be sure you didn't loose any updates
    {ok, Res13} = internal_read(Key, Type, vectorclock:from_list([{DC1,142}]),ignore, OpsCache, SnapshotCache),
    ?assertEqual(13, Type:value(Res13)).

%% @doc This tests to make sure operation lists can be large and resized
large_list_test() ->
        OpsCache = ets:new(ops_cache, [set]),
    SnapshotCache = ets:new(snapshot_cache, [set]),
    Key = mycount,
    DC1 = 1,
    Type = riak_dt_gcounter,

    %% Make 1000 updates to grow the list, whithout generating a snapshot to perform the gc
    {ok, Res0} = internal_read(Key, Type, vectorclock:from_list([{DC1,2}]),ignore, OpsCache, SnapshotCache),
    ?assertEqual(0, Type:value(Res0)),

    lists:foreach(fun(Val) ->
			  op_insert_gc(Key, generate_payload(10,11+Val,Res0,Val), OpsCache, SnapshotCache)
		  end, lists:seq(1,1000)),
    
    {ok, Res1000} = internal_read(Key, Type, vectorclock:from_list([{DC1,2000}]),ignore, OpsCache, SnapshotCache),
    ?assertEqual(1000, Type:value(Res1000)),
    
    %% Now check everything is ok as the list shrinks from generating new snapshots
    lists:foreach(fun(Val) ->
    			  op_insert_gc(Key, generate_payload(10+Val,11+Val,Res0,Val), OpsCache, SnapshotCache),
    			  {ok, Res} = internal_read(Key, Type, vectorclock:from_list([{DC1,2000}]),ignore, OpsCache, SnapshotCache),
    			  ?assertEqual(Val, Type:value(Res))
    		  end, lists:seq(1001,1100)).

generate_payload(SnapshotTime,CommitTime,Prev,Name) ->
    Key = mycount,
    Type = riak_dt_gcounter,
    DC1 = 1,

    {ok,Op1} = Type:update(increment, Name, Prev),
    #clocksi_payload{key = Key,
		     type = Type,
		     op_param = {merge, Op1},
		     snapshot_time = vectorclock:from_list([{DC1,SnapshotTime}]),
		     commit_time = {DC1,CommitTime},
		     txid = 1
		    }.

seq_write_test() ->
    OpsCache = ets:new(ops_cache, [set]),
    SnapshotCache = ets:new(snapshot_cache, [set]),
    Key = mycount,
    Type = riak_dt_gcounter,
    DC1 = 1,
    S1 = Type:new(),

    %% Insert one increment
    {ok,Op1} = Type:update(increment, a, S1),
    DownstreamOp1 = #clocksi_payload{key = Key,
                                     type = Type,
                                     op_param = {merge, Op1},
                                     snapshot_time = vectorclock:from_list([{DC1,10}]),
                                     commit_time = {DC1, 15},
                                     txid = 1
                                    },
    op_insert_gc(Key,DownstreamOp1, OpsCache, SnapshotCache),
    {ok, Res1} = internal_read(Key, Type, vectorclock:from_list([{DC1,16}]),ignore, OpsCache, SnapshotCache),
    ?assertEqual(1, Type:value(Res1)),
    %% Insert second increment
    {ok,Op2} = Type:update(increment, a, Res1),
    DownstreamOp2 = DownstreamOp1#clocksi_payload{
                      op_param = {merge, Op2},
                      snapshot_time=vectorclock:from_list([{DC1,16}]),
                      commit_time = {DC1,20},
                      txid=2},

    op_insert_gc(Key,DownstreamOp2, OpsCache, SnapshotCache),
    {ok, Res2} = internal_read(Key, Type, vectorclock:from_list([{DC1,21}]), ignore, OpsCache, SnapshotCache),
    ?assertEqual(2, Type:value(Res2)),

    %% Read old version
    {ok, ReadOld} = internal_read(Key, Type, vectorclock:from_list([{DC1,16}]), ignore, OpsCache, SnapshotCache),
    ?assertEqual(1, Type:value(ReadOld)).

multipledc_write_test() ->
    OpsCache = ets:new(ops_cache, [set]),
    SnapshotCache = ets:new(snapshot_cache, [set]),
    Key = mycount,
    Type = riak_dt_gcounter,
    DC1 = 1,
    DC2 = 2,
    S1 = Type:new(),

    %% Insert one increment in DC1
    {ok,Op1} = Type:update(increment, a, S1),
    DownstreamOp1 = #clocksi_payload{key = Key,
                                     type = Type,
                                     op_param = {merge, Op1},
                                     snapshot_time = vectorclock:from_list([{DC2,0}, {DC1,10}]),
                                     commit_time = {DC1, 15},
                                     txid = 1
                                    },
    op_insert_gc(Key,DownstreamOp1,OpsCache, SnapshotCache),
    {ok, Res1} = internal_read(Key, Type, vectorclock:from_list([{DC1,16},{DC2,0}]), ignore, OpsCache, SnapshotCache),
    ?assertEqual(1, Type:value(Res1)),

    %% Insert second increment in other DC
    {ok,Op2} = Type:update(increment, b, Res1),
    DownstreamOp2 = DownstreamOp1#clocksi_payload{
                      op_param = {merge, Op2},
                      snapshot_time=vectorclock:from_list([{DC2,16}, {DC1,16}]),
                      commit_time = {DC2,20},
                      txid=2},

    op_insert_gc(Key,DownstreamOp2,OpsCache, SnapshotCache),
    {ok, Res2} = internal_read(Key, Type, vectorclock:from_list([{DC1,16}, {DC2,21}]), ignore, OpsCache, SnapshotCache),
    ?assertEqual(2, Type:value(Res2)),

    %% Read old version
    {ok, ReadOld} = internal_read(Key, Type, vectorclock:from_list([{DC1,15}, {DC2,15}]), ignore, OpsCache, SnapshotCache),
    ?assertEqual(1, Type:value(ReadOld)).

concurrent_write_test() ->
    OpsCache = ets:new(ops_cache, [set]),
    SnapshotCache = ets:new(snapshot_cache, [set]),
    Key = mycount,
    Type = riak_dt_gcounter,
    DC1 = local,
    DC2 = remote,
    S1 = Type:new(),

    %% Insert one increment in DC1
    {ok,Op1} = Type:update(increment, a, S1),
    DownstreamOp1 = #clocksi_payload{key = Key,
                                     type = Type,
                                     op_param = {merge, Op1},
                                     snapshot_time = vectorclock:from_list([{DC1,0}, {DC2,0}]),
                                     commit_time = {DC2, 1},
                                     txid = 1
                                    },
    op_insert_gc(Key,DownstreamOp1,OpsCache, SnapshotCache),
    {ok, Res1} = internal_read(Key, Type, vectorclock:from_list([{DC2,1}, {DC1,0}]), ignore, OpsCache, SnapshotCache),
    ?assertEqual(1, Type:value(Res1)),

    %% Another concurrent increment in other DC
    {ok, Op2} = Type:update(increment, b, S1),
    DownstreamOp2 = #clocksi_payload{ key = Key,
				      type = Type,
				      op_param = {merge, Op2},
				      snapshot_time=vectorclock:from_list([{DC1,0}, {DC2,0}]),
				      commit_time = {DC1, 1},
				      txid=2},
    op_insert_gc(Key,DownstreamOp2,OpsCache, SnapshotCache),

    %% Read different snapshots
    {ok, ReadDC1} = internal_read(Key, Type, vectorclock:from_list([{DC1,1}, {DC2, 0}]), ignore, OpsCache, SnapshotCache),
    ?assertEqual(1, Type:value(ReadDC1)),
    io:format("Result1 = ~p", [ReadDC1]),
    {ok, ReadDC2} = internal_read(Key, Type, vectorclock:from_list([{DC1,0},{DC2,1}]), ignore, OpsCache, SnapshotCache),
    io:format("Result2 = ~p", [ReadDC2]),
    ?assertEqual(1, Type:value(ReadDC2)),

    %% Read snapshot including both increments
    {ok, Res2} = internal_read(Key, Type, vectorclock:from_list([{DC2,1}, {DC1,1}]), ignore, OpsCache, SnapshotCache),
    ?assertEqual(2, Type:value(Res2)).

%% Check that a read to a key that has never been read or updated, returns the CRDTs initial value
%% E.g., for a gcounter, return 0.
read_nonexisting_key_test() ->
	OpsCache = ets:new(ops_cache, [set]),
    SnapshotCache = ets:new(snapshot_cache, [set]),
    Type = riak_dt_gcounter,
    {ok, ReadResult} = internal_read(key, Type, vectorclock:from_list([{dc1,1}, {dc2, 0}]), ignore, OpsCache, SnapshotCache),
    ?assertEqual(0, Type:value(ReadResult)).

-endif.<|MERGE_RESOLUTION|>--- conflicted
+++ resolved
@@ -137,6 +137,7 @@
 	{error, Reason} ->
 	    {error, Reason};
 	OpsDict ->
+	    lager:info("the stuff from the log ~w", [OpsDict]),
 	    dict:fold(fun(Key, CommittedOps, _Acc) ->
 				 lists:foreach(fun({_OpId,Op}) ->
 						       #clocksi_payload{key = Key} = Op,
@@ -432,10 +433,7 @@
 				 HalfListLen = ListLen div 2,
 				 case HalfListLen < ?OPS_THRESHOLD of
 				     true ->
-<<<<<<< HEAD
-=======
 					 %% Don't shrink list, already minimun size
->>>>>>> efbde001
 					 ListLen;
 				     false ->
 					 %% Only shrink if shrinking would leave some space for new ops

--- conflicted
+++ resolved
@@ -234,54 +234,10 @@
 %% vnode when the write function calls it. That is done for garbage collection.
 -spec internal_read(key(), type(), snapshot_time(), txid() | ignore, cache_id(), cache_id()) -> {ok, snapshot()} | {error, no_snapshot}.
 internal_read(Key, Type, MinSnapshotTime, TxId, OpsCache, SnapshotCache) ->
-<<<<<<< HEAD
-    {{LastOp,LatestSnapshot},SnapshotCommitTime,IsFirst} =
-	case ets:lookup(SnapshotCache, Key) of
-	    [] ->
-		{{0,clocksi_materializer:new(Type)},ignore,true};
-	    [{_, SnapshotDict}] ->
-		case vector_orddict:get_smaller(MinSnapshotTime, SnapshotDict) of
-		    {undefined, IsF} ->
-			{{0,clocksi_materializer:new(Type)},ignore,IsF};
-		    {{SCT, LS},IsF}->
-			{LS,SCT,IsF}
-		end
-	end,
-    case ets:lookup(OpsCache, Key) of
-       [] ->
-            {ok, LatestSnapshot};
-	[{_, {Length,Ops}}] ->
-	    case Length of
-		0 ->
-		    {ok, LatestSnapshot};
-		_Len ->
-		    case clocksi_materializer:materialize(Type, LatestSnapshot, LastOp, SnapshotCommitTime,
-							  MinSnapshotTime, Ops, TxId) of
-			{ok, Snapshot, NewLastOp, CommitTime, NewSS} ->
-			    %% the following checks for the case there were no snapshots and there were operations,
-			    %% but none was applicable
-			    %% for the given snapshot_time
-			    %% But is the snapshot not safe?
-			    case CommitTime of 
-				ignore ->
-				    {ok, Snapshot};
-				_ ->
-				    case NewSS and IsFirst of
-					%% Only store the snapshot if it would be at the end of the list
-					%% and has new operations added to the
-					%% previous snapshot
-					true ->
-					    case TxId of
-						ignore ->
-						    internal_store_ss(Key,{NewLastOp,Snapshot},CommitTime,OpsCache,SnapshotCache);
-						_ ->
-						    materializer_vnode:store_ss(Key,{NewLastOp,Snapshot},CommitTime)
-					    end;
-=======
     Result = case ets:lookup(SnapshotCache, Key) of
 		 [] ->
 		     %% First time reading this key, store an empty snapshot in the cache
-		     BlankSS = clocksi_materializer:new(Type),
+		     BlankSS = {0,clocksi_materializer:new(Type)},
 		     case TxId of
 			 ignore ->
 			     internal_store_ss(Key,BlankSS,vectorclock:new(),OpsCache,SnapshotCache);
@@ -300,10 +256,10 @@
     {Length,Ops,LatestSnapshot,SnapshotCommitTime,IsFirst} =
 	case Result of
 	    {error, no_snapshot} ->
-            LogId = log_utilities:get_logid_from_key(Key),
-            [Node] = log_utilities:get_preflist_from_key(Key),
-            Res = logging_vnode:get(Node, {get, LogId, MinSnapshotTime, Type, Key}),
-            Res;
+		LogId = log_utilities:get_logid_from_key(Key),
+		[Node] = log_utilities:get_preflist_from_key(Key),
+		Res = logging_vnode:get(Node, {get, LogId, MinSnapshotTime, Type, Key}),
+		Res;
 	    {LatestSnapshot1,SnapshotCommitTime1,IsFirst1} ->
 		case ets:lookup(OpsCache, Key) of
 		    [] ->
@@ -317,7 +273,7 @@
 	    {ok, LatestSnapshot};
 	_Len ->
 	    case clocksi_materializer:materialize(Type, LatestSnapshot, SnapshotCommitTime, MinSnapshotTime, Ops, TxId) of
-		{ok, Snapshot, CommitTime, NewSS} ->
+		{ok, Snapshot, NewLastOp, CommitTime, NewSS} ->
 		    %% the following checks for the case there were no snapshots and there were operations, but none was applicable
 		    %% for the given snapshot_time
 		    %% But is the snapshot not safe?
@@ -331,10 +287,9 @@
 				true ->
 				    case TxId of
 					ignore ->
-					    internal_store_ss(Key,Snapshot,CommitTime,OpsCache,SnapshotCache);
->>>>>>> 0e3962a3
+					    internal_store_ss(Key,{NewLastOp,Snapshot},CommitTime,OpsCache,SnapshotCache);
 					_ ->
-					    materializer_vnode:store_ss(Key,Snapshot,CommitTime)
+					    materializer_vnode:store_ss(Key,{NewLastOp,Snapshot},CommitTime)
 				    end;
 				_ ->
 				    ok

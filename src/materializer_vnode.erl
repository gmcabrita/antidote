%% -------------------------------------------------------------------
%%
%% Copyright (c) 2014 SyncFree Consortium.  All Rights Reserved.
%%
%% This file is provided to you under the Apache License,
%% Version 2.0 (the "License"); you may not use this file
%% except in compliance with the License.  You may obtain
%% a copy of the License at
%%
%%   http://www.apache.org/licenses/LICENSE-2.0
%%
%% Unless required by applicable law or agreed to in writing,
%% software distributed under the License is distributed on an
%% "AS IS" BASIS, WITHOUT WARRANTIES OR CONDITIONS OF ANY
%% KIND, either express or implied.  See the License for the
%% specific language governing permissions and limitations
%% under the License.
%%
%% -------------------------------------------------------------------
-module(materializer_vnode).

-behaviour(riak_core_vnode).

-include("antidote.hrl").
-include_lib("riak_core/include/riak_core_vnode.hrl").

%% Number of snapshots to trigger GC
-define(SNAPSHOT_THRESHOLD, 10).
%% Number of snapshots to keep after GC
-define(SNAPSHOT_MIN, 3).
%% Number of ops to keep before GC
-define(OPS_THRESHOLD, 50).
%% Snapshots for non replicated keys arent generated
%% After the following number of updates to non replicated
%% keys are made, the following will force a fake snapshot
%% to be generated, so that garbage collection is done
-define(EXTERNAL_OP_SS_GEN, 5).
%% The first 3 elements in operations list are meta-data
%% First is the key
%% Second is a tuple {current op list size, max op list size}
%% Thrid is a counter that assigns each op 1 larger than the previous
%% Fourth is where the list of ops start
-define(FIRST_OP, 4).
%% If after the op GC there are only this many or less spaces
%% free in the op list then increase the list size
-define(RESIZE_THRESHOLD, 5).
%% Only store the new SS if the following number of ops
%% were applied to the previous SS
-define(MIN_OP_STORE_SS, 5).
%% Expected time to wait until the logging vnode is up
-define(LOG_STARTUP_WAIT, 1000).

-ifdef(TEST).
-include_lib("eunit/include/eunit.hrl").
-endif.

%% API
-export([start_vnode/1,
	 check_tables_ready/0,
	 get_ops/6,
         read/5,
         read/6,
	 get_cache_name/2,
	 store_ss/3,
         update/2,
	 tuple_to_key/2,
	 belongs_to_snapshot_op/3]).

%% Callbacks
-export([init/1,
         terminate/2,
         handle_command/3,
         is_empty/1,
         delete/1,
         handle_handoff_command/3,
         handoff_starting/2,
         handoff_cancelled/1,
         handoff_finished/2,
         handle_handoff_data/2,
         encode_handoff_item/2,
         handle_coverage/4,
         handle_exit/3]).

-type op_and_id() :: {non_neg_integer(),#clocksi_payload{}}.

start_vnode(I) ->
    riak_core_vnode_master:get_vnode_pid(I, ?MODULE).

-spec get_ops(key(),type(),clock_time(),snapshot_time(),dcid(),#mat_state{}) -> {ok, [clocksi_payload()]} | {error, reason()}.
get_ops(Key, Type, Time, SnapshotTime, DCID, MatState = #mat_state{ops_cache = OpsCache}) ->
    case ets:info(OpsCache) of
	undefined ->
	    riak_core_vnode_master:sync_command({MatState#mat_state.partition,node()},
						{get_ops,Key,Type,Time,SnapshotTime,DCID},
						materializer_vnode_master,
						infinity);
	_ ->
	    internal_get_ops(Key,Type,Time,SnapshotTime,DCID,MatState)
    end.
    

%% @doc Read state of key at given snapshot time, this does not touch the vnode process
%%      directly, instead it just reads from the operations and snapshot tables that
%%      are in shared memory, allowing concurrent reads.
-spec read(key(), type(), snapshot_time(), txid(), #mat_state{}) -> {ok, snapshot()} | {error, reason()}.
read(Key, Type, SnapshotTime, TxId, MatState) ->
    read(Key, Type, SnapshotTime, TxId, [], MatState).

-spec read(key(), type(), snapshot_time(), txid(), clocksi_readitem_fsm:read_property_list(), #mat_state{}) -> {ok, snapshot()} | {error, reason()}.
read(Key, Type, SnapshotTime, TxId, PropertyList, MatState = #mat_state{ops_cache = OpsCache}) ->
    case ets:info(OpsCache) of
	undefined ->
	    riak_core_vnode_master:sync_command({MatState#mat_state.partition,node()},
						{read,Key,Type,SnapshotTime,TxId,PropertyList},
						materializer_vnode_master,
						infinity);
	_ ->
	    internal_read(Key, Type, SnapshotTime, TxId, PropertyList, false, MatState)
    end.

-spec get_cache_name(non_neg_integer(),atom()) -> atom().
get_cache_name(Partition,Base) ->
    list_to_atom(atom_to_list(Base) ++ "-" ++ integer_to_list(Partition)).

%%@doc write operation to cache for future read, updates are stored
%%     one at a time into the ets tables
-spec update(key(), clocksi_payload()) -> ok | {error, reason()}.
update(Key, DownstreamOp) ->
    Preflist = log_utilities:get_preflist_from_key(Key),
    IndexNode = hd(Preflist),
    riak_core_vnode_master:sync_command(IndexNode, {update, Key, DownstreamOp},
                                        materializer_vnode_master).

%%@doc write snapshot to cache for future read, snapshots are stored
%%     one at a time into the ets table
-spec store_ss(key(), #materialized_snapshot{}, snapshot_time()) -> ok.
store_ss(Key, Snapshot, CommitTime) ->
    Preflist = log_utilities:get_preflist_from_key(Key),
    IndexNode = hd(Preflist),
    riak_core_vnode_master:command(IndexNode, {store_ss,Key, Snapshot, CommitTime},
                                        materializer_vnode_master).

init([Partition]) ->
    OpsCache = open_table(Partition, ops_cache),
    SnapshotCache = open_table(Partition, snapshot_cache),
    IsReady = case application:get_env(antidote,recover_from_log) of
		  {ok, true} ->
		      lager:info("Checking for logs to init materializer ~p", [Partition]),
		      riak_core_vnode:send_command_after(?LOG_STARTUP_WAIT, load_from_log),
		      false;
		  _ ->
		      true
	      end,
    {ok, #mat_state{is_ready = IsReady, partition=Partition, ops_cache=OpsCache, snapshot_cache=SnapshotCache}}.

-spec load_from_log_to_tables(partition_id(), #mat_state{}) -> ok | {error, reason()}.
load_from_log_to_tables(Partition, State) ->
    LogId = [Partition],
    Node = {Partition, log_utilities:get_my_node(Partition)},
    loop_until_loaded(Node, LogId, start, dict:new(), State).

-spec loop_until_loaded({partition_id(), node()}, log_id(), start | disk_log:continuation(), dict(), #mat_state{}) -> ok | {error, reason()}.
loop_until_loaded(Node, LogId, Continuation, Ops, State) ->
    case logging_vnode:get_all(Node, LogId, Continuation, Ops) of
	{error, Reason} ->
	    {error, Reason};
	{NewContinuation, NewOps, OpsDict} ->
	    load_ops(OpsDict, State),
	    loop_until_loaded(Node, LogId, NewContinuation, NewOps, State);
	{eof, OpsDict} ->
	    load_ops(OpsDict, State),
	    ok
    end.

-spec load_ops(dict(), #mat_state{}) -> true.
load_ops(OpsDict, State) ->
    dict:fold(fun(Key, CommittedOps, _Acc) ->
		      lists:foreach(fun({_OpId,Op}) ->
					    #clocksi_payload{key = Key} = Op,
					    op_insert_gc(Key, Op, State)
				    end, CommittedOps)
	      end, true, OpsDict).
				     
-spec open_table(partition_id(), 'ops_cache' | 'snapshot_cache') -> atom() | ets:tid().
open_table(Partition, Name) ->
    case ets:info(get_cache_name(Partition, Name)) of
	undefined ->
	    ets:new(get_cache_name(Partition, Name),
		    [set, protected, named_table, ?TABLE_CONCURRENCY]);
	_ ->
	    %% Other vnode hasn't finished closing tables
	    lager:info("Unable to open ets table in materializer vnode, retrying"),
	    timer:sleep(100),
	    try
		ets:delete(get_cache_name(Partition, Name))
	    catch
		_:_Reason->
		    ok
	    end,
	    open_table(Partition, Name)
    end.

%% @doc The tables holding the updates and snapshots are shared with concurrent
%%      readers, allowing them to be non-blocking and concurrent.
%%      This function checks whether or not all tables have been intialized or not yet.
%%      Returns true if the have, false otherwise.
-spec check_tables_ready() -> boolean().
check_tables_ready() ->
    PartitionList = dc_utilities:get_all_partitions_nodes(),
    check_table_ready(PartitionList).

-spec check_table_ready([{partition_id(),node()}]) -> boolean().
check_table_ready([]) ->
    true;
check_table_ready([{Partition,Node}|Rest]) ->
    Result =
	try
	    riak_core_vnode_master:sync_command({Partition,Node},
						{check_ready},
						materializer_vnode_master,
						infinity)
	catch
	    _:_Reason ->
		false
	end,
    case Result of
	true ->
	    check_table_ready(Rest);
	false ->
	    false
    end.

handle_command({hello}, _Sender, State) ->
  {reply, ok, State};

handle_command({check_ready},_Sender,State = #mat_state{partition=Partition, is_ready=IsReady}) ->
    Result = case ets:info(get_cache_name(Partition,ops_cache)) of
		 undefined ->
		     false;
		 _ ->
		     case ets:info(get_cache_name(Partition,snapshot_cache)) of
			 undefined ->
			     false;
			 _ ->
			     true
		     end
	     end,
    Result2 = Result and IsReady,
    {reply, Result2, State};

handle_command({read, Key, Type, SnapshotTime, TxId}, _Sender, State) ->
    {reply, read(Key, Type, SnapshotTime, TxId, State), State};

handle_command({get_ops, Key, Type, Time, SnapshotTime, DCID}, _Sender, State) ->
    {reply, internal_get_ops(Key, Type, Time, SnapshotTime, DCID, State), State};

handle_command({update, Key, DownstreamOp}, _Sender, State) ->
    true = op_insert_gc(Key,DownstreamOp,State),
    {reply, ok, State};

handle_command({store_ss, Key, Snapshot, CommitTime}, _Sender, State) ->
    internal_store_ss(Key,Snapshot,CommitTime,false,State),
    {noreply, State};

handle_command(load_from_log, _Sender, State=#mat_state{partition=Partition}) ->
    IsReady = try
		  case load_from_log_to_tables(Partition, State) of
		      ok ->
			  lager:info("Finished loading from log to materializer on partition ~w", [Partition]),
			  true;
		      {error, not_ready} ->
			  false;
		      {error, Reason} ->
			  lager:error("Unable to load logs from disk: ~w, continuing", [Reason]),
			  true
		  end
	      catch
		  _:Reason1 ->
		      lager:info("Error loading from log ~w, will retry", [Reason1]),
		      false
	      end,
    ok = case IsReady of
	     false ->
		 riak_core_vnode:send_command_after(?LOG_STARTUP_WAIT, load_from_log),
		 ok;
	     true ->
		 ok
	 end,
    {noreply, State#mat_state{is_ready=IsReady}};

handle_command(_Message, _Sender, State) ->
    {noreply, State}.

handle_handoff_command(?FOLD_REQ{foldfun=Fun, acc0=Acc0},
                       _Sender,
                       State = #mat_state{ops_cache = OpsCache}) ->
    F = fun(Key, A) ->
		[Key1|_] = tuple_to_list(Key),
                Fun(Key1, Key, A)
        end,
    Acc = ets:foldl(F, Acc0, OpsCache),
    {reply, Acc, State}.

handoff_starting(_TargetNode, State) ->
    {true, State}.

handoff_cancelled(State) ->
    {ok, State}.

handoff_finished(_TargetNode, State) ->
    {ok, State}.

handle_handoff_data(Data, State=#mat_state{ops_cache=OpsCache}) ->
    {_Key, Operation} = binary_to_term(Data),
    true = ets:insert(OpsCache, Operation),
    {reply, ok, State}.

encode_handoff_item(Key, Operation) ->
    term_to_binary({Key, Operation}).

is_empty(State=#mat_state{ops_cache=OpsCache}) ->
    case ets:first(OpsCache) of
        '$end_of_table' ->
            {true, State};
        _ ->
            {false, State}
    end.

delete(State=#mat_state{ops_cache=_OpsCache}) ->
    {ok, State}.

handle_coverage(_Req, _KeySpaces, _Sender, State) ->
    {stop, not_implemented, State}.

handle_exit(_Pid, _Reason, State) ->
    {noreply, State}.

terminate(_Reason, _State=#mat_state{ops_cache=OpsCache,snapshot_cache=SnapshotCache}) ->
    try
	ets:delete(OpsCache),
	ets:delete(SnapshotCache)
    catch
	_:_Reason->
	    ok
    end,
    ok.



%%---------------- Internal Functions -------------------%%

-spec internal_get_ops(key(), type(),clock_time(), snapshot_time(),dcid(),#mat_state{}) -> {ok, [clocksi_payload()]}.
internal_get_ops(Key, Type, MinTime, SnapshotTime, DCID, _MatState = #mat_state{ops_cache = OpsCache, snapshot_cache=SnapshotCache}) ->
    %% First get the oldest snapshot in the cache
    Result = case ets:lookup(SnapshotCache, Key) of
		 [] ->
		     %% First time reading this key, store an empty snapshot in the cache
		     BlankSS = #materialized_snapshot{last_op_id = 0, value = clocksi_materializer:new(Type)},
		     materializer_vnode:store_ss(Key,BlankSS,vectorclock:new()),
		     {BlankSS,ignore};
		 [{_, SnapshotDict}] ->
		     case vector_orddict:get_smaller_from_id(DCID, MinTime, SnapshotDict) of
			 undefined ->
			     lager:info("no snapshot found"),
			     {error, no_snapshot};
			 {SnapshotCommitTime, LatestSnapshot} ->
			     lager:info("Found the snapshot ~p", [{SnapshotCommitTime,LatestSnapshot}]),
			     {LatestSnapshot,SnapshotCommitTime}
		     end
	     end,
    SnapshotGetRespPrev = 
	case Result of
	    {error, no_snapshot} ->
		lager:info("going to the log for the ops!!!!!!!!!!!!!!!!! ~n ~n ~n ~n ~n ~n ~n ~n", []),
		LogId = log_utilities:get_logid_from_key(Key),
		[Node] = log_utilities:get_preflist_from_key(Key),
		MinSnapshotTime = vectorclock:set_clock_of_dc(DCID, MinTime, vectorclock:new()),
		Res = logging_vnode:get_range(Node, LogId, MinSnapshotTime, SnapshotTime, Type, Key),
		Res;
	    {LatestSnapshot1,SnapshotCommitTime1} ->
		case ets:lookup(OpsCache, Key) of
		    [] ->
			lager:info("no ops in the SS"),
			#snapshot_get_response{number_of_ops = 0, ops_list = [],
					       materialized_snapshot = LatestSnapshot1,
					       snapshot_time = SnapshotCommitTime1, is_newest_snapshot = false};
		    [Tuple] ->
			{Key,Length1,_OpId,_ListLen,AllOps} = tuple_to_key(Tuple),
			lager:info("found the ops in the SS ~p", [length(AllOps)]),
			#snapshot_get_response{number_of_ops = Length1, ops_list = AllOps,
					       materialized_snapshot = LatestSnapshot1,
					       snapshot_time = SnapshotCommitTime1, is_newest_snapshot = false}
		end
	end,
    OpList = SnapshotGetRespPrev#snapshot_get_response.ops_list,
    MaxTime = vectorclock:get_clock_of_dc(DCID,SnapshotTime),
    lager:info("The min ~p max ~p and diff ~p", [MinTime,MaxTime,(MaxTime - MinTime)]),
    TrimmedOps = partial_repli_utils:trim_ops_from_dc(OpList,DCID,MinTime,MaxTime,[]),
    lager:info("the size of the trimmed ops ~p", [length(TrimmedOps)]),
    {ok, TrimmedOps}.

-spec internal_store_ss(key(), #materialized_snapshot{}, snapshot_time(), boolean(), #mat_state{}) -> true.
internal_store_ss(Key,Snapshot,CommitTime,ShouldGc,State = #mat_state{snapshot_cache=SnapshotCache}) ->
    SnapshotDict = case ets:lookup(SnapshotCache, Key) of
		       [] ->
			   vector_orddict:new();
		       [{_, SnapshotDictA}] ->
			   SnapshotDictA
		   end,
    SnapshotDict1 = vector_orddict:insert_bigger(CommitTime,Snapshot,SnapshotDict),
    snapshot_insert_gc(Key,SnapshotDict1,ShouldGc,State).

%% @doc This function takes care of reading. It is implemented here for not blocking the
%% vnode when the write function calls it. That is done for garbage collection.
-spec internal_read(key(), type(), snapshot_time(), txid() | ignore, clocksi_readitem_fsm:read_property_list(), boolean(), #mat_state{})
		   -> {ok, snapshot()} | {error, no_snapshot}.
internal_read(Key, Type, MinSnapshotTime, TxId, PropertyList, ShouldGc, State = #mat_state{snapshot_cache = SnapshotCache, ops_cache = OpsCache}) ->
    %% First look for any existing snapshots in the cache that is compatible with 
    %% Result is a tuple where on success:
    %%     1st element is the snapshot of type #materialized_snapshot{}
    %%     2nd element is the commit time of the snapshost or igore if it is a new (empty) snapshot
    %%     3rd is a boolean that is true if the snapshot returned is the most recent one in the cache
    %% or on failure the tuple is
    %%    {error, no_snapshot}
    Result = case ets:lookup(SnapshotCache, Key) of
		 [] ->
		     %% First time reading this key, store an empty snapshot in the cache
		     BlankSS = #materialized_snapshot{last_op_id = 0, value = clocksi_materializer:new(Type)},
		     case TxId of
			 ignore ->
			     internal_store_ss(Key,BlankSS,vectorclock:new(),false,State);
			 _ ->
			     materializer_vnode:store_ss(Key,BlankSS,vectorclock:new())
		     end,
		     {BlankSS,ignore,true};
		 [{_, SnapshotDict}] ->
		     case vector_orddict:get_smaller(MinSnapshotTime, SnapshotDict) of
			 {undefined, _IsF} ->
			     {error, no_snapshot};
			 {{SnapshotCommitTime, LatestSnapshot},IsFirst}->
			     {LatestSnapshot,SnapshotCommitTime,IsFirst}
		     end
	     end,
    %% Now check for any additional operations that might be needed to apply to the snapshot
    %% If no snapshot was returned, operations are returned from the log
    %% Otherwise operations are taken from the in-memory cache (any snapshot in the cache
    %% will have any more recent operations also in the cache so no need to go to the log)
    %% The value returned is of type #snapshot_get_response{}
    SnapshotGetRespPrev = 
	case Result of
	    {error, no_snapshot} ->
		LogId = log_utilities:get_logid_from_key(Key),
		[Node] = log_utilities:get_preflist_from_key(Key),
		Res = logging_vnode:get_up_to_time(Node, LogId, MinSnapshotTime, Type, Key),
		Res;
	    {LatestSnapshot1,SnapshotCommitTime1,IsFirst1} ->
		case ets:lookup(OpsCache, Key) of
		    [] ->
			#snapshot_get_response{number_of_ops = 0, ops_list = [],
					       materialized_snapshot = LatestSnapshot1,
					       snapshot_time = SnapshotCommitTime1, is_newest_snapshot = IsFirst1};
		    [Tuple] ->
			{Key,Length1,_OpId,_ListLen,AllOps} = tuple_to_key(Tuple,false),
			#snapshot_get_response{number_of_ops = Length1, ops_list = AllOps,
					       materialized_snapshot = LatestSnapshot1,
					       snapshot_time = SnapshotCommitTime1, is_newest_snapshot = IsFirst1}
		end
	end,
    %% Apply any changes needed by the read properties
    SnapshotGetResp =
	partial_repli_utils:replace_external_ops(SnapshotGetRespPrev, PropertyList),
    %% Now apply the operations to the snapshot
    case SnapshotGetResp#snapshot_get_response.number_of_ops of
	0 ->
	    {ok, SnapshotGetResp#snapshot_get_response.materialized_snapshot#materialized_snapshot.value};
	_Len ->
	    case clocksi_materializer:materialize(Type, TxId, MinSnapshotTime, SnapshotGetResp) of
		{ok, Snapshot, NewLastOp, CommitTime, NewSS, OpAddedCount} ->
		    %% the following checks for the case there were no snapshots and there were operations, but none was applicable
		    %% for the given snapshot_time
		    %% But is the snapshot not safe?
		    case CommitTime of
			ignore ->
			    {ok, Snapshot};
			_ ->
			    case (NewSS and SnapshotGetResp#snapshot_get_response.is_newest_snapshot and
				  (OpAddedCount >= ?MIN_OP_STORE_SS)) orelse ShouldGc of
				%% Only store the snapshot if it would be at the end of the list and has new operations added to the
				%% previous snapshot
				true ->
				    case TxId of
					ignore ->
					    internal_store_ss(Key,#materialized_snapshot{last_op_id = NewLastOp,value = Snapshot},CommitTime,ShouldGc,State);
					_ ->
					    materializer_vnode:store_ss(Key,#materialized_snapshot{last_op_id = NewLastOp, value = Snapshot},CommitTime)
				    end;
				_ ->
				    ok
			    end,
			    {ok, Snapshot}
		    end;
		{error, Reason} ->
		    {error, Reason}
	    end
    end.

%% Should be called doesn't belong in SS
%% returns true if op is more recent than SS (i.e. is not in the ss)
%% returns false otw
-spec belongs_to_snapshot_op(snapshot_time() | ignore, dc_and_commit_time(), snapshot_time()) -> boolean().
belongs_to_snapshot_op(ignore, {_OpDc,_OpCommitTime}, _OpSs) ->
    true;
belongs_to_snapshot_op(SSTime, {OpDc,OpCommitTime}, OpSs) ->
    OpSs1 = dict:store(OpDc,OpCommitTime,OpSs),
    not vectorclock:le(OpSs1,SSTime).

%% @doc Operation to insert a Snapshot in the cache and start
%%      Garbage collection triggered by reads.
-spec snapshot_insert_gc(key(), vector_orddict:vector_orddict(),
                         boolean(),#mat_state{}) -> true.
snapshot_insert_gc(Key, SnapshotDict, ShouldGc, #mat_state{snapshot_cache = SnapshotCache, ops_cache = OpsCache})->
    %% Perform the garbage collection when the size of the snapshot dict passed the threshold
    %% or when a GC is forced (a GC is forced after every ?OPS_THRESHOLD ops are inserted into the cache)
    %% Should check op size here also, when run from op gc
    case ((vector_orddict:size(SnapshotDict))>=?SNAPSHOT_THRESHOLD) orelse ShouldGc of
        true ->
	    %% snapshots are no longer totally ordered
	    PrunedSnapshots = vector_orddict:sublist(SnapshotDict, 1, ?SNAPSHOT_MIN),
            FirstOp=vector_orddict:last(PrunedSnapshots),
            {CT, _S} = FirstOp,
	    CommitTime = lists:foldl(fun({CT1,_ST}, Acc) ->
					     vectorclock:min([CT1, Acc])
				     end, CT, vector_orddict:to_list(PrunedSnapshots)),
	    {Key,Length,OpId,ListLen,OpsDict} = case ets:lookup(OpsCache, Key) of
						    [] ->
							{Key, 0, 0, 0, {}};
						    [Tuple] ->
							tuple_to_key(Tuple,false)
						end,
            {NewLength,PrunedOps}=prune_ops({Length,OpsDict}, CommitTime),
            true = ets:insert(SnapshotCache, {Key, PrunedSnapshots}),
	    %% Check if the pruned ops are lager or smaller than the previous list size
	    %% if so create a larger or smaller list (by dividing or multiplying by 2)
	    %% (Another option would be to shrink to a more "minimum" size, but need to test to see what is better)
	    NewListLen = case NewLength > ListLen - ?RESIZE_THRESHOLD of
			     true ->
				 ListLen * 2;
			     false ->
				 HalfListLen = ListLen div 2,
				 case HalfListLen =< ?OPS_THRESHOLD of
				     true ->
					 %% Don't shrink list, already minimun size
					 ListLen;
				     false ->
					 %% Only shrink if shrinking would leave some space for new ops
					 case HalfListLen - ?RESIZE_THRESHOLD > NewLength of
					     true ->
						 HalfListLen;
					     false ->
						 ListLen
					 end
				 end
			 end,
	    NewTuple = erlang:make_tuple(?FIRST_OP+NewListLen,0,[{1,Key},{2,{NewLength,NewListLen}},{3,OpId}|PrunedOps]),
	    true = ets:insert(OpsCache, NewTuple);
	false ->
            true = ets:insert(SnapshotCache, {Key, SnapshotDict})
    end.

%% @doc Remove from OpsDict all operations that have committed before Threshold.
<<<<<<< HEAD
-spec prune_ops({non_neg_integer(),[any(),...]}, snapshot_time())-> {non_neg_integer(),[any(),...]}.
prune_ops({_Len,OpsDict}, Threshold)->
%% should write custom function for this in the vector_orddict
%% or have to just traverse the entire list?
%% since the list is ordered, can just stop when all values of
%% the op is smaller (i.e. not concurrent)
%% So can add a stop function to ordered_filter
%% Or can have the filter function return a tuple, one vale for stopping
%% one for including
%% Note that it reverses the list because the tuple_to_key function
%% reverses the list that is stored in the ets, so this must re-reverse it
%% before putting the list back in the ets
%% (The list reversals are done because it is most efficent to reverse a list
%% when processing it in erlang, in the future we should just keep it as a tuple though)
    Res = reverse_and_filter(fun({_OpId,Op}) ->
				     OpCommitTime=Op#clocksi_payload.commit_time,
				     (belongs_to_snapshot_op(Threshold,OpCommitTime,Op#clocksi_payload.snapshot_time))
			     end, OpsDict, ?FIRST_OP, []),
    case Res of
	{_,[]} ->
	    [First|_Rest] = OpsDict,
=======
-spec prune_ops({non_neg_integer(),tuple()}, snapshot_time())->
		       {non_neg_integer(),[{non_neg_integer(),op_and_id()}]}.
prune_ops({Len,OpsTuple}, Threshold)->
    %% should write custom function for this in the vector_orddict
    %% or have to just traverse the entire list?
    %% since the list is ordered, can just stop when all values of
    %% the op is smaller (i.e. not concurrent)
    %% So can add a stop function to ordered_filter
    %% Or can have the filter function return a tuple, one vale for stopping
    %% one for including
    {NewSize,NewOps} = check_filter(fun({_OpId,Op}) ->
					    OpCommitTime=Op#clocksi_payload.commit_time,
					    (belongs_to_snapshot_op(Threshold,OpCommitTime,Op#clocksi_payload.snapshot_time))
				    end, ?FIRST_OP, ?FIRST_OP+Len, ?FIRST_OP, OpsTuple, 0, []),
    case NewSize of
	0 ->
	    First = element(?FIRST_OP+Len,OpsTuple),
>>>>>>> f66d2b3c
	    {1,[{?FIRST_OP,First}]};
	_ -> {NewSize,NewOps}
    end.

-spec check_filter(fun(({non_neg_integer(),#clocksi_payload{}}) -> boolean()), non_neg_integer(), non_neg_integer(),
		   non_neg_integer(),tuple(),non_neg_integer(),[{non_neg_integer(),op_and_id()}]) ->
			  {non_neg_integer(),[{non_neg_integer(),op_and_id()}]}.
check_filter(_Fun,Id,Last,_NewId,_Tuple,NewSize,NewOps) when (Id == Last) ->
    {NewSize,NewOps};
check_filter(Fun,Id,Last,NewId,Tuple,NewSize,NewOps) ->
    Op = element(Id, Tuple),
    case Fun(Op) of
	true ->
	    check_filter(Fun,Id+1,Last,NewId+1,Tuple,NewSize+1,[{NewId,Op}|NewOps]);
	false ->
	    check_filter(Fun,Id+1,Last,NewId,Tuple,NewSize,NewOps)
    end.

%% This is an internal function used to convert the tuple stored in ets
%% to a tuple and list usable by the materializer
<<<<<<< HEAD
%% Note that the ops are stored in the ets with the most recent op at the end of
%% the tuple.  The tuple_to_key returns the list in the opposite order (most recent
%% at the left of the list) as that is what is expected by the materializer
-spec tuple_to_key(tuple()) -> {any(),integer(),non_neg_integer(),non_neg_integer(),list()}.
tuple_to_key(Tuple) ->
=======
%% The second argument if true will convert the ops tuple to a list of ops
%% Otherwise it will be kept as a tuple
-spec tuple_to_key(tuple(),boolean()) -> {any(),integer(),non_neg_integer(),non_neg_integer(),
					  [op_and_id()]|tuple()}.
tuple_to_key(Tuple,ToList) ->
>>>>>>> f66d2b3c
    Key = element(1, Tuple),
    {Length,ListLen} = element(2, Tuple),
    OpId = element(3, Tuple),
    Ops = 
	case ToList of
	    true ->
		tuple_to_key_int(?FIRST_OP,Length+?FIRST_OP,Tuple,[]);
	    false ->
		Tuple
	end,
    {Key,Length,OpId,ListLen,Ops}.
tuple_to_key_int(Next,Next,_Tuple,Acc) ->
    Acc;
tuple_to_key_int(Next,Last,Tuple,Acc) ->
    tuple_to_key_int(Next+1,Last,Tuple,[element(Next,Tuple)|Acc]).

%% @doc Insert an operation and start garbage collection triggered by writes.
%% the mechanism is very simple; when there are more than OPS_THRESHOLD
%% operations for a given key, just perform a read, that will trigger
%% the GC mechanism.
-spec op_insert_gc(key(), clocksi_payload(), #mat_state{}) -> true.
op_insert_gc(Key, DownstreamOp, State = #mat_state{ops_cache = OpsCache})->
    case ets:member(OpsCache, Key) of
	false ->
	    ets:insert(OpsCache, erlang:make_tuple(?FIRST_OP+?OPS_THRESHOLD,0,[{1,Key},{2,{0,?OPS_THRESHOLD}}]));
	true ->
	    ok
    end,
    NewId = ets:update_counter(OpsCache, Key,
			       {3,1}),
    {Length,ListLen} = ets:lookup_element(OpsCache, Key, 2),
    %% Perform the GC incase the list is full, or every ?OPS_THRESHOLD operations (which ever comes first)
    IsExternal = case clocksi_readitem_fsm:is_external(Key,[]) of
		     false -> false;
		     _ -> true
		 end,
    case ((Length)>=ListLen) or ((NewId rem ?OPS_THRESHOLD) == 0) or (IsExternal and ((NewId rem ?EXTERNAL_OP_SS_GEN) == 0)) of
        true ->
            Type=DownstreamOp#clocksi_payload.type,
            SnapshotTime=DownstreamOp#clocksi_payload.snapshot_time,
	    %% Here is where the GC is done (with the 5th argument being "true", GC is performed by the internal read
            {_, _} = internal_read(Key, Type, SnapshotTime, ignore, [], true, State),
	    %% Have to get the new ops dict because the interal_read can change it
	    {Length1,ListLen1} = ets:lookup_element(OpsCache, Key, 2),
	    lager:info("Lengths after the gc ~p~n~n~n", [{Length1,ListLen1}]),
	    true = ets:update_element(OpsCache, Key, [{Length1+?FIRST_OP,{NewId,DownstreamOp}}, {2,{Length1+1,ListLen1}}]);
        false ->
	    true = ets:update_element(OpsCache, Key, [{Length+?FIRST_OP,{NewId,DownstreamOp}}, {2,{Length+1,ListLen}}])
    end.


-ifdef(TEST).

%% @doc Testing belongs_to_snapshot returns true when a commit time 
%% is smaller than a snapshot time
belongs_to_snapshot_test()->
	CommitTime1a= 1,
	CommitTime2a= 1,
	CommitTime1b= 1,
	CommitTime2b= 7,
	SnapshotClockDC1 = 5,
	SnapshotClockDC2 = 5,
	CommitTime3a= 5,
	CommitTime4a= 5,
	CommitTime3b= 10,
	CommitTime4b= 10,

	SnapshotVC=vectorclock:from_list([{1, SnapshotClockDC1}, {2, SnapshotClockDC2}]),
	?assertEqual(true, belongs_to_snapshot_op(
			     vectorclock:from_list([{1, CommitTime1a},{2,CommitTime1b}]), {1, SnapshotClockDC1}, SnapshotVC)),
	?assertEqual(true, belongs_to_snapshot_op(
			     vectorclock:from_list([{1, CommitTime2a},{2,CommitTime2b}]), {2, SnapshotClockDC2}, SnapshotVC)),
	?assertEqual(false, belongs_to_snapshot_op(
			      vectorclock:from_list([{1, CommitTime3a},{2,CommitTime3b}]), {1, SnapshotClockDC1}, SnapshotVC)),
	?assertEqual(false, belongs_to_snapshot_op(
			      vectorclock:from_list([{1, CommitTime4a},{2,CommitTime4b}]), {2, SnapshotClockDC2}, SnapshotVC)).

%% @doc This tests to make sure when garbage collection happens, no updates are lost
gc_test() ->
    OpsCache = ets:new(ops_cache, [set]),
    SnapshotCache = ets:new(snapshot_cache, [set]),
    Key = mycount,
    DC1 = 1,
    Type = riak_dt_gcounter,

    %% Make 10 snapshots
    MatState = #mat_state{ops_cache = OpsCache, snapshot_cache = SnapshotCache},

    {ok, Res0} = internal_read(Key, Type, vectorclock:from_list([{DC1,2}]),ignore, [], false, MatState),
    ?assertEqual(0, Type:value(Res0)),

    op_insert_gc(Key, generate_payload(10,11,Res0,a1), MatState),
    {ok, Res1} = internal_read(Key, Type, vectorclock:from_list([{DC1,12}]),ignore, [], false, MatState),
    ?assertEqual(1, Type:value(Res1)),

    op_insert_gc(Key, generate_payload(20,21,Res1,a2), MatState),
    {ok, Res2} = internal_read(Key, Type, vectorclock:from_list([{DC1,22}]),ignore, [], false, MatState),
    ?assertEqual(2, Type:value(Res2)),

    op_insert_gc(Key, generate_payload(30,31,Res2,a3), MatState),
    {ok, Res3} = internal_read(Key, Type, vectorclock:from_list([{DC1,32}]),ignore, [], false, MatState),
    ?assertEqual(3, Type:value(Res3)),

    op_insert_gc(Key, generate_payload(40,41,Res3,a4), MatState),
    {ok, Res4} = internal_read(Key, Type, vectorclock:from_list([{DC1,42}]),ignore, [], false, MatState),
    ?assertEqual(4, Type:value(Res4)),

    op_insert_gc(Key, generate_payload(50,51,Res4,a5), MatState),
    {ok, Res5} = internal_read(Key, Type, vectorclock:from_list([{DC1,52}]),ignore, [], false, MatState),
    ?assertEqual(5, Type:value(Res5)),

    op_insert_gc(Key, generate_payload(60,61,Res5,a6), MatState),
    {ok, Res6} = internal_read(Key, Type, vectorclock:from_list([{DC1,62}]),ignore, [], false, MatState),
    ?assertEqual(6, Type:value(Res6)),

    op_insert_gc(Key, generate_payload(70,71,Res6,a7), MatState),
    {ok, Res7} = internal_read(Key, Type, vectorclock:from_list([{DC1,72}]),ignore, [], false, MatState),
    ?assertEqual(7, Type:value(Res7)),

    op_insert_gc(Key, generate_payload(80,81,Res7,a8), MatState),
    {ok, Res8} = internal_read(Key, Type, vectorclock:from_list([{DC1,82}]),ignore, [], false, MatState),
    ?assertEqual(8, Type:value(Res8)),

    op_insert_gc(Key, generate_payload(90,91,Res8,a9), MatState),
    {ok, Res9} = internal_read(Key, Type, vectorclock:from_list([{DC1,92}]),ignore, [], false, MatState),
    ?assertEqual(9, Type:value(Res9)),

    op_insert_gc(Key, generate_payload(100,101,Res9,a10), MatState),

    %% Insert some new values

    op_insert_gc(Key, generate_payload(15,111,Res1,a11), MatState),
    op_insert_gc(Key, generate_payload(16,121,Res1,a12), MatState),

    %% Trigger the clean
    {ok, Res10} = internal_read(Key, Type, vectorclock:from_list([{DC1,102}]),ignore, [], false, MatState),
    ?assertEqual(10, Type:value(Res10)),

    op_insert_gc(Key, generate_payload(102,131,Res9,a13), MatState),

    %% Be sure you didn't loose any updates
    {ok, Res13} = internal_read(Key, Type, vectorclock:from_list([{DC1,142}]),ignore, [], false, MatState),
    ?assertEqual(13, Type:value(Res13)).

%% @doc This tests to make sure operation lists can be large and resized
large_list_test() ->
    OpsCache = ets:new(ops_cache, [set]),
    SnapshotCache = ets:new(snapshot_cache, [set]),
    Key = mycount,
    DC1 = 1,
    Type = riak_dt_gcounter,
    MatState = #mat_state{ops_cache = OpsCache, snapshot_cache = SnapshotCache},


    %% Make 1000 updates to grow the list, whithout generating a snapshot to perform the gc
    {ok, Res0} = internal_read(Key, Type, vectorclock:from_list([{DC1,2}]),ignore, [], false, MatState),
    ?assertEqual(0, Type:value(Res0)),

    lists:foreach(fun(Val) ->
			  op_insert_gc(Key, generate_payload(10,11+Val,Res0,Val), MatState)
		  end, lists:seq(1,1000)),
    
    {ok, Res1000} = internal_read(Key, Type, vectorclock:from_list([{DC1,2000}]),ignore, [], false, MatState),
    ?assertEqual(1000, Type:value(Res1000)),
    
    %% Now check everything is ok as the list shrinks from generating new snapshots
    lists:foreach(fun(Val) ->
    			  op_insert_gc(Key, generate_payload(10+Val,11+Val,Res0,Val), MatState),
    			  {ok, Res} = internal_read(Key, Type, vectorclock:from_list([{DC1,2000}]),ignore, [], false, MatState),
    			  ?assertEqual(Val, Type:value(Res))
    		  end, lists:seq(1001,1100)).

generate_payload(SnapshotTime,CommitTime,Prev,Name) ->
    Key = mycount,
    Type = riak_dt_gcounter,
    DC1 = 1,

    {ok,Op1} = Type:update(increment, Name, Prev),
    #clocksi_payload{key = Key,
		     type = Type,
		     op_param = {merge, Op1},
		     snapshot_time = vectorclock:from_list([{DC1,SnapshotTime}]),
		     commit_time = {DC1,CommitTime},
		     txid = 1
		    }.

seq_write_test() ->
    OpsCache = ets:new(ops_cache, [set]),
    SnapshotCache = ets:new(snapshot_cache, [set]),
    Key = mycount,
    Type = riak_dt_gcounter,
    DC1 = 1,
    S1 = Type:new(),
    MatState = #mat_state{ops_cache = OpsCache, snapshot_cache = SnapshotCache},

    %% Insert one increment
    {ok,Op1} = Type:update(increment, a, S1),
    DownstreamOp1 = #clocksi_payload{key = Key,
                                     type = Type,
                                     op_param = {merge, Op1},
                                     snapshot_time = vectorclock:from_list([{DC1,10}]),
                                     commit_time = {DC1, 15},
                                     txid = 1
                                    },
    op_insert_gc(Key,DownstreamOp1, MatState),
    {ok, Res1} = internal_read(Key, Type, vectorclock:from_list([{DC1,16}]),ignore, [], false, MatState),
    ?assertEqual(1, Type:value(Res1)),
    %% Insert second increment
    {ok,Op2} = Type:update(increment, a, Res1),
    DownstreamOp2 = DownstreamOp1#clocksi_payload{
                      op_param = {merge, Op2},
                      snapshot_time=vectorclock:from_list([{DC1,16}]),
                      commit_time = {DC1,20},
                      txid=2},

    op_insert_gc(Key,DownstreamOp2, MatState),
    {ok, Res2} = internal_read(Key, Type, vectorclock:from_list([{DC1,21}]), ignore, [], false, MatState),
    ?assertEqual(2, Type:value(Res2)),

    %% Read old version
    {ok, ReadOld} = internal_read(Key, Type, vectorclock:from_list([{DC1,16}]), ignore, [], false, MatState),
    ?assertEqual(1, Type:value(ReadOld)).

multipledc_write_test() ->
    OpsCache = ets:new(ops_cache, [set]),
    SnapshotCache = ets:new(snapshot_cache, [set]),
    Key = mycount,
    Type = riak_dt_gcounter,
    DC1 = 1,
    DC2 = 2,
    S1 = Type:new(),
    MatState = #mat_state{ops_cache = OpsCache, snapshot_cache = SnapshotCache},


    %% Insert one increment in DC1
    {ok,Op1} = Type:update(increment, a, S1),
    DownstreamOp1 = #clocksi_payload{key = Key,
                                     type = Type,
                                     op_param = {merge, Op1},
                                     snapshot_time = vectorclock:from_list([{DC2,0}, {DC1,10}]),
                                     commit_time = {DC1, 15},
                                     txid = 1
                                    },
    op_insert_gc(Key,DownstreamOp1,MatState),
    {ok, Res1} = internal_read(Key, Type, vectorclock:from_list([{DC1,16},{DC2,0}]), ignore, [], false, MatState),
    ?assertEqual(1, Type:value(Res1)),

    %% Insert second increment in other DC
    {ok,Op2} = Type:update(increment, b, Res1),
    DownstreamOp2 = DownstreamOp1#clocksi_payload{
                      op_param = {merge, Op2},
                      snapshot_time=vectorclock:from_list([{DC2,16}, {DC1,16}]),
                      commit_time = {DC2,20},
                      txid=2},

    op_insert_gc(Key,DownstreamOp2,MatState),
    {ok, Res2} = internal_read(Key, Type, vectorclock:from_list([{DC1,16}, {DC2,21}]), ignore, [], false, MatState),
    ?assertEqual(2, Type:value(Res2)),

    %% Read old version
    {ok, ReadOld} = internal_read(Key, Type, vectorclock:from_list([{DC1,15}, {DC2,15}]), ignore, [], false, MatState),
    ?assertEqual(1, Type:value(ReadOld)).

concurrent_write_test() ->
    OpsCache = ets:new(ops_cache, [set]),
    SnapshotCache = ets:new(snapshot_cache, [set]),
    Key = mycount,
    Type = riak_dt_gcounter,
    DC1 = local,
    DC2 = remote,
    S1 = Type:new(),
    MatState = #mat_state{ops_cache = OpsCache, snapshot_cache = SnapshotCache},

    %% Insert one increment in DC1
    {ok,Op1} = Type:update(increment, a, S1),
    DownstreamOp1 = #clocksi_payload{key = Key,
                                     type = Type,
                                     op_param = {merge, Op1},
                                     snapshot_time = vectorclock:from_list([{DC1,0}, {DC2,0}]),
                                     commit_time = {DC2, 1},
                                     txid = 1
                                    },
    op_insert_gc(Key,DownstreamOp1,MatState),
    {ok, Res1} = internal_read(Key, Type, vectorclock:from_list([{DC2,1}, {DC1,0}]), ignore, [], false, MatState),
    ?assertEqual(1, Type:value(Res1)),

    %% Another concurrent increment in other DC
    {ok, Op2} = Type:update(increment, b, S1),
    DownstreamOp2 = #clocksi_payload{ key = Key,
				      type = Type,
				      op_param = {merge, Op2},
				      snapshot_time=vectorclock:from_list([{DC1,0}, {DC2,0}]),
				      commit_time = {DC1, 1},
				      txid=2},
    op_insert_gc(Key,DownstreamOp2,MatState),

    %% Read different snapshots
    {ok, ReadDC1} = internal_read(Key, Type, vectorclock:from_list([{DC1,1}, {DC2, 0}]), ignore, [], false, MatState),
    ?assertEqual(1, Type:value(ReadDC1)),
    io:format("Result1 = ~p", [ReadDC1]),
    {ok, ReadDC2} = internal_read(Key, Type, vectorclock:from_list([{DC1,0},{DC2,1}]), ignore, [], false, MatState),
    io:format("Result2 = ~p", [ReadDC2]),
    ?assertEqual(1, Type:value(ReadDC2)),

    %% Read snapshot including both increments
    {ok, Res2} = internal_read(Key, Type, vectorclock:from_list([{DC2,1}, {DC1,1}]), ignore, [], false, MatState),
    ?assertEqual(2, Type:value(Res2)).

%% Check that a read to a key that has never been read or updated, returns the CRDTs initial value
%% E.g., for a gcounter, return 0.
read_nonexisting_key_test() ->
    OpsCache = ets:new(ops_cache, [set]),
    SnapshotCache = ets:new(snapshot_cache, [set]),
    MatState = #mat_state{ops_cache = OpsCache, snapshot_cache = SnapshotCache},
    Type = riak_dt_gcounter,
    {ok, ReadResult} = internal_read(key, Type, vectorclock:from_list([{dc1,1}, {dc2, 0}]), ignore, [], false, MatState),
    ?assertEqual(0, Type:value(ReadResult)).

-endif.<|MERGE_RESOLUTION|>--- conflicted
+++ resolved
@@ -385,7 +385,7 @@
 					       materialized_snapshot = LatestSnapshot1,
 					       snapshot_time = SnapshotCommitTime1, is_newest_snapshot = false};
 		    [Tuple] ->
-			{Key,Length1,_OpId,_ListLen,AllOps} = tuple_to_key(Tuple),
+			{Key,Length1,_OpId,_ListLen,AllOps} = tuple_to_key(Tuple,true),
 			lager:info("found the ops in the SS ~p", [length(AllOps)]),
 			#snapshot_get_response{number_of_ops = Length1, ops_list = AllOps,
 					       materialized_snapshot = LatestSnapshot1,
@@ -568,29 +568,6 @@
     end.
 
 %% @doc Remove from OpsDict all operations that have committed before Threshold.
-<<<<<<< HEAD
--spec prune_ops({non_neg_integer(),[any(),...]}, snapshot_time())-> {non_neg_integer(),[any(),...]}.
-prune_ops({_Len,OpsDict}, Threshold)->
-%% should write custom function for this in the vector_orddict
-%% or have to just traverse the entire list?
-%% since the list is ordered, can just stop when all values of
-%% the op is smaller (i.e. not concurrent)
-%% So can add a stop function to ordered_filter
-%% Or can have the filter function return a tuple, one vale for stopping
-%% one for including
-%% Note that it reverses the list because the tuple_to_key function
-%% reverses the list that is stored in the ets, so this must re-reverse it
-%% before putting the list back in the ets
-%% (The list reversals are done because it is most efficent to reverse a list
-%% when processing it in erlang, in the future we should just keep it as a tuple though)
-    Res = reverse_and_filter(fun({_OpId,Op}) ->
-				     OpCommitTime=Op#clocksi_payload.commit_time,
-				     (belongs_to_snapshot_op(Threshold,OpCommitTime,Op#clocksi_payload.snapshot_time))
-			     end, OpsDict, ?FIRST_OP, []),
-    case Res of
-	{_,[]} ->
-	    [First|_Rest] = OpsDict,
-=======
 -spec prune_ops({non_neg_integer(),tuple()}, snapshot_time())->
 		       {non_neg_integer(),[{non_neg_integer(),op_and_id()}]}.
 prune_ops({Len,OpsTuple}, Threshold)->
@@ -608,7 +585,6 @@
     case NewSize of
 	0 ->
 	    First = element(?FIRST_OP+Len,OpsTuple),
->>>>>>> f66d2b3c
 	    {1,[{?FIRST_OP,First}]};
 	_ -> {NewSize,NewOps}
     end.
@@ -629,19 +605,13 @@
 
 %% This is an internal function used to convert the tuple stored in ets
 %% to a tuple and list usable by the materializer
-<<<<<<< HEAD
 %% Note that the ops are stored in the ets with the most recent op at the end of
-%% the tuple.  The tuple_to_key returns the list in the opposite order (most recent
-%% at the left of the list) as that is what is expected by the materializer
--spec tuple_to_key(tuple()) -> {any(),integer(),non_neg_integer(),non_neg_integer(),list()}.
-tuple_to_key(Tuple) ->
-=======
+%% the tuple.
 %% The second argument if true will convert the ops tuple to a list of ops
 %% Otherwise it will be kept as a tuple
 -spec tuple_to_key(tuple(),boolean()) -> {any(),integer(),non_neg_integer(),non_neg_integer(),
 					  [op_and_id()]|tuple()}.
 tuple_to_key(Tuple,ToList) ->
->>>>>>> f66d2b3c
     Key = element(1, Tuple),
     {Length,ListLen} = element(2, Tuple),
     OpId = element(3, Tuple),
@@ -654,7 +624,7 @@
 	end,
     {Key,Length,OpId,ListLen,Ops}.
 tuple_to_key_int(Next,Next,_Tuple,Acc) ->
-    Acc;
+    lists:reverse(Acc);
 tuple_to_key_int(Next,Last,Tuple,Acc) ->
     tuple_to_key_int(Next+1,Last,Tuple,[element(Next,Tuple)|Acc]).
 

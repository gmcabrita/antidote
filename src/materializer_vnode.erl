%% -------------------------------------------------------------------
%%
%% Copyright (c) 2014 SyncFree Consortium.  All Rights Reserved.
%%
%% This file is provided to you under the Apache License,
%% Version 2.0 (the "License"); you may not use this file
%% except in compliance with the License.  You may obtain
%% a copy of the License at
%%
%%   http://www.apache.org/licenses/LICENSE-2.0
%%
%% Unless required by applicable law or agreed to in writing,
%% software distributed under the License is distributed on an
%% "AS IS" BASIS, WITHOUT WARRANTIES OR CONDITIONS OF ANY
%% KIND, either express or implied.  See the License for the
%% specific language governing permissions and limitations
%% under the License.
%%
%% -------------------------------------------------------------------
-module(materializer_vnode).

-behaviour(riak_core_vnode).

-include("antidote.hrl").
-include_lib("riak_core/include/riak_core_vnode.hrl").


-define(SNAPSHOT_THRESHOLD, 10).
-define(SNAPSHOT_MIN, 3).
-define(OPS_THRESHOLD, 50).
-define(FIRST_OP, 4).

-ifdef(TEST).
-include_lib("eunit/include/eunit.hrl").
-endif.

%% API
-export([start_vnode/1,
	 check_tables_ready/0,
         read/7,
	 get_cache_name/2,
	 store_ss/3,
         update/2,
	 belongs_to_snapshot_op/3]).

%% Callbacks
-export([init/1,
         terminate/2,
         handle_command/3,
         is_empty/1,
         delete/1,
         handle_handoff_command/3,
         handoff_starting/2,
         handoff_cancelled/1,
         handoff_finished/2,
         handle_handoff_data/2,
         encode_handoff_item/2,
         handle_coverage/4,
         handle_exit/3]).

-record(state, {
  partition :: partition_id(),
  ops_cache :: cache_id(),
  snapshot_cache :: cache_id()}).

start_vnode(I) ->
    riak_core_vnode_master:get_vnode_pid(I, ?MODULE).

%% @doc Read state of key at given snapshot time
-spec read(key(), type(), snapshot_time(), txid(), cache_id(), cache_id(), partition_id()) -> {ok, snapshot()} | {error, reason()}.
read(Key, Type, SnapshotTime, TxId, OpsCache, SnapshotCache, Partition) ->
    case ets:info(OpsCache) of
	undefined ->
	    riak_core_vnode_master:sync_command({Partition,node()},
						{read,Key,Type,SnapshotTime,TxId},
						materializer_vnode_master,
						infinity);
	_ ->
	    internal_read(Key, Type, SnapshotTime, TxId, OpsCache, SnapshotCache)
    end.

-spec get_cache_name(non_neg_integer(),atom()) -> atom().
get_cache_name(Partition,Base) ->
    list_to_atom(atom_to_list(Base) ++ "-" ++ integer_to_list(Partition)).

%%@doc write operation to cache for future read, updates are stored
%%     one at a time into the ets tables
-spec update(key(), clocksi_payload()) -> ok | {error, reason()}.
update(Key, DownstreamOp) ->
    Preflist = log_utilities:get_preflist_from_key(Key),
    IndexNode = hd(Preflist),
    riak_core_vnode_master:sync_command(IndexNode, {update, Key, DownstreamOp},
                                        materializer_vnode_master).

%%@doc write snapshot to cache for future read, snapshots are stored
%%     one at a time into the ets table
-spec store_ss(key(), snapshot(), snapshot_time()) -> ok.
store_ss(Key, Snapshot, CommitTime) ->
    Preflist = log_utilities:get_preflist_from_key(Key),
    IndexNode = hd(Preflist),
    riak_core_vnode_master:command(IndexNode, {store_ss,Key, Snapshot, CommitTime},
                                        materializer_vnode_master).

init([Partition]) ->
    OpsCache = ets:new(get_cache_name(Partition,ops_cache), [set,protected,named_table,?TABLE_CONCURRENCY]),
    SnapshotCache = ets:new(get_cache_name(Partition,snapshot_cache), [set,protected,named_table,?TABLE_CONCURRENCY]),
    {ok, #state{partition=Partition, ops_cache=OpsCache, snapshot_cache=SnapshotCache}}.

%% @doc The tables holding the updates and snapshots are shared with concurrent
%%      readers, allowing them to be non-blocking and concurrent.
%%      This function checks whether or not all tables have been intialized or not yet.
%%      Returns true if the have, false otherwise.
check_tables_ready() ->
    {ok, CHBin} = riak_core_ring_manager:get_chash_bin(),
    PartitionList = chashbin:to_list(CHBin),
    check_table_ready(PartitionList).


check_table_ready([]) ->
    true;
check_table_ready([{Partition,Node}|Rest]) ->
    Result = riak_core_vnode_master:sync_command({Partition,Node},
						 {check_ready},
						 materializer_vnode_master,
						 infinity),
    case Result of
	true ->
	    check_table_ready(Rest);
	false ->
	    false
    end.

handle_command({check_ready},_Sender,State = #state{partition=Partition}) ->
    Result = case ets:info(get_cache_name(Partition,ops_cache)) of
		 undefined ->
		     false;
		 _ ->
		     case ets:info(get_cache_name(Partition,snapshot_cache)) of
			 undefined ->
			     false;
			 _ ->
			     true
		     end
	     end,
    {reply, Result, State};


handle_command({read, Key, Type, SnapshotTime, TxId}, _Sender,
               State = #state{ops_cache=OpsCache, snapshot_cache=SnapshotCache, partition=Partition}) ->
    {reply, read(Key, Type, SnapshotTime, TxId,OpsCache,SnapshotCache,Partition), State};


handle_command({update, Key, DownstreamOp}, _Sender,
               State = #state{ops_cache = OpsCache, snapshot_cache=SnapshotCache})->
    true = op_insert_gc(Key,DownstreamOp, OpsCache, SnapshotCache),
    {reply, ok, State};


handle_command({store_ss, Key, Snapshot, CommitTime}, _Sender,
               State = #state{ops_cache = OpsCache, snapshot_cache=SnapshotCache})->
    internal_store_ss(Key,Snapshot,CommitTime,OpsCache,SnapshotCache,false),
    {noreply, State};


handle_command(_Message, _Sender, State) ->
    {noreply, State}.

handle_handoff_command(?FOLD_REQ{foldfun=Fun, acc0=Acc0} ,
                       _Sender,
                       State = #state{ops_cache = OpsCache}) ->
    F = fun(Key, A) ->
		[Key1|_]=tuple_to_list(Key),
                Fun(Key1, Key, A)
        end,
    Acc = ets:foldl(F, Acc0, OpsCache),
    {reply, Acc, State}.

handoff_starting(_TargetNode, State) ->
    {true, State}.

handoff_cancelled(State) ->
    {ok, State}.

handoff_finished(_TargetNode, State) ->
    {ok, State}.

handle_handoff_data(Data, State=#state{ops_cache=OpsCache}) ->
    {_Key, Operation} = binary_to_term(Data),
    true = ets:insert(OpsCache, Operation),
    {reply, ok, State}.

encode_handoff_item(Key, Operation) ->
    term_to_binary({Key, Operation}).

is_empty(State=#state{ops_cache=OpsCache}) ->
    case ets:first(OpsCache) of
        '$end_of_table' ->
            {true, State};
        _ ->
            {false, State}
    end.

delete(State=#state{ops_cache=_OpsCache}) ->
    {ok, State}.

handle_coverage(_Req, _KeySpaces, _Sender, State) ->
    {stop, not_implemented, State}.

handle_exit(_Pid, _Reason, State) ->
    {noreply, State}.

terminate(_Reason, _State=#state{ops_cache=OpsCache,snapshot_cache=SnapshotCache}) ->
    try
	ets:delete(OpsCache),
	ets:delete(SnapshotCache)
    catch
	_:_Reason->
	    ok
    end,
    ok.



%%---------------- Internal Functions -------------------%%

-spec internal_store_ss(key(), snapshot(), snapshot_time(), cache_id(), cache_id(),boolean()) -> true.
internal_store_ss(Key,Snapshot,CommitTime,OpsCache,SnapshotCache,ShouldGc) ->
    SnapshotDict = case ets:lookup(SnapshotCache, Key) of
		       [] ->
			   vector_orddict:new();
		       [{_, SnapshotDictA}] ->
			   SnapshotDictA
		   end,
    SnapshotDict1 = case ShouldGc of
			true ->
			    vector_orddict:insert_bigger(CommitTime,Snapshot, vector_orddict:new());
			false ->
			    vector_orddict:insert_bigger(CommitTime,Snapshot, SnapshotDict)
		    end,
    snapshot_insert_gc(Key,SnapshotDict1, SnapshotCache, OpsCache,ShouldGc).

%% @doc This function takes care of reading. It is implemented here for not blocking the
%% vnode when the write function calls it. That is done for garbage collection.
-spec internal_read(key(), type(), snapshot_time(), txid() | ignore, cache_id(), cache_id()) -> {ok, snapshot()} | {error, no_snapshot}.
internal_read(Key, Type, MinSnapshotTime, TxId, OpsCache, SnapshotCache) ->
    internal_read(Key, Type, MinSnapshotTime, TxId, OpsCache, SnapshotCache,false).

internal_read(Key, Type, MinSnapshotTime, TxId, OpsCache, SnapshotCache,ShouldGc) ->
    Result = case ets:lookup(SnapshotCache, Key) of
		 [] ->
		     %% First time reading this key, store an empty snapshot in the cache
		     BlankSS = {0,clocksi_materializer:new(Type)},
		     case TxId of
			 ignore ->
			     internal_store_ss(Key,BlankSS,vectorclock:new(),OpsCache,SnapshotCache,false);
			 _ ->
			     materializer_vnode:store_ss(Key,BlankSS,vectorclock:new())
		     end,
		     {BlankSS,ignore,true};
		 [{_, SnapshotDict}] ->
		     case vector_orddict:get_smaller(MinSnapshotTime, SnapshotDict) of
			 {undefined, _IsF} ->
			     {error, no_snapshot};
			 {{SCT, LS},IsF}->
			     {LS,SCT,IsF}
		     end
	     end,
    {Length,Ops,{LastOp,LatestSnapshot},SnapshotCommitTime,IsFirst} =
	case Result of
	    {error, no_snapshot} ->
		LogId = log_utilities:get_logid_from_key(Key),
		[Node] = log_utilities:get_preflist_from_key(Key),
		Res = logging_vnode:get(Node, {get, LogId, MinSnapshotTime, Type, Key}),
		Res;
	    {LatestSnapshot1,SnapshotCommitTime1,IsFirst1} ->
		case ets:lookup(OpsCache, Key) of
		    [] ->
			{0, [], LatestSnapshot1,SnapshotCommitTime1,IsFirst1};
		    [Tuple] ->
			{Key,Length1,_OpId,AllOps} = tuple_to_key(Tuple),
			{Length1, AllOps, LatestSnapshot1, SnapshotCommitTime1, IsFirst1}
		end
	end,
    case Length of
	0 ->
	    {ok, LatestSnapshot};
	_Len ->
	    case clocksi_materializer:materialize(Type, LatestSnapshot, LastOp, SnapshotCommitTime, MinSnapshotTime, Ops, TxId) of
		{ok, Snapshot, NewLastOp, CommitTime, NewSS} ->
		    %% the following checks for the case there were no snapshots and there were operations, but none was applicable
		    %% for the given snapshot_time
		    %% But is the snapshot not safe?
		    case CommitTime of
			ignore ->
			    {ok, Snapshot};
			_ ->
			    case (NewSS and IsFirst) orelse ShouldGc of
				%% Only store the snapshot if it would be at the end of the list and has new operations added to the
				%% previous snapshot
				true ->
				    case TxId of
					ignore ->
					    internal_store_ss(Key,{NewLastOp,Snapshot},CommitTime,OpsCache,SnapshotCache,ShouldGc);
					_ ->
					    materializer_vnode:store_ss(Key,{NewLastOp,Snapshot},CommitTime)
				    end;
				_ ->
				    ok
			    end,
			    {ok, Snapshot}
		    end;
		{error, Reason} ->
		    {error, Reason}
	    end
    end.

%% Should be called doesn't belong in SS
%% returns true if op is more recent than SS (i.e. is not in the ss)
%% returns false otw
-spec belongs_to_snapshot_op(snapshot_time() | ignore, commit_time(), snapshot_time()) -> boolean().
belongs_to_snapshot_op(ignore, {_OpDc,_OpCommitTime}, _OpSs) ->
    true;
belongs_to_snapshot_op(SSTime, {OpDc,OpCommitTime}, OpSs) ->
    OpSs1 = dict:store(OpDc,OpCommitTime,OpSs),
    not vectorclock:le(OpSs1,SSTime).

%% @doc Operation to insert a Snapshot in the cache and start
%%      Garbage collection triggered by reads.
-spec snapshot_insert_gc(key(), vector_orddict:vector_orddict(),
                         cache_id(),cache_id(),boolean()) -> true.
snapshot_insert_gc(Key, SnapshotDict, SnapshotCache, OpsCache,ShouldGc)->
    %% Should check op size here also, when run from op gc
    case ((vector_orddict:size(SnapshotDict))>=?SNAPSHOT_THRESHOLD) orelse ShouldGc of
        true ->
	    %% snapshots are no longer totally ordered
	    PrunedSnapshots = vector_orddict:sublist(SnapshotDict, 1, ?SNAPSHOT_MIN),
            FirstOp=vector_orddict:last(PrunedSnapshots),
            {CT, _S} = FirstOp,
	    CommitTime = lists:foldl(fun({CT1,_ST}, Acc) ->
<<<<<<< HEAD
					     vectorclock:keep_min(CT1,Acc)
				     end, CT, vector_orddict:to_list(PrunedSnapshots)),
	    {Length,OpsDict} = case ets:lookup(OpsCache, Key) of
				   []->
				       {0,[]};
				   [{_, {Len,Dict}}]->
				       {Len,Dict}
			       end,
=======
					     vectorclock:min([CT1, Acc])
				     end, CT, vector_orddict:to_list(PrunedSnapshots)),
	    {Length,OpId,OpsDict} = case ets:lookup(OpsCache, Key) of
					[] ->
					    {0, 0, []};
					[Tuple] ->
					    {Key,Length1,OpId1,Ops} = tuple_to_key(Tuple),
					    {Length1, OpId1, Ops}
				    end,
>>>>>>> 7e4b61b3
            {NewLength,PrunedOps}=prune_ops({Length,OpsDict}, CommitTime),
            ets:insert(SnapshotCache, {Key, PrunedSnapshots}),
	    true = ets:insert(OpsCache, erlang:make_tuple(?FIRST_OP+?OPS_THRESHOLD,0,[{1,Key},{2,NewLength},{3,OpId}|PrunedOps]));
        false ->
            true = ets:insert(SnapshotCache, {Key, SnapshotDict})
    end.

%% @doc Remove from OpsDict all operations that have committed before Threshold.
-spec prune_ops({non_neg_integer(),[any(),...]}, snapshot_time())-> {non_neg_integer(),[any(),...]}.
prune_ops({_Len,OpsDict}, Threshold)->
%% should write custom function for this in the vector_orddict
%% or have to just traverse the entire list?
%% since the list is ordered, can just stop when all values of
%% the op is smaller (i.e. not concurrent)
%% So can add a stop function to ordered_filter
%% Or can have the filter function return a tuple, one vale for stopping
%% one for including
    Res = reverse_and_filter(fun({_OpId,Op}) ->
				     OpCommitTime=Op#clocksi_payload.commit_time,
				     (belongs_to_snapshot_op(Threshold,OpCommitTime,Op#clocksi_payload.snapshot_time))
			     end, OpsDict, ?FIRST_OP, []),
    case Res of
	{_,[]} ->
	    [First|_Rest] = OpsDict,
	    {1,[{?FIRST_OP,First}]};
	_ ->
	    Res
    end.

%% This is an internal function used to convert the tuple stored in ets
%% to a tuple and list usable by the materializer
-spec tuple_to_key(tuple()) -> {any(),non_neg_integer(),non_neg_integer(),list()}.
tuple_to_key(Tuple) ->
    Key = element(1, Tuple),
    Length = element(2, Tuple),
    OpId = element(3, Tuple),
    Ops = tuple_to_key_int(?FIRST_OP,Length+?FIRST_OP,Tuple,[]),
    {Key,Length,OpId,Ops}.
tuple_to_key_int(Next,Next,_Tuple,Acc) ->
    Acc;
tuple_to_key_int(Next,Last,Tuple,Acc) ->
    tuple_to_key_int(Next+1,Last,Tuple,[element(Next,Tuple)|Acc]).

%% This is an internal function used to filter ops and reverse the list
%% It returns a tuple where the first element is the lenght of the list returned
%% The elements in the list also include the location that they will be placed
%% in the tuple in the ets table, this way the list can be used
%% directly in the erlang:make_tuple function
-spec reverse_and_filter(fun(),list(),non_neg_integer(),list()) -> {non_neg_integer(),list()}.
reverse_and_filter(_Fun,[],Id,Acc) ->
    {Id-?FIRST_OP,Acc};
reverse_and_filter(Fun,[First|Rest],Id,Acc) ->
    case Fun(First) of
	true ->
	    reverse_and_filter(Fun,Rest,Id+1,[{Id,First}|Acc]);
	false ->
	    reverse_and_filter(Fun,Rest,Id,Acc)
    end.

%% @doc Insert an operation and start garbage collection triggered by writes.
%% the mechanism is very simple; when there are more than OPS_THRESHOLD
%% operations for a given key, just perform a read, that will trigger
%% the GC mechanism.
-spec op_insert_gc(key(), clocksi_payload(), cache_id(), cache_id()) -> true.
op_insert_gc(Key, DownstreamOp, OpsCache, SnapshotCache)->
    case ets:member(OpsCache, Key) of
	false ->
	    ets:insert(OpsCache, erlang:make_tuple(?FIRST_OP+?OPS_THRESHOLD,0,[{1,Key}]));
	true ->
	    ok
    end,
    NewId = ets:update_counter(OpsCache, Key,
			       {3,1}),
    Length = ets:lookup_element(OpsCache, Key, 2),
    case (Length)>=?OPS_THRESHOLD of
        true ->
            %Type=DownstreamOp#clocksi_payload.type,
            %SnapshotTime=DownstreamOp#clocksi_payload.snapshot_time,
            Type=DownstreamOp#clocksi_payload.type,
            SnapshotTime=DownstreamOp#clocksi_payload.snapshot_time,
            {_, _} = internal_read(Key, Type, SnapshotTime, ignore, OpsCache, SnapshotCache, true),
	    %% Have to get the new ops dict because the interal_read can change it
	    Length1 = ets:lookup_element(OpsCache, Key, 2),
	    true = ets:update_element(OpsCache, Key, [{Length1+?FIRST_OP,{NewId,DownstreamOp}}, {2,Length1+1}]);
        false ->
	    true = ets:update_element(OpsCache, Key, [{Length+?FIRST_OP,{NewId,DownstreamOp}}, {2,Length+1}])
    end.


-ifdef(TEST).

%% @doc Testing belongs_to_snapshot returns true when a commit time 
%% is smaller than a snapshot time
belongs_to_snapshot_test()->
	CommitTime1a= 1,
	CommitTime2a= 1,
	CommitTime1b= 1,
	CommitTime2b= 7,
	SnapshotClockDC1 = 5,
	SnapshotClockDC2 = 5,
	CommitTime3a= 5,
	CommitTime4a= 5,
	CommitTime3b= 10,
	CommitTime4b= 10,

	SnapshotVC=vectorclock:from_list([{1, SnapshotClockDC1}, {2, SnapshotClockDC2}]),
	?assertEqual(true, belongs_to_snapshot_op(
			     vectorclock:from_list([{1, CommitTime1a},{2,CommitTime1b}]), {1, SnapshotClockDC1}, SnapshotVC)),
	?assertEqual(true, belongs_to_snapshot_op(
			     vectorclock:from_list([{1, CommitTime2a},{2,CommitTime2b}]), {2, SnapshotClockDC2}, SnapshotVC)),
	?assertEqual(false, belongs_to_snapshot_op(
			      vectorclock:from_list([{1, CommitTime3a},{2,CommitTime3b}]), {1, SnapshotClockDC1}, SnapshotVC)),
	?assertEqual(false, belongs_to_snapshot_op(
			      vectorclock:from_list([{1, CommitTime4a},{2,CommitTime4b}]), {2, SnapshotClockDC2}, SnapshotVC)).


%% @doc This tests to make sure when garbage collection happens, no updates are lost
gc_test() ->
    OpsCache = ets:new(ops_cache, [set]),
    SnapshotCache = ets:new(snapshot_cache, [set]),
    Key = mycount,
    DC1 = 1,
    Type = riak_dt_gcounter,

    %% Make 10 snapshots

    {ok, Res0} = internal_read(Key, Type, vectorclock:from_list([{DC1,2}]),ignore, OpsCache, SnapshotCache),
    ?assertEqual(0, Type:value(Res0)),

    op_insert_gc(Key, generate_payload(10,11,Res0,a1), OpsCache, SnapshotCache),
    {ok, Res1} = internal_read(Key, Type, vectorclock:from_list([{DC1,12}]),ignore, OpsCache, SnapshotCache),
    ?assertEqual(1, Type:value(Res1)),

    op_insert_gc(Key, generate_payload(20,21,Res1,a2), OpsCache, SnapshotCache),
    {ok, Res2} = internal_read(Key, Type, vectorclock:from_list([{DC1,22}]),ignore, OpsCache, SnapshotCache),
    ?assertEqual(2, Type:value(Res2)),

    op_insert_gc(Key, generate_payload(30,31,Res2,a3), OpsCache, SnapshotCache),
    {ok, Res3} = internal_read(Key, Type, vectorclock:from_list([{DC1,32}]),ignore, OpsCache, SnapshotCache),
    ?assertEqual(3, Type:value(Res3)),

    op_insert_gc(Key, generate_payload(40,41,Res3,a4), OpsCache, SnapshotCache),
    {ok, Res4} = internal_read(Key, Type, vectorclock:from_list([{DC1,42}]),ignore, OpsCache, SnapshotCache),
    ?assertEqual(4, Type:value(Res4)),

    op_insert_gc(Key, generate_payload(50,51,Res4,a5), OpsCache, SnapshotCache),
    {ok, Res5} = internal_read(Key, Type, vectorclock:from_list([{DC1,52}]),ignore, OpsCache, SnapshotCache),
    ?assertEqual(5, Type:value(Res5)),

    op_insert_gc(Key, generate_payload(60,61,Res5,a6), OpsCache, SnapshotCache),
    {ok, Res6} = internal_read(Key, Type, vectorclock:from_list([{DC1,62}]),ignore, OpsCache, SnapshotCache),
    ?assertEqual(6, Type:value(Res6)),

    op_insert_gc(Key, generate_payload(70,71,Res6,a7), OpsCache, SnapshotCache),
    {ok, Res7} = internal_read(Key, Type, vectorclock:from_list([{DC1,72}]),ignore, OpsCache, SnapshotCache),
    ?assertEqual(7, Type:value(Res7)),

    op_insert_gc(Key, generate_payload(80,81,Res7,a8), OpsCache, SnapshotCache),
    {ok, Res8} = internal_read(Key, Type, vectorclock:from_list([{DC1,82}]),ignore, OpsCache, SnapshotCache),
    ?assertEqual(8, Type:value(Res8)),

    op_insert_gc(Key, generate_payload(90,91,Res8,a9), OpsCache, SnapshotCache),
    {ok, Res9} = internal_read(Key, Type, vectorclock:from_list([{DC1,92}]),ignore, OpsCache, SnapshotCache),
    ?assertEqual(9, Type:value(Res9)),

    op_insert_gc(Key, generate_payload(100,101,Res9,a10), OpsCache, SnapshotCache),

    %% Insert some new values

    op_insert_gc(Key, generate_payload(15,111,Res1,a11), OpsCache, SnapshotCache),
    op_insert_gc(Key, generate_payload(16,121,Res1,a12), OpsCache, SnapshotCache),

    %% Trigger the clean
    {ok, Res10} = internal_read(Key, Type, vectorclock:from_list([{DC1,102}]),ignore, OpsCache, SnapshotCache),
    ?assertEqual(10, Type:value(Res10)),

    op_insert_gc(Key, generate_payload(102,131,Res9,a13), OpsCache, SnapshotCache),

    %% Be sure you didn't loose any updates
    {ok, Res13} = internal_read(Key, Type, vectorclock:from_list([{DC1,142}]),ignore, OpsCache, SnapshotCache),
    ?assertEqual(13, Type:value(Res13)).




generate_payload(SnapshotTime,CommitTime,Prev,Name) ->
    Key = mycount,
    Type = riak_dt_gcounter,
    DC1 = 1,

    {ok,Op1} = Type:update(increment, Name, Prev),
    #clocksi_payload{key = Key,
		     type = Type,
		     op_param = {merge, Op1},
		     snapshot_time = vectorclock:from_list([{DC1,SnapshotTime}]),
		     commit_time = {DC1,CommitTime},
		     txid = 1
		    }.

seq_write_test() ->
    OpsCache = ets:new(ops_cache, [set]),
    SnapshotCache = ets:new(snapshot_cache, [set]),
    Key = mycount,
    Type = riak_dt_gcounter,
    DC1 = 1,
    S1 = Type:new(),

    %% Insert one increment
    {ok,Op1} = Type:update(increment, a, S1),
    DownstreamOp1 = #clocksi_payload{key = Key,
                                     type = Type,
                                     op_param = {merge, Op1},
                                     snapshot_time = vectorclock:from_list([{DC1,10}]),
                                     commit_time = {DC1, 15},
                                     txid = 1
                                    },
    op_insert_gc(Key,DownstreamOp1, OpsCache, SnapshotCache),
    {ok, Res1} = internal_read(Key, Type, vectorclock:from_list([{DC1,16}]),ignore, OpsCache, SnapshotCache),
    ?assertEqual(1, Type:value(Res1)),
    %% Insert second increment
    {ok,Op2} = Type:update(increment, a, Res1),
    DownstreamOp2 = DownstreamOp1#clocksi_payload{
                      op_param = {merge, Op2},
                      snapshot_time=vectorclock:from_list([{DC1,16}]),
                      commit_time = {DC1,20},
                      txid=2},

    op_insert_gc(Key,DownstreamOp2, OpsCache, SnapshotCache),
    {ok, Res2} = internal_read(Key, Type, vectorclock:from_list([{DC1,21}]), ignore, OpsCache, SnapshotCache),
    ?assertEqual(2, Type:value(Res2)),

    %% Read old version
    {ok, ReadOld} = internal_read(Key, Type, vectorclock:from_list([{DC1,16}]), ignore, OpsCache, SnapshotCache),
    ?assertEqual(1, Type:value(ReadOld)).


multipledc_write_test() ->
    OpsCache = ets:new(ops_cache, [set]),
    SnapshotCache = ets:new(snapshot_cache, [set]),
    Key = mycount,
    Type = riak_dt_gcounter,
    DC1 = 1,
    DC2 = 2,
    S1 = Type:new(),

    %% Insert one increment in DC1
    {ok,Op1} = Type:update(increment, a, S1),
    DownstreamOp1 = #clocksi_payload{key = Key,
                                     type = Type,
                                     op_param = {merge, Op1},
                                     snapshot_time = vectorclock:from_list([{DC2,0}, {DC1,10}]),
                                     commit_time = {DC1, 15},
                                     txid = 1
                                    },
    op_insert_gc(Key,DownstreamOp1,OpsCache, SnapshotCache),
    {ok, Res1} = internal_read(Key, Type, vectorclock:from_list([{DC1,16},{DC2,0}]), ignore, OpsCache, SnapshotCache),
    ?assertEqual(1, Type:value(Res1)),

    %% Insert second increment in other DC
    {ok,Op2} = Type:update(increment, b, Res1),
    DownstreamOp2 = DownstreamOp1#clocksi_payload{
                      op_param = {merge, Op2},
                      snapshot_time=vectorclock:from_list([{DC2,16}, {DC1,16}]),
                      commit_time = {DC2,20},
                      txid=2},

    op_insert_gc(Key,DownstreamOp2,OpsCache, SnapshotCache),
    {ok, Res2} = internal_read(Key, Type, vectorclock:from_list([{DC1,16}, {DC2,21}]), ignore, OpsCache, SnapshotCache),
    ?assertEqual(2, Type:value(Res2)),

    %% Read old version
    {ok, ReadOld} = internal_read(Key, Type, vectorclock:from_list([{DC1,15}, {DC2,15}]), ignore, OpsCache, SnapshotCache),
    ?assertEqual(1, Type:value(ReadOld)).

concurrent_write_test() ->
    OpsCache = ets:new(ops_cache, [set]),
    SnapshotCache = ets:new(snapshot_cache, [set]),
    Key = mycount,
    Type = riak_dt_gcounter,
    DC1 = local,
    DC2 = remote,
    S1 = Type:new(),

    %% Insert one increment in DC1
    {ok,Op1} = Type:update(increment, a, S1),
    DownstreamOp1 = #clocksi_payload{key = Key,
                                     type = Type,
                                     op_param = {merge, Op1},
                                     snapshot_time = vectorclock:from_list([{DC1,0}, {DC2,0}]),
                                     commit_time = {DC2, 1},
                                     txid = 1
                                    },
    op_insert_gc(Key,DownstreamOp1,OpsCache, SnapshotCache),
    {ok, Res1} = internal_read(Key, Type, vectorclock:from_list([{DC2,1}, {DC1,0}]), ignore, OpsCache, SnapshotCache),
    ?assertEqual(1, Type:value(Res1)),

    %% Another concurrent increment in other DC
    {ok, Op2} = Type:update(increment, b, S1),
    DownstreamOp2 = #clocksi_payload{ key = Key,
				      type = Type,
				      op_param = {merge, Op2},
				      snapshot_time=vectorclock:from_list([{DC1,0}, {DC2,0}]),
				      commit_time = {DC1, 1},
				      txid=2},
    op_insert_gc(Key,DownstreamOp2,OpsCache, SnapshotCache),

    %% Read different snapshots
    {ok, ReadDC1} = internal_read(Key, Type, vectorclock:from_list([{DC1,1}, {DC2, 0}]), ignore, OpsCache, SnapshotCache),
    ?assertEqual(1, Type:value(ReadDC1)),
    io:format("Result1 = ~p", [ReadDC1]),
    {ok, ReadDC2} = internal_read(Key, Type, vectorclock:from_list([{DC1,0},{DC2,1}]), ignore, OpsCache, SnapshotCache),
    io:format("Result2 = ~p", [ReadDC2]),
    ?assertEqual(1, Type:value(ReadDC2)),

    %% Read snapshot including both increments
    {ok, Res2} = internal_read(Key, Type, vectorclock:from_list([{DC2,1}, {DC1,1}]), ignore, OpsCache, SnapshotCache),
    ?assertEqual(2, Type:value(Res2)).

%% Check that a read to a key that has never been read or updated, returns the CRDTs initial value
%% E.g., for a gcounter, return 0.
read_nonexisting_key_test() ->
	OpsCache = ets:new(ops_cache, [set]),
    SnapshotCache = ets:new(snapshot_cache, [set]),
    Type = riak_dt_gcounter,
    {ok, ReadResult} = internal_read(key, Type, vectorclock:from_list([{dc1,1}, {dc2, 0}]), ignore, OpsCache, SnapshotCache),
    ?assertEqual(0, Type:value(ReadResult)).


-endif.<|MERGE_RESOLUTION|>--- conflicted
+++ resolved
@@ -337,16 +337,6 @@
             FirstOp=vector_orddict:last(PrunedSnapshots),
             {CT, _S} = FirstOp,
 	    CommitTime = lists:foldl(fun({CT1,_ST}, Acc) ->
-<<<<<<< HEAD
-					     vectorclock:keep_min(CT1,Acc)
-				     end, CT, vector_orddict:to_list(PrunedSnapshots)),
-	    {Length,OpsDict} = case ets:lookup(OpsCache, Key) of
-				   []->
-				       {0,[]};
-				   [{_, {Len,Dict}}]->
-				       {Len,Dict}
-			       end,
-=======
 					     vectorclock:min([CT1, Acc])
 				     end, CT, vector_orddict:to_list(PrunedSnapshots)),
 	    {Length,OpId,OpsDict} = case ets:lookup(OpsCache, Key) of
@@ -356,7 +346,6 @@
 					    {Key,Length1,OpId1,Ops} = tuple_to_key(Tuple),
 					    {Length1, OpId1, Ops}
 				    end,
->>>>>>> 7e4b61b3
             {NewLength,PrunedOps}=prune_ops({Length,OpsDict}, CommitTime),
             ets:insert(SnapshotCache, {Key, PrunedSnapshots}),
 	    true = ets:insert(OpsCache, erlang:make_tuple(?FIRST_OP+?OPS_THRESHOLD,0,[{1,Key},{2,NewLength},{3,OpId}|PrunedOps]));

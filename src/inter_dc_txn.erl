%% -------------------------------------------------------------------
%%
%% Copyright (c) 2014 SyncFree Consortium.  All Rights Reserved.
%%
%% This file is provided to you under the Apache License,
%% Version 2.0 (the "License"); you may not use this file
%% except in compliance with the License.  You may obtain
%% a copy of the License at
%%
%%   http://www.apache.org/licenses/LICENSE-2.0
%%
%% Unless required by applicable law or agreed to in writing,
%% software distributed under the License is distributed on an
%% "AS IS" BASIS, WITHOUT WARRANTIES OR CONDITIONS OF ANY
%% KIND, either express or implied.  See the License for the
%% specific language governing permissions and limitations
%% under the License.
%%
%% -------------------------------------------------------------------
-module(inter_dc_txn).
-include("antidote.hrl").
-include("inter_dc_repl.hrl").

<<<<<<< HEAD
=======
-define(PARTITION_BYTE_LENGTH, 40).
-define(TYPE_BYTE_LENGTH, 1).

>>>>>>> 137770b4
%% API
-export([
  from_ops/3,
  ping/3,
  is_local/1,
<<<<<<< HEAD
  req_id_to_bin/1,
  ops_by_type/2,
  to_bin/1,
  from_bin/1,
  partition_to_bin/1,
  last_log_opid/1,
  is_ping/1]).
=======
  get_key_sub/1,
  get_partition_sub/1,
  to_per_key_bin/1,
  ops_by_type/2, to_bin/1, from_bin/1, partition_to_bin/1, last_log_opid/1, is_ping/1]).
>>>>>>> 137770b4

%% Functions

-spec from_ops([#log_record{}], partition_id(), #op_number{} | none) -> #interdc_txn{}.
from_ops(Ops, Partition, PrevLogOpId) ->
  LastOp = lists:last(Ops),
  CommitPld = LastOp#log_record.log_operation,
  commit = CommitPld#log_operation.op_type, %% sanity check
  #commit_log_payload{commit_time = {DCID, CommitTime}, snapshot_time = SnapshotTime} = CommitPld#log_operation.log_payload,
  #interdc_txn{
    dcid = DCID,
    partition = Partition,
    prev_log_opid = PrevLogOpId,
    log_records = Ops,
    snapshot = SnapshotTime,
    timestamp = CommitTime
  }.

-spec ping(partition_id(), #op_number{} | none, non_neg_integer()) -> #interdc_txn{}.
ping(Partition, PrevLogOpId, Timestamp) -> #interdc_txn{
  dcid = dc_meta_data_utilities:get_my_dc_id(),
  partition = Partition,
  prev_log_opid = PrevLogOpId,
  log_records = [],
  snapshot = dict:new(),
  timestamp = Timestamp
}.

-spec last_log_opid(#interdc_txn{}) -> #op_number{}.
last_log_opid(Txn = #interdc_txn{log_records = Ops, prev_log_opid = LogOpId}) ->
    case is_ping(Txn) of
	true -> LogOpId;
	false ->
	    LastOp = lists:last(Ops),
	    CommitPld = LastOp#log_record.log_operation,
	    commit = CommitPld#log_operation.op_type, %% sanity check
	    LastOp#log_record.op_number
    end.

-spec is_local(#interdc_txn{}) -> boolean().
is_local(#interdc_txn{dcid = DCID}) -> DCID == dc_meta_data_utilities:get_my_dc_id().

-spec is_ping(#interdc_txn{}) -> boolean().
is_ping(#interdc_txn{log_records = Ops}) -> Ops == [].

-spec ops_by_type(#interdc_txn{}, any()) -> [#log_record{}].
ops_by_type(#interdc_txn{log_records = Ops}, Type) ->
  F = fun(Op) -> Type == Op#log_record.log_operation#log_operation.op_type end,
  lists:filter(F, Ops).

-spec to_bin(#interdc_txn{}) -> binary().
to_bin(Txn = #interdc_txn{partition = P}) ->
  Prefix = partition_to_bin(P),
  Msg = term_to_binary(Txn),
  Type = get_type_binary(fulltxn),
  <<Type/binary, Prefix/binary, Msg/binary>>.

-spec to_per_key_bin(#interdc_txn{}) -> [binary()].
to_per_key_bin(Txn = #interdc_txn{operations = Ops}) ->
    lists:foldl(fun(Op = #operation{payload = Payload}, Acc) ->
			Type = Payload#log_record.op_type,
			case Type of
			    update ->
				CommitOp = lists:last(Ops),
				NewTxn = Txn#interdc_txn{operations = [Op,CommitOp]},
				{Key, _, _} = Payload#log_record.op_payload,
				Prefix = key_to_bin(Key),
				Msg = term_to_binary(NewTxn),
				BinaryType = get_type_binary(singlekey),
				[<<BinaryType/binary, Prefix/binary, Msg/binary>> | Acc];
			    _ ->
				Acc
			end
		end, [], Ops).

-spec get_type_binary(atom()) -> binary().
get_type_binary(fulltxn) ->
    <<0:(?TYPE_BYTE_LENGTH*8)>>;
get_type_binary(singlekey) ->
    <<1:(?TYPE_BYTE_LENGTH*8)>>.

-spec from_bin(binary()) -> #interdc_txn{}.
from_bin(Bin) ->
  L = byte_size(Bin),
  HeaderSize = ?TYPE_BYTE_LENGTH + ?PARTITION_BYTE_LENGTH,
  Msg = binary_part(Bin, {HeaderSize, L - HeaderSize}),
  binary_to_term(Msg).

%% Pad the binary to the given width, crash if the binary is bigger than
%% the width
-spec pad(non_neg_integer(), binary()) -> binary().
pad(Width, Binary) ->
  case Width - byte_size(Binary) of
    N when N == 0 -> Binary;
    N when N > 0 -> <<0:(N*8), Binary/binary>>
  end.

%% Takes a binary and makes it size width
%% if it is too small than it adds 0s
%% otherwise it trims bits from the left size
-spec pad_or_trim(non_neg_integer(), binary()) -> binary().
pad_or_trim(Width, Binary) ->
    case Width - byte_size(Binary) of
	N when N == 0 -> Binary;
	N when N < 0 ->
	    Pos = trunc(abs(N)),
	    <<_:Pos/binary, Rest:Width/binary>> = Binary,
	    Rest;
	N -> <<0:(N*8), Binary/binary>>
  end.

-spec partition_to_bin(partition_id()) -> binary().
partition_to_bin(Partition) -> pad(?PARTITION_BYTE_LENGTH, binary:encode_unsigned(Partition)).

<<<<<<< HEAD
%% These are interdc message ids, as non-neg-integers, encoded as unsigned
%% They are of a fixed binary size, looping back to zero
%% once the max size is reached (by triming the bits on the left)
-spec req_id_to_bin(non_neg_integer()) -> binary().
req_id_to_bin(ReqId) ->
    pad_or_trim(?REQUEST_ID_BYTE_LENGTH, binary:encode_unsigned(ReqId)).
			   
=======
-spec get_partition_sub(partition_id()) -> binary().
get_partition_sub(Partition) ->
    Type = get_type_binary(fulltxn),
    PartitionBin = partition_to_bin(Partition),
    <<Type/binary, PartitionBin/binary>>.

-spec key_to_bin(term()) -> binary().
key_to_bin(Key) ->
    pad(?PARTITION_BYTE_LENGTH, term_to_binary(Key)).

-spec get_key_sub(term()) -> binary().
get_key_sub(Key) ->
    Type = get_type_binary(singlekey),
    KeyBin = key_to_bin(Key),
    <<Type/binary, KeyBin/binary>>.
>>>>>>> 137770b4
<|MERGE_RESOLUTION|>--- conflicted
+++ resolved
@@ -21,31 +21,21 @@
 -include("antidote.hrl").
 -include("inter_dc_repl.hrl").
 
-<<<<<<< HEAD
-=======
--define(PARTITION_BYTE_LENGTH, 40).
--define(TYPE_BYTE_LENGTH, 1).
-
->>>>>>> 137770b4
 %% API
 -export([
-  from_ops/3,
+ from_ops/3,
   ping/3,
   is_local/1,
-<<<<<<< HEAD
   req_id_to_bin/1,
-  ops_by_type/2,
   to_bin/1,
   from_bin/1,
   partition_to_bin/1,
   last_log_opid/1,
-  is_ping/1]).
-=======
+  is_ping/1,
   get_key_sub/1,
   get_partition_sub/1,
   to_per_key_bin/1,
-  ops_by_type/2, to_bin/1, from_bin/1, partition_to_bin/1, last_log_opid/1, is_ping/1]).
->>>>>>> 137770b4
+  ops_by_type/2]).
 
 %% Functions
 
@@ -104,14 +94,14 @@
   <<Type/binary, Prefix/binary, Msg/binary>>.
 
 -spec to_per_key_bin(#interdc_txn{}) -> [binary()].
-to_per_key_bin(Txn = #interdc_txn{operations = Ops}) ->
-    lists:foldl(fun(Op = #operation{payload = Payload}, Acc) ->
-			Type = Payload#log_record.op_type,
+to_per_key_bin(Txn = #interdc_txn{log_records = Ops}) ->
+    lists:foldl(fun(Op = #log_record{log_operation = Payload}, Acc) ->
+			Type = Payload#log_operation.op_type,
 			case Type of
 			    update ->
 				CommitOp = lists:last(Ops),
-				NewTxn = Txn#interdc_txn{operations = [Op,CommitOp]},
-				{Key, _, _} = Payload#log_record.op_payload,
+				NewTxn = Txn#interdc_txn{log_records = [Op,CommitOp]},
+				Key = Payload#log_operation.log_payload#update_log_payload.key,
 				Prefix = key_to_bin(Key),
 				Msg = term_to_binary(NewTxn),
 				BinaryType = get_type_binary(singlekey),
@@ -160,7 +150,6 @@
 -spec partition_to_bin(partition_id()) -> binary().
 partition_to_bin(Partition) -> pad(?PARTITION_BYTE_LENGTH, binary:encode_unsigned(Partition)).
 
-<<<<<<< HEAD
 %% These are interdc message ids, as non-neg-integers, encoded as unsigned
 %% They are of a fixed binary size, looping back to zero
 %% once the max size is reached (by triming the bits on the left)
@@ -168,7 +157,6 @@
 req_id_to_bin(ReqId) ->
     pad_or_trim(?REQUEST_ID_BYTE_LENGTH, binary:encode_unsigned(ReqId)).
 			   
-=======
 -spec get_partition_sub(partition_id()) -> binary().
 get_partition_sub(Partition) ->
     Type = get_type_binary(fulltxn),
@@ -177,11 +165,10 @@
 
 -spec key_to_bin(term()) -> binary().
 key_to_bin(Key) ->
-    pad(?PARTITION_BYTE_LENGTH, term_to_binary(Key)).
+    pad(?KEY_BYTE_LENGTH, term_to_binary(Key)).
 
 -spec get_key_sub(term()) -> binary().
 get_key_sub(Key) ->
     Type = get_type_binary(singlekey),
     KeyBin = key_to_bin(Key),
-    <<Type/binary, KeyBin/binary>>.
->>>>>>> 137770b4
+    <<Type/binary, KeyBin/binary>>.
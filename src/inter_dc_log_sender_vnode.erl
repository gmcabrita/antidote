%% -------------------------------------------------------------------
%%
%% Copyright (c) 2014 SyncFree Consortium.  All Rights Reserved.
%%
%% This file is provided to you under the Apache License,
%% Version 2.0 (the "License"); you may not use this file
%% except in compliance with the License.  You may obtain
%% a copy of the License at
%%
%%   http://www.apache.org/licenses/LICENSE-2.0
%%
%% Unless required by applicable law or agreed to in writing,
%% software distributed under the License is distributed on an
%% "AS IS" BASIS, WITHOUT WARRANTIES OR CONDITIONS OF ANY
%% KIND, either express or implied.  See the License for the
%% specific language governing permissions and limitations
%% under the License.
%%
%% -------------------------------------------------------------------

%% Each logging_vnode informs this vnode about every new appended operation.
%% This vnode assembles operations into transactions, and sends the transactions to appropriate destinations.
%% If no transaction is sent in 10 seconds, heartbeat messages are sent instead.

-module(inter_dc_log_sender_vnode).
-behaviour(riak_core_vnode).
-include("antidote.hrl").
-include("inter_dc_repl.hrl").
-include_lib("riak_core/include/riak_core_vnode.hrl").


%% API
-export([
	 send/2,
	 send_stable_time/2]).

%% VNode methods
-export([
  init/1,
  start_vnode/1,
  handle_command/3,
  handle_coverage/4,
  handle_exit/3,
  handoff_starting/2,
  handoff_cancelled/1,
  handoff_finished/2,
  handle_handoff_command/3,
  handle_handoff_data/2,
  encode_handoff_item/2,
  is_empty/1,
  terminate/2,
  delete/1]).

%% Vnode state
-record(state, {
  partition :: partition_id(),
  buffer, %% log_tx_assembler:state
  last_log_id :: log_opid(),
  timer :: any()
}).

%%%% API --------------------------------------------------------------------+

%% Send the new operation to the log_sender.
%% The transaction will be buffered until all the operations in a transaction are collected,
%% and then the transaction will be broadcasted via interDC.
%% WARNING: only LOCALLY COMMITED operations (not from remote DCs) should be sent to log_sender_vnode.
-spec send(partition_id(), #operation{}) -> ok.
send(Partition, Operation) -> dc_utilities:call_vnode(Partition, inter_dc_log_sender_vnode_master, {log_event, Operation}).

%% Send the stable time to this vnode, no transaction in the future will commit with a smaller time
-spec send_stable_time(partition_id(), non_neg_integer()) -> ok.
send_stable_time(Partition, Time) ->
    dc_utilities:call_local_vnode(Partition, inter_dc_log_sender_vnode_master, {stable_time, Time}).

%%%% VNode methods ----------------------------------------------------------+

start_vnode(I) -> riak_core_vnode_master:get_vnode_pid(I, ?MODULE).

init([Partition]) ->
  {ok, #state{
    partition = Partition,
    buffer = log_txn_assembler:new_state(),
    last_log_id = 0,
    timer = none
  }}.

%% Start the timer
handle_command({start_timer}, _Sender, State) ->
    {reply, ok, set_timer(true, State)};

%% Handle the new operation
handle_command({log_event, Operation}, _Sender, State) ->
  %% Use the txn_assembler to check if the complete transaction was collected.
  {Result, NewBufState} = log_txn_assembler:process(Operation, State#state.buffer),
  State1 = State#state{buffer = NewBufState},
  State2 = case Result of
    %% If the transaction was collected
    {ok, Ops} ->
      Txn = inter_dc_txn:from_ops(Ops, State1#state.partition, State#state.last_log_id),
      broadcast(State1, Txn);
    %% If the transaction is not yet complete
    none -> State1
  end,
  {noreply, State2};

handle_command({stable_time, Time}, _Sender, State) ->
    PingTxn = inter_dc_txn:ping(State#state.partition, State#state.last_log_id, Time),
    {noreply, set_timer(broadcast(State, PingTxn))};

handle_command({hello}, _Sender, State) ->
  {reply, ok, State};

%% Handle the ping request, managed by the timer (1s by default)
handle_command(ping, _Sender, State) ->
    get_stable_time(State#state.partition),
    {noreply, set_timer(State)}.

handle_coverage(_Req, _KeySpaces, _Sender, State) -> 
    {stop, not_implemented, State}.
handle_exit(_Pid, _Reason, State) -> 
    {noreply, State}.
handoff_starting(_TargetNode, State) -> 
    {true, State}.
handoff_cancelled(State) ->
    {ok, set_timer(State)}.
handoff_finished(_TargetNode, State) -> 
    {ok, State}.
handle_handoff_command( _Message , _Sender, State) -> 
    {noreply, State}.
handle_handoff_data(_Data, State) -> 
    {reply, ok, State}.
encode_handoff_item(Key, Operation) -> 
    term_to_binary({Key, Operation}).
is_empty(State) -> 
    {true, State}.
delete(State) -> 
    {ok, State}.
terminate(_Reason, State) ->
    _ = del_timer(State),
  ok.

%%%%%%%%%%%%%%%%%%%%%%%%

%% Cancels the ping timer, if one is set.
-spec del_timer(#state{}) -> #state{}.
del_timer(State = #state{timer = none}) -> State;
del_timer(State = #state{timer = Timer}) ->
  _ = erlang:cancel_timer(Timer),
  State#state{timer = none}.

%% Cancels the previous ping timer and sets a new one.
-spec set_timer(#state{}) -> #state{}.
set_timer(State) ->
    set_timer(false,State).

-spec set_timer(boolean(), #state{}) -> #state{}.
set_timer(First, State = #state{partition = Partition}) ->
    case First of
	true ->
	    {ok, Ring} = riak_core_ring_manager:get_my_ring(),
	    Node = riak_core_ring:index_owner(Ring, Partition),
	    MyNode = node(),
	    case Node of
		MyNode ->
		    State1 = del_timer(State),
		    State1#state{timer = riak_core_vnode:send_command_after(?HEARTBEAT_PERIOD, ping)};
		_Other ->
		    State
	    end;
	false ->
	    State1 = del_timer(State),
	    State1#state{timer = riak_core_vnode:send_command_after(?HEARTBEAT_PERIOD, ping)}
    end.
		

%% Broadcasts the transaction via local publisher.
-spec broadcast(#state{}, #interdc_txn{}) -> #state{}.
broadcast(State, Txn) ->
  inter_dc_pub:broadcast(Txn),
  Id = inter_dc_txn:last_log_opid(Txn),
  State#state{last_log_id = Id}.

%% @doc Sends an async request to get the smallest snapshot time of active transactions.
%%      No new updates with smaller timestamp will occur in future.
get_stable_time(Partition) ->
<<<<<<< HEAD
    %%ok = logging_vnode:get_stable_time({Partition, node()}).
    Time = clocksi_vnode:now_microsec(dc_utilities:now()),
    ok = inter_dc_log_sender_vnode:send_stable_time(Partition, Time).
=======
    ok = clocksi_vnode:send_min_prepared(Partition).
>>>>>>> efbde001
<|MERGE_RESOLUTION|>--- conflicted
+++ resolved
@@ -184,10 +184,4 @@
 %% @doc Sends an async request to get the smallest snapshot time of active transactions.
 %%      No new updates with smaller timestamp will occur in future.
 get_stable_time(Partition) ->
-<<<<<<< HEAD
-    %%ok = logging_vnode:get_stable_time({Partition, node()}).
-    Time = clocksi_vnode:now_microsec(dc_utilities:now()),
-    ok = inter_dc_log_sender_vnode:send_stable_time(Partition, Time).
-=======
-    ok = clocksi_vnode:send_min_prepared(Partition).
->>>>>>> efbde001
+    ok = clocksi_vnode:send_min_prepared(Partition).
--- conflicted
+++ resolved
@@ -105,15 +105,9 @@
 handle_command({start_timer}, _Sender, State) ->
     {reply, ok, set_timer(true, State)};
 
-<<<<<<< HEAD
 handle_command({update_last_log_id, OpId, OpIdDC}, _Sender, State = #state{partition = Partition}) ->
-    lager:info("Updating last log id at partition ~w to: ~w and ~w", [Partition, OpId, OpIdDC]),
+    lager:debug("Updating last log id at partition ~w to: ~w and ~w", [Partition, OpId, OpIdDC]),
     {reply, ok, State#state{last_log_id = OpId, last_log_id_dc = lists:keysort(1,OpIdDC)}};
-=======
-handle_command({update_last_log_id, OpId}, _Sender, State = #state{partition = Partition}) ->
-    lager:debug("Updating last log id at partition ~w to: ~w", [Partition, OpId]),
-    {reply, ok, State#state{last_log_id = OpId}};
->>>>>>> 860228a7
 
 %% Handle the new operation
 %% -spec handle_command({log_event, #log_record{}}, pid(), #state{}) -> {noreply, #state{}}.

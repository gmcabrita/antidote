[
 %% Riak Core config
 {riak_core, [
              %% Default location of ringstate
              {ring_state_dir, "{{ring_state_dir}}"},
              {platform_data_dir, "{{platform_data_dir}}"},

              %% riak_handoff_port is the TCP port that Riak uses for
              %% intra-cluster data handoff.
              {handoff_port, {{handoff_port}} }
             ]},

 %% SASL config
 {sasl, [
         {sasl_error_logger, {file, "log/sasl-error.log"}},
         {errlog_type, error},
         {error_logger_mf_dir, "log/sasl"},      % Log directory
         {error_logger_mf_maxbytes, 10485760},   % 10 MB max file size
         {error_logger_mf_maxfiles, 5}           % 5 files max
         ]},

 {riak_api, [
        {pb_ip, "127.0.0.1"},
        {pb_port, {{pb_port}} }
        ]},

<<<<<<< HEAD
].
=======
  {antidote, [
    {pubsub_port, {{pubsub_port}} },
    {logreader_port, {{logreader_port}} }
  ]}
].
>>>>>>> 7e4b61b3
<|MERGE_RESOLUTION|>--- conflicted
+++ resolved
@@ -24,12 +24,8 @@
         {pb_port, {{pb_port}} }
         ]},
 
-<<<<<<< HEAD
-].
-=======
   {antidote, [
     {pubsub_port, {{pubsub_port}} },
     {logreader_port, {{logreader_port}} }
   ]}
 ].
->>>>>>> 7e4b61b3

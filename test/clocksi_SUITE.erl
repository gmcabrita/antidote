%% -------------------------------------------------------------------
%%
%% Copyright (c) 2014 SyncFree Consortium.  All Rights Reserved.
%%
% This file is provided to you under the Apache License,
%% Version 2.0 (the "License"); you may not use this file
%% except in compliance with the License.  You may obtain
%% a copy of the License at
%%
%%   http://www.apache.org/licenses/LICENSE-2.0
%%
%% Unless required by applicable law or agreed to in writing,
%% software distributed under the License is distributed on an
%% "AS IS" BASIS, WITHOUT WARRANTIES OR CONDITIONS OF ANY
%% KIND, either express or implied.  See the License for the
%% specific language governing permissions and limitations
%% under the License.
%%
%% -------------------------------------------------------------------

-module(clocksi_SUITE).

-compile({parse_transform, lager_transform}).

%% common_test callbacks
-export([
         init_per_suite/1,
         end_per_suite/1,
         init_per_testcase/2,
         end_per_testcase/2,
         all/0]).

%% tests
-export([clocksi_test1/1,
         clocksi_test2/1,
         clocksi_test3/1,
         clocksi_test5/1,
         clocksi_test_read_wait/1,
         clocksi_test4/1,
         clocksi_test_read_time/1,
         clocksi_test_prepare/1,
         clocksi_tx_noclock_test/1,
         clocksi_single_key_update_read_test/1,
         clocksi_multiple_key_update_read_test/1,
         clocksi_test_certification_check/1,
         clocksi_multiple_test_certification_check/1,
         clocksi_multiple_read_update_test/1,
         clocksi_concurrency_test/1,
         spawn_read/5,
         spawn_com/2]).

-include_lib("common_test/include/ct.hrl").
-include_lib("eunit/include/eunit.hrl").
-include_lib("kernel/include/inet.hrl").

init_per_suite(Config) ->
    lager_common_test_backend:bounce(debug),
    test_utils:at_init_testsuite(),

    Clusters = test_utils:set_up_clusters_common(Config),
    Nodes = hd(Clusters), %% This test needs only one cluster
    % Nodes = test_utils:pmap(fun(N) ->
    %                 test_utils:start_suite(N, Config)
    %         end, [dev1, dev2, dev3]),
    % ok = test_utils:join_cluster(Nodes),
    % Check that the clocksi protocol is tested
    {ok, Prot} = rpc:call(hd(Nodes), application, get_env, [antidote, txn_prot]),
    ?assertMatch(clocksi, Prot),

    %test_utils:connect_dcs(Nodes),
    [{nodes, Nodes}|Config].

end_per_suite(Config) ->
    Config.

init_per_testcase(_Case, Config) ->
     Config.

end_per_testcase(_, _) ->
    ok.

all() -> [clocksi_test1,
         clocksi_test2,
         clocksi_test3,
         clocksi_test5,
         clocksi_test_read_wait,
         clocksi_test4,
         clocksi_test_read_time,
         clocksi_test_prepare,
         clocksi_tx_noclock_test,
         clocksi_single_key_update_read_test,
         clocksi_multiple_key_update_read_test,
         clocksi_test_certification_check,
         clocksi_multiple_test_certification_check,
         clocksi_multiple_read_update_test,
         clocksi_concurrency_test].

%% @doc The following function tests that ClockSI can run a non-interactive tx
%%      that updates multiple partitions.
clocksi_test1(Config) ->
    Nodes = proplists:get_value(nodes, Config),

    FirstNode = hd(Nodes),
    lager:info("Test1 started"),
    Key1=clocksi_test1_key1,
    Key2=clocksi_test1_key2,
    Type = antidote_crdt_counter,
    %% Empty transaction works,
    Result0=rpc:call(FirstNode, antidote, clocksi_execute_tx,
                    [[]]),
    ?assertMatch({ok, _}, Result0),
    Result1=rpc:call(FirstNode, antidote, clocksi_execute_tx,
                    [[]]),
    ?assertMatch({ok, _}, Result1),

    % A simple read returns empty
    Result11=rpc:call(FirstNode, antidote, clocksi_execute_tx,
                    [
                     [{read, {Key1, Type}}]]),
    ?assertMatch({ok, _}, Result11),
    {ok, {_, ReadSet11, _}}=Result11,
    ?assertMatch([0], ReadSet11),

    %% Read what you wrote
    Result2=rpc:call(FirstNode, antidote, clocksi_execute_tx,
                    [
                      [{read, {Key1, Type}},
                      {update, {Key1, Type, {increment, 1}}},
                      {update, {Key2, Type, {increment, 1}}},
                      {read, {Key1, Type}}]]),
    ?assertMatch({ok, _}, Result2),
    {ok, {_, ReadSet2, _}}=Result2,
    ?assertMatch([0,0], ReadSet2),

    %% Update is persisted && update to multiple keys are atomic
    Result3=rpc:call(FirstNode, antidote, clocksi_execute_tx,
                    [
                     [{read, {Key1, Type}},
                      {read, {Key2, Type}}]]),
    ?assertMatch({ok, _}, Result3),
    {ok, {_, ReadSet3, _}}=Result3,
    ?assertEqual([1,1], ReadSet3),

    %% Multiple updates to a key in a transaction works
    Result5=rpc:call(FirstNode, antidote, clocksi_execute_tx,
                    [
                     [{update, {Key1, Type, {increment, 1}}},
                      {update, {Key1, Type, {increment, 1}}}]]),
    ?assertMatch({ok,_}, Result5),

    Result6=rpc:call(FirstNode, antidote, clocksi_execute_tx,
                    [
                     [{read, {Key1, Type}}]]),
    {ok, {_, ReadSet6, _}}=Result6,
    ?assertEqual(3, hd(ReadSet6)),
    pass.

%% @doc The following function tests that ClockSI can run an interactive tx.
%%      that updates multiple partitions.
clocksi_test2(Config) ->
    Nodes = proplists:get_value(nodes, Config),
    FirstNode = hd(Nodes),
    lager:info("Test2 started"),
    Type = antidote_crdt_counter,
    Key1=clocksi_test2_key1,
    Key2=clocksi_test2_key2,
    Key3=clocksi_test2_key3,
    {ok,TxId}=rpc:call(FirstNode, antidote, clocksi_istart_tx, []),
    ReadResult0=rpc:call(FirstNode, antidote, clocksi_iread,
                         [TxId, Key1, antidote_crdt_counter]),
    ?assertEqual({ok, 0}, ReadResult0),
    WriteResult=rpc:call(FirstNode, antidote, clocksi_iupdate,
                         [TxId, Key1, Type, {increment, 1}]),
    ?assertEqual(ok, WriteResult),
    ReadResult=rpc:call(FirstNode, antidote, clocksi_iread,
                        [TxId, Key1, antidote_crdt_counter]),
    ?assertEqual({ok, 1}, ReadResult),
    WriteResult1=rpc:call(FirstNode, antidote, clocksi_iupdate,
                          [TxId, Key2, Type, {increment, 1}]),
    ?assertEqual(ok, WriteResult1),
    ReadResult1=rpc:call(FirstNode, antidote, clocksi_iread,
                         [TxId, Key2, antidote_crdt_counter]),
    ?assertEqual({ok, 1}, ReadResult1),
    WriteResult2=rpc:call(FirstNode, antidote, clocksi_iupdate,
                          [TxId, Key3, Type, {increment, 1}]),
    ?assertEqual(ok, WriteResult2),
    ReadResult2=rpc:call(FirstNode, antidote, clocksi_iread,
                         [TxId, Key3, antidote_crdt_counter]),
    ?assertEqual({ok, 1}, ReadResult2),
    CommitTime=rpc:call(FirstNode, antidote, clocksi_iprepare, [TxId]),
    ?assertMatch({ok, _}, CommitTime),
    End=rpc:call(FirstNode, antidote, clocksi_icommit, [TxId]),
    ?assertMatch({ok, {_Txid, _CausalSnapshot}}, End),
    {ok,{_Txid, CausalSnapshot}} = End,
    ReadResult3 = rpc:call(FirstNode, antidote, clocksi_read,
                           [CausalSnapshot, Key1, Type]),
    {ok, {_,[ReadVal],_}} = ReadResult3,
    ?assertEqual(ReadVal, 1),
    lager:info("Test2 passed"),
    pass.

%% @doc The following function tests that ClockSI can run an interactive tx.
%%      It tests the API operation that allows clients to run interactive txs
%%      explicitely calling prepare and commit.
clocksi_test3(Config) ->
    Nodes = proplists:get_value(nodes, Config),
    FirstNode = hd(Nodes),
    lager:info("Test2 started"),
    Key1=clocksi_test3_key1,
    Key2=clocksi_test3_key2,
    Key3=clocksi_test3_key3,
    Type = antidote_crdt_counter,
    {ok,TxId}=rpc:call(FirstNode, antidote, clocksi_istart_tx, []),
    ReadResult0=rpc:call(FirstNode, antidote, clocksi_iread,
                         [TxId, Key1, antidote_crdt_counter]),
    ?assertEqual({ok, 0}, ReadResult0),
    WriteResult=rpc:call(FirstNode, antidote, clocksi_iupdate,
                         [TxId, Key1, Type, {increment, 1}]),
    ?assertEqual(ok, WriteResult),
    ReadResult=rpc:call(FirstNode, antidote, clocksi_iread,
                        [TxId, Key1, antidote_crdt_counter]),
    ?assertEqual({ok, 1}, ReadResult),
    WriteResult1=rpc:call(FirstNode, antidote, clocksi_iupdate,
                          [TxId, Key2, Type, {increment, 1}]),
    ?assertEqual(ok, WriteResult1),
    ReadResult1=rpc:call(FirstNode, antidote, clocksi_iread,
                         [TxId, Key2, antidote_crdt_counter]),
    ?assertEqual({ok, 1}, ReadResult1),
    WriteResult2=rpc:call(FirstNode, antidote, clocksi_iupdate,
                          [TxId, Key3, Type, {increment, 1}]),
    ?assertEqual(ok, WriteResult2),
    ReadResult2=rpc:call(FirstNode, antidote, clocksi_iread,
                         [TxId, Key3, antidote_crdt_counter]),
    ?assertEqual({ok, 1}, ReadResult2),
    End=rpc:call(FirstNode, antidote, clocksi_full_icommit, [TxId]),
    ?assertMatch({ok, {_Txid, _CausalSnapshot}}, End),
    {ok,{_Txid, CausalSnapshot}} = End,
    ReadResult3 = rpc:call(FirstNode, antidote, clocksi_read,
                           [CausalSnapshot, Key1, Type]),
    {ok, {_,[ReadVal],_}} = ReadResult3,
    ?assertEqual(ReadVal, 1),
    lager:info("Test3 passed"),
    pass.

%% @doc This test makes sure to block pending reads when a prepare is in progress
%% that could violate atomicity if not blocked
clocksi_test_prepare(Config) ->
    Nodes = proplists:get_value(nodes, Config),
    FirstNode = hd(Nodes),
    lager:info("Test prepare started"),
    Type = antidote_crdt_counter,

    Key1=clocksi_test_prepare_key1,
    Preflist = rpc:call(FirstNode,log_utilities,get_preflist_from_key,[aaa]),
    IndexNode = hd(Preflist),

    Key2 = find_key_same_node(FirstNode,IndexNode,1),

    {ok,TxId}=rpc:call(FirstNode, antidote, clocksi_istart_tx, []),
    ReadResult0=rpc:call(FirstNode, antidote, clocksi_iread,
                         [TxId, Key1, antidote_crdt_counter]),
    ?assertEqual({ok, 0}, ReadResult0),
    WriteResult=rpc:call(FirstNode, antidote, clocksi_iupdate,
                         [TxId, Key1, Type, increment]),
    ?assertEqual(ok, WriteResult),
    ReadResult=rpc:call(FirstNode, antidote, clocksi_iread,
                        [TxId, Key1, antidote_crdt_counter]),
    ?assertEqual({ok, 1}, ReadResult),
    CommitTime=rpc:call(FirstNode, antidote, clocksi_iprepare, [TxId]),
    ?assertMatch({ok, _}, CommitTime),

    timer:sleep(3000),

    {ok,TxIdRead}=rpc:call(FirstNode, antidote, clocksi_istart_tx, []),

    timer:sleep(3000),

    {ok,TxId1}=rpc:call(FirstNode, antidote, clocksi_istart_tx, []),
    WriteResult1=rpc:call(FirstNode, antidote, clocksi_iupdate,
                         [TxId1, Key2, Type, {increment, 1}]),
    ?assertEqual(ok, WriteResult1),
    ReadResult1=rpc:call(FirstNode, antidote, clocksi_iread,
                        [TxId1, Key2, antidote_crdt_counter]),
    ?assertEqual({ok, 1}, ReadResult1),
    CommitTime1=rpc:call(FirstNode, antidote, clocksi_iprepare, [TxId1]),
    ?assertMatch({ok, _}, CommitTime1),

    spawn(?MODULE, spawn_com, [FirstNode, TxId]),

    ReadResultR=rpc:call(FirstNode, antidote, clocksi_iread,
			 [TxIdRead, Key1, antidote_crdt_counter]),
    ?assertEqual({ok, 1}, ReadResultR),

    End1=rpc:call(FirstNode, antidote, clocksi_icommit, [TxId1]),
    ?assertMatch({ok, {_Txid, _CausalSnapshot}}, End1),

    lager:info("Test prepare passed"),
    pass.

find_key_same_node(FirstNode,IndexNode,Num) ->
    NewKey = list_to_atom(atom_to_list(aaa) ++ integer_to_list(Num)),
    Preflist = rpc:call(FirstNode,log_utilities,get_preflist_from_key,[aaa]),
    case hd(Preflist) == IndexNode of
	true ->
	    NewKey;
	false ->
	    find_key_same_node(FirstNode,IndexNode,Num+1)
    end.

spawn_com(FirstNode, TxId) ->
    timer:sleep(3000),
    End1 = rpc:call(FirstNode, antidote, clocksi_icommit, [TxId]),
    ?assertMatch({ok, {_Txid, _CausalSnapshot}}, End1).


%% @doc The following function tests that ClockSI can run an interactive tx.
%%      that updates only one partition. This type of txs use a only-one phase
%%      commit.
clocksi_test5(Config) ->
    Nodes = proplists:get_value(nodes, Config),
    FirstNode = hd(Nodes),
    lager:info("Test2 started"),
    Type = antidote_crdt_counter,
    Key1=clocksi_test5_key1,
    {ok,TxId}=rpc:call(FirstNode, antidote, clocksi_istart_tx, []),
    ReadResult0=rpc:call(FirstNode, antidote, clocksi_iread,
                         [TxId, Key1, antidote_crdt_counter]),
    ?assertEqual({ok, 0}, ReadResult0),
    WriteResult=rpc:call(FirstNode, antidote, clocksi_iupdate,
                         [TxId, Key1, Type, increment]),
    ?assertEqual(ok, WriteResult),
    ReadResult=rpc:call(FirstNode, antidote, clocksi_iread,
                        [TxId, Key1, antidote_crdt_counter]),
    ?assertEqual({ok, 1}, ReadResult),
    WriteResult1=rpc:call(FirstNode, antidote, clocksi_iupdate,
                          [TxId, Key1, Type, increment]),
    ?assertEqual(ok, WriteResult1),
    ReadResult1=rpc:call(FirstNode, antidote, clocksi_iread,
                         [TxId, Key1, antidote_crdt_counter]),
    ?assertEqual({ok, 2}, ReadResult1),
    WriteResult2=rpc:call(FirstNode, antidote, clocksi_iupdate,
                          [TxId, Key1, Type, {increment, 1}]),
    ?assertEqual(ok, WriteResult2),
    ReadResult2=rpc:call(FirstNode, antidote, clocksi_iread,
                         [TxId, Key1, antidote_crdt_counter]),
    ?assertEqual({ok, 3}, ReadResult2),
    End=rpc:call(FirstNode, antidote, clocksi_full_icommit, [TxId]),
    ?assertMatch({ok, {_Txid, _CausalSnapshot}}, End),
    {ok,{_Txid, CausalSnapshot}} = End,
    ReadResult3 = rpc:call(FirstNode, antidote, clocksi_read,
                           [CausalSnapshot, Key1, Type]),
    {ok, {_,[ReadVal],_}} = ReadResult3,
    ?assertEqual(ReadVal, 3),
    lager:info("Test5 passed"),
    pass.


%% @doc Test to execute transaction with out explicit clock time
clocksi_tx_noclock_test(Config) ->
    Nodes = proplists:get_value(nodes, Config),
    FirstNode = hd(Nodes),
    Key = clocksi_tx_noclock_test_key1,
    Type = antidote_crdt_counter,
    {ok,TxId}=rpc:call(FirstNode, antidote, clocksi_istart_tx, []),
    ReadResult0=rpc:call(FirstNode, antidote, clocksi_iread,
                         [TxId, Key, antidote_crdt_counter]),
    ?assertEqual({ok, 0}, ReadResult0),
    WriteResult0=rpc:call(FirstNode, antidote, clocksi_iupdate,
                          [TxId, Key, Type, increment]),
    ?assertEqual(ok, WriteResult0),
    CommitTime=rpc:call(FirstNode, antidote, clocksi_iprepare, [TxId]),
    ?assertMatch({ok, _}, CommitTime),
    End=rpc:call(FirstNode, antidote, clocksi_icommit, [TxId]),
    ?assertMatch({ok, _}, End),
    ReadResult1 = rpc:call(FirstNode, antidote, clocksi_read,
                           [Key, antidote_crdt_counter]),
    {ok, {_, ReadSet1, _}}= ReadResult1,
    ?assertMatch([1], ReadSet1),

    FirstNode = hd(Nodes),
    WriteResult1 = rpc:call(FirstNode, antidote, clocksi_bulk_update,
                            [[{update, {Key, Type, increment}}]]),
    ?assertMatch({ok, _}, WriteResult1),
    ReadResult2= rpc:call(FirstNode, antidote, clocksi_read,
                          [Key, antidote_crdt_counter]),
    {ok, {_, ReadSet2, _}}=ReadResult2,
    ?assertMatch([2], ReadSet2),
    lager:info("clocksi_tx_noclock_test passed"),
    pass.

%% @doc The following function tests that ClockSI can run both a single
%%      read and a bulk-update tx.
clocksi_single_key_update_read_test(Config) ->
    Nodes = proplists:get_value(nodes, Config),
    lager:info("Test3 started"),
    FirstNode = hd(Nodes),
    Key = clocksi_single_key_update_read_test_key1,
    Type = antidote_crdt_counter,
    Result= rpc:call(FirstNode, antidote, clocksi_bulk_update,
                     [
                      [{update, {Key, Type, {increment, 1}}},
                       {update, {Key, Type, increment}}
                      ]]),
    ?assertMatch({ok, _}, Result),
    {ok,{_,_,CommitTime}} = Result,
    Result2= rpc:call(FirstNode, antidote, clocksi_read,
                      [CommitTime, Key, Type]),
    {ok, {_, ReadSet, _}}=Result2,
    ?assertMatch([2], ReadSet),
    lager:info("clocksi_single_key_update_read_test passed"),
    pass.

%% @doc Verify that multiple reads/writes are successful.
clocksi_multiple_key_update_read_test(Config) ->
    Nodes = proplists:get_value(nodes, Config),
    Firstnode = hd(Nodes),
    Type = antidote_crdt_counter,
    Key1 = clocksi_multiple_key_update_read_test_key1,
    Key2 = clocksi_multiple_key_update_read_test_key2,
    Key3 = clocksi_multiple_key_update_read_test_key3,
    Ops = [{update, {Key1, Type, {increment,1}}},
           {update, {Key2, Type, {increment,10}}},
           {update,{Key3, Type, increment}}
          ],
    Writeresult = rpc:call(Firstnode, antidote, clocksi_bulk_update,
                           [Ops]),
    ?assertMatch({ok,{_Txid, _Readset, _Committime}}, Writeresult),
    {ok,{_Txid, _Readset, Committime}} = Writeresult,
    {ok,{_,[ReadResult1],_}} = rpc:call(Firstnode, antidote, clocksi_read,
                                        [Committime, Key1, Type]),
    {ok,{_,[ReadResult2],_}} = rpc:call(Firstnode, antidote, clocksi_read,
                                        [Committime, Key2, Type]),
    {ok,{_,[ReadResult3],_}} = rpc:call(Firstnode, antidote, clocksi_read,
                                        [Committime, Key3, Type]),
    ?assertMatch(ReadResult1,1),
    ?assertMatch(ReadResult2,10),
    ?assertMatch(ReadResult3,1),
    pass.

%% @doc The following function tests that ClockSI can excute a
%%      read-only interactive tx.
clocksi_test4(Config) ->
    Nodes = proplists:get_value(nodes, Config),
    lager:info("Test4 started"),
    FirstNode = hd(Nodes),
    Key1 = clocksi_test4_key1,
    Type = antidote_crdt_counter,
    lager:info("Node1: ~p", [FirstNode]),
    {ok,TxId1}=rpc:call(FirstNode, antidote, clocksi_istart_tx, []),

    lager:info("Tx Started, id : ~p", [TxId1]),
    ReadResult1=rpc:call(FirstNode, antidote, clocksi_iread,
                         [TxId1, Key1, Type]),
    lager:info("Tx Reading..."),
    ?assertMatch({ok, _}, ReadResult1),
    lager:info("Tx Read value...~p", [ReadResult1]),
    CommitTime1=rpc:call(FirstNode, antidote, clocksi_iprepare, [TxId1]),
    ?assertMatch({ok, _}, CommitTime1),
    lager:info("Tx sent prepare, got commitTime=..., id : ~p", [CommitTime1]),
    End1=rpc:call(FirstNode, antidote, clocksi_icommit, [TxId1]),
    ?assertMatch({ok, _}, End1),
    lager:info("Tx Committed."),
    lager:info("Test 4 passed."),
    pass.

%% @doc The following function tests that ClockSI waits, when reading,
%%      for a tx that has updated an element that it wants to read and
%%      has a smaller TxId, but has not yet committed.
clocksi_test_read_time(Config) ->
    Nodes = proplists:get_value(nodes, Config),
    %% Start a new tx,  perform an update over key abc, and send prepare.
    lager:info("Test read_time started"),
    Key1 = clocksi_test_read_time_key1,
    FirstNode = hd(Nodes),
    LastNode= lists:last(Nodes),
    lager:info("Node1: ~p", [FirstNode]),
    lager:info("LastNode: ~p", [LastNode]),
    Type = antidote_crdt_counter,
    {ok,TxId}=rpc:call(FirstNode, antidote, clocksi_istart_tx, []),
    lager:info("Tx1 Started, id : ~p", [TxId]),
    %% start a different tx and try to read key read_time.
    {ok,TxId1}=rpc:call(LastNode, antidote, clocksi_istart_tx, []),

    lager:info("Tx2 Started, id : ~p", [TxId1]),
    WriteResult=rpc:call(FirstNode, antidote, clocksi_iupdate,
                         [TxId, Key1, Type, {increment, 1}]),
    lager:info("Tx1 Writing..."),
    ?assertEqual(ok, WriteResult),
    CommitTime=rpc:call(FirstNode, antidote, clocksi_iprepare, [TxId]),
    ?assertMatch({ok, _}, CommitTime),
    lager:info("Tx1 sent prepare, got commitTime=..., id : ~p", [CommitTime]),
    %% try to read key read_time.

    lager:info("Tx2 Reading..."),
    ReadResult1=rpc:call(LastNode, antidote, clocksi_iread,
                         [TxId1, Key1, Type]),
    lager:info("Tx2 Reading..."),
    ?assertMatch({ok, 0}, ReadResult1),
    lager:info("Tx2 Read value...~p", [ReadResult1]),

    %% commit the first tx.
    End=rpc:call(FirstNode, antidote, clocksi_icommit, [TxId]),
    ?assertMatch({ok, _}, End),
    lager:info("Tx1 Committed."),

    %% prepare and commit the second transaction.
    CommitTime1=rpc:call(LastNode, antidote, clocksi_iprepare, [TxId1]),
    ?assertMatch({ok, _}, CommitTime1),
    lager:info("Tx2 sent prepare, got commitTime=..., id : ~p", [CommitTime1]),
    End1=rpc:call(LastNode, antidote, clocksi_icommit, [TxId1]),
    ?assertMatch({ok, _}, End1),
    lager:info("Tx2 Committed."),
    lager:info("Test read_time passed"),
    pass.

%% @doc The following function tests that ClockSI does not read values
%%      inserted by a tx with higher commit timestamp than the snapshot time
%%      of the reading tx.
clocksi_test_read_wait(Config) ->
    Nodes = proplists:get_value(nodes, Config),

    Key1 = clocksi_test_read_wait_key1,
<<<<<<< HEAD
    Type = antidote_crdt_counter,
    %% Start a new tx, update a key read_wait_test, and send prepare.
=======
    Type = riak_dt_pncounter,

    %% Start a new tx, update some key, and send prepare.
>>>>>>> 46ea63c2
    FirstNode = hd(Nodes),
    LastNode = lists:last(Nodes),
    lager:info("FirstNode: ~p", [FirstNode]),
    lager:info("LastNode: ~p", [LastNode]),
    {ok, TxId1} = rpc:call(FirstNode, antidote, clocksi_istart_tx, []),
    lager:info("Tx1 started, id : ~p", [TxId1]),
    WriteResult = rpc:call(FirstNode, antidote, clocksi_iupdate,
<<<<<<< HEAD
                         [TxId1, Key1, Type, {increment, 1}]),
=======
                         [TxId1, Key1, Type, {increment, actor}]),
>>>>>>> 46ea63c2
    lager:info("Tx1 writing..."),
    ?assertEqual(ok, WriteResult),
    {ok, CommitTime1} = rpc:call(FirstNode, antidote, clocksi_iprepare, [TxId1]),
    lager:info("Tx1 sent prepare, assigned commitTime : ~p", [CommitTime1]),
    %% start a different tx and try to read key read_wait_test.
    {ok,TxId2}=rpc:call(LastNode, antidote, clocksi_istart_tx,
                        []),
    lager:info("Tx2 Started, id : ~p", [TxId2]),
    Pid = spawn(?MODULE, spawn_read, [LastNode, TxId2, self(), Key1, Type]),
    %% Delay first transaction
<<<<<<< HEAD
    timer:sleep(1000),
    %% commit the first tx.
    End=rpc:call(FirstNode, antidote, clocksi_icommit, [TxId1]),
    ?assertMatch({ok, _}, End),
    lager:info("Tx1 Committed."),
=======
    timer:sleep(2000),

    %% Commit the first tx.
    End1 = rpc:call(FirstNode, antidote, clocksi_icommit, [TxId1]),
    ?assertMatch({ok, _}, End1),
    lager:info("Tx1 committed."),
>>>>>>> 46ea63c2

    receive
        {Pid, ReadResult1} ->
            %%receive the read value
<<<<<<< HEAD
            ?assertMatch({ok, 1}, ReadResult1),
            lager:info("Tx2 Read value...~p", [ReadResult1])
    end,
=======
            ?assertMatch({ok, 1}, ReadResult1)    
            end,
>>>>>>> 46ea63c2

    %% prepare and commit the second transaction.
    CommitTime2 = rpc:call(LastNode, antidote, clocksi_iprepare, [TxId2]),
    ?assertMatch({ok, _}, CommitTime2),
<<<<<<< HEAD
    lager:info("Tx2 sent prepare, got commitTime=..., id : ~p", [CommitTime2]),
    End2=rpc:call(LastNode, antidote, clocksi_icommit, [TxId2]),
    ?assertMatch({ok, _}, End2),
    lager:info("Tx2 Committed."),
    lager:info("Test read_wait passed"),
=======
    lager:info("Tx2 sent prepare, got id : ~p", [CommitTime2]),
    End2 = rpc:call(LastNode, antidote, clocksi_icommit, [TxId2]),
    ?assertMatch({ok, _}, End2),
    lager:info("Tx2 committed."),
>>>>>>> 46ea63c2
    pass.

spawn_read(Node, TxId, Return, Key, Type) ->
    ReadResult = rpc:call(Node, antidote, clocksi_iread,
                        [TxId, Key, Type]),
    Return ! {self(), ReadResult}.

%% @doc The following function tests the certification check algorithm,
%%      when two concurrent txs modify a single object, one hast to abort.
clocksi_test_certification_check(Config) ->
    Nodes = proplists:get_value(nodes, Config),
    case rpc:call(hd(Nodes), application, get_env, [antidote, txn_cert]) of
        {ok, true} ->
            clocksi_test_certification_check_run(Nodes);
        _ ->
            pass
    end.

clocksi_test_certification_check_run(Nodes) ->
    lager:info("clockSI_test_certification_check started"),
    Key1 = clockSI_test_certification_check_key1,
    Type = antidote_crdt_counter,

    FirstNode = hd(Nodes),
    LastNode = lists:last(Nodes),
    lager:info("FirstNode: ~p", [FirstNode]),
    lager:info("LastNode: ~p", [LastNode]),

    %% Start a new tx on first node, perform an update on some key.
    {ok,TxId} = rpc:call(FirstNode, antidote, clocksi_istart_tx, []),
    lager:info("Tx1 Started, id : ~p", [TxId]),
    WriteResult=rpc:call(FirstNode, antidote, clocksi_iupdate,
                         [TxId, Key1, Type, {increment, 1}]),
    lager:info("Tx1 Writing..."),
    ?assertEqual(ok, WriteResult),

    %% Start a new tx on last node, perform an update on the same key.
    {ok,TxId1} = rpc:call(LastNode, antidote, clocksi_istart_tx, []),
    lager:info("Tx2 Started, id : ~p", [TxId1]),
    WriteResult1 = rpc:call(LastNode, antidote, clocksi_iupdate,
                          [TxId1, Key1, Type, {increment, 1}]),
    lager:info("Tx2 Writing..."),
    ?assertEqual(ok, WriteResult1),
    lager:info("Tx1 finished concurrent write..."),

    %% Prepare and commit the second transaction.
    CommitTime1 = rpc:call(LastNode, antidote, clocksi_iprepare, [TxId1]),
    ?assertMatch({ok, _}, CommitTime1),
    lager:info("Tx2 sent prepare, got commitTime=..., id : ~p", [CommitTime1]),
    End1 = rpc:call(LastNode, antidote, clocksi_icommit, [TxId1]),
    ?assertMatch({ok, _}, End1),
    lager:info("Tx2 Committed."),

    %% Commit the first tx.
    CommitTime = rpc:call(FirstNode, antidote, clocksi_iprepare, [TxId]),
    ?assertMatch({aborted, TxId}, CommitTime),
    lager:info("Tx1 sent prepare, got message: ~p", [CommitTime]),
    lager:info("Tx1 aborted. Test passed!"),
    pass.

%% @doc The following function tests the certification check algorithm.
%%      when two concurrent txs modify a single object, one hast to abort.
%%      Besides, it updates multiple partitions.
clocksi_multiple_test_certification_check(Config) ->
    Nodes = proplists:get_value(nodes, Config),
    case rpc:call(hd(Nodes), application, get_env, [antidote, txn_cert]) of
        {ok, true} ->
            clocksi_multiple_test_certification_check_run(Nodes);
        _ ->
            pass
    end.

clocksi_multiple_test_certification_check_run(Nodes) ->
    lager:info("clockSI_multiple_test_certification_check started"),

    Key1 = clocksi_multiple_test_certification_check_key1,
    Key2 = clocksi_multiple_test_certification_check_key2,
    Key3 = clocksi_multiple_test_certification_check_key3,
    Type = antidote_crdt_counter,

    FirstNode = hd(Nodes),
    LastNode = lists:last(Nodes),
    lager:info("FirstNode: ~p", [FirstNode]),
    lager:info("LastNode: ~p", [LastNode]),

    %% Start a new tx,  perform an update on three keys.
    {ok,TxId} = rpc:call(FirstNode, antidote, clocksi_istart_tx, []),
    lager:info("Tx1 Started, id : ~p", [TxId]),
    WriteResult = rpc:call(FirstNode, antidote, clocksi_iupdate,
                         [TxId, Key1, Type, {increment, 1}]),
    lager:info("Tx1 Writing 1..."),
    ?assertEqual(ok, WriteResult),
    WriteResultb = rpc:call(FirstNode, antidote, clocksi_iupdate,
                          [TxId, Key2, Type, {increment, 1}]),
    lager:info("Tx1 Writing 2..."),
    ?assertEqual(ok, WriteResultb),
    WriteResultc = rpc:call(FirstNode, antidote, clocksi_iupdate,
                          [TxId, Key3, Type, {increment, 1}]),
    lager:info("Tx1 Writing 3..."),
    ?assertEqual(ok, WriteResultc),

    %% Start a new tx,  perform an update over key1.
    {ok,TxId1} = rpc:call(LastNode, antidote, clocksi_istart_tx, []),
    lager:info("Tx2 Started, id : ~p", [TxId1]),
    WriteResult1 = rpc:call(LastNode, antidote, clocksi_iupdate,
                          [TxId1, Key1, Type, {increment, 1}]),
    lager:info("Tx2 Writing..."),
    ?assertEqual(ok, WriteResult1),

    %% Prepare and commit the second transaction.
    CommitTime1 = rpc:call(LastNode, antidote, clocksi_iprepare, [TxId1]),
    ?assertMatch({ok, _}, CommitTime1),
    lager:info("Tx2 sent prepare, got commitTime=..., id : ~p", [CommitTime1]),
    End1 = rpc:call(LastNode, antidote, clocksi_icommit, [TxId1]),
    ?assertMatch({ok, _}, End1),
    lager:info("Tx2 Committed."),

    %% Try to commit the first tx.
    CommitTime = rpc:call(FirstNode, antidote, clocksi_iprepare, [TxId]),
    ?assertMatch({aborted, TxId}, CommitTime),
    lager:info("Tx1 sent prepare, got message: ~p", [CommitTime]),
    lager:info("Tx1 aborted. Test passed!"),
    pass.

%% @doc Read an update a key multiple times.
clocksi_multiple_read_update_test(Config) ->
    Nodes = proplists:get_value(nodes, Config),
    Node = hd(Nodes),
    Key = get_random_key(),
    Type = antidote_crdt_counter,
    NTimes = 100,
    {ok,Result1} = rpc:call(Node, antidote, read,
                       [Key, Type]),
    lists:foreach(fun(_)->
                          read_update_test(Node, Key) end,
                  lists:seq(1,NTimes)),
    {ok,Result2} = rpc:call(Node, antidote, read,
                       [Key, Type]),
    ?assertEqual(Result1+NTimes, Result2),
    pass.

%% @doc Test updating prior to a read.
read_update_test(Node, Key) ->
    Type = antidote_crdt_counter,
    {ok,Result1} = rpc:call(Node, antidote, read,
                       [Key, Type]),
    {ok,_} = rpc:call(Node, antidote, clocksi_bulk_update,
                      [[{update, {Key, Type, {increment,1}}}]]),
    {ok,Result2} = rpc:call(Node, antidote, read,
                       [Key, Type]),
    ?assertEqual(Result1+1,Result2),
    pass.

get_random_key() ->
    random:seed(now()),
    random:uniform(1000).

%% @doc The following function tests how two concurrent transactions work
%%      when they are interleaved.
clocksi_concurrency_test(Config) ->
    Nodes = proplists:get_value(nodes, Config),
    lager:info("clockSI_concurrency_test started"),
    Node = hd(Nodes),
    %% read txn starts before the write txn's prepare phase,
    Key = clocksi_conc,
    Type = antidote_crdt_counter,
    {ok, TxId1} = rpc:call(Node, antidote, clocksi_istart_tx, []),
    rpc:call(Node, antidote, clocksi_iupdate,
             [TxId1, Key, Type, {increment, 1}]),
    rpc:call(Node, antidote, clocksi_iprepare, [TxId1]),
    {ok, TxId2} = rpc:call(Node, antidote, clocksi_istart_tx, []),
    Pid = self(),
    spawn( fun() ->
                   rpc:call(Node, antidote, clocksi_iupdate,
                            [TxId2, Key, Type, {increment, 1}]),
                   rpc:call(Node, antidote, clocksi_iprepare, [TxId2]),
                   {ok,_}= rpc:call(Node, antidote, clocksi_icommit, [TxId2]),
                   Pid ! ok
           end),

    {ok,_}= rpc:call(Node, antidote, clocksi_icommit, [TxId1]),
     receive
         ok ->
             Result= rpc:call(Node,
                              antidote, read, [Key, Type]),
             ?assertEqual({ok, 2}, Result),
             pass
     end.<|MERGE_RESOLUTION|>--- conflicted
+++ resolved
@@ -520,78 +520,46 @@
     Nodes = proplists:get_value(nodes, Config),
 
     Key1 = clocksi_test_read_wait_key1,
-<<<<<<< HEAD
     Type = antidote_crdt_counter,
     %% Start a new tx, update a key read_wait_test, and send prepare.
-=======
-    Type = riak_dt_pncounter,
-
-    %% Start a new tx, update some key, and send prepare.
->>>>>>> 46ea63c2
-    FirstNode = hd(Nodes),
-    LastNode = lists:last(Nodes),
+
+    FirstNode = hd(Nodes),
     lager:info("FirstNode: ~p", [FirstNode]),
-    lager:info("LastNode: ~p", [LastNode]),
     {ok, TxId1} = rpc:call(FirstNode, antidote, clocksi_istart_tx, []),
     lager:info("Tx1 started, id : ~p", [TxId1]),
     WriteResult = rpc:call(FirstNode, antidote, clocksi_iupdate,
-<<<<<<< HEAD
                          [TxId1, Key1, Type, {increment, 1}]),
-=======
-                         [TxId1, Key1, Type, {increment, actor}]),
->>>>>>> 46ea63c2
+
     lager:info("Tx1 writing..."),
     ?assertEqual(ok, WriteResult),
     {ok, CommitTime1} = rpc:call(FirstNode, antidote, clocksi_iprepare, [TxId1]),
     lager:info("Tx1 sent prepare, assigned commitTime : ~p", [CommitTime1]),
     %% start a different tx and try to read key read_wait_test.
-    {ok,TxId2}=rpc:call(LastNode, antidote, clocksi_istart_tx,
+    {ok,TxId2}=rpc:call(FirstNode, antidote, clocksi_istart_tx,
                         []),
     lager:info("Tx2 Started, id : ~p", [TxId2]),
-    Pid = spawn(?MODULE, spawn_read, [LastNode, TxId2, self(), Key1, Type]),
+    Pid = spawn(?MODULE, spawn_read, [FirstNode, TxId2, self(), Key1, Type]),
     %% Delay first transaction
-<<<<<<< HEAD
-    timer:sleep(1000),
-    %% commit the first tx.
-    End=rpc:call(FirstNode, antidote, clocksi_icommit, [TxId1]),
-    ?assertMatch({ok, _}, End),
-    lager:info("Tx1 Committed."),
-=======
     timer:sleep(2000),
 
     %% Commit the first tx.
     End1 = rpc:call(FirstNode, antidote, clocksi_icommit, [TxId1]),
     ?assertMatch({ok, _}, End1),
     lager:info("Tx1 committed."),
->>>>>>> 46ea63c2
 
     receive
         {Pid, ReadResult1} ->
             %%receive the read value
-<<<<<<< HEAD
-            ?assertMatch({ok, 1}, ReadResult1),
-            lager:info("Tx2 Read value...~p", [ReadResult1])
-    end,
-=======
-            ?assertMatch({ok, 1}, ReadResult1)    
+            ?assertMatch({ok, 1}, ReadResult1)
             end,
->>>>>>> 46ea63c2
 
     %% prepare and commit the second transaction.
-    CommitTime2 = rpc:call(LastNode, antidote, clocksi_iprepare, [TxId2]),
+    CommitTime2 = rpc:call(FirstNode, antidote, clocksi_iprepare, [TxId2]),
     ?assertMatch({ok, _}, CommitTime2),
-<<<<<<< HEAD
-    lager:info("Tx2 sent prepare, got commitTime=..., id : ~p", [CommitTime2]),
-    End2=rpc:call(LastNode, antidote, clocksi_icommit, [TxId2]),
-    ?assertMatch({ok, _}, End2),
-    lager:info("Tx2 Committed."),
-    lager:info("Test read_wait passed"),
-=======
     lager:info("Tx2 sent prepare, got id : ~p", [CommitTime2]),
-    End2 = rpc:call(LastNode, antidote, clocksi_icommit, [TxId2]),
+    End2 = rpc:call(FirstNode, antidote, clocksi_icommit, [TxId2]),
     ?assertMatch({ok, _}, End2),
     lager:info("Tx2 committed."),
->>>>>>> 46ea63c2
     pass.
 
 spawn_read(Node, TxId, Return, Key, Type) ->

%% -------------------------------------------------------------------
%%
%% Copyright (c) 2015 Helium Systems, Inc.  All Rights Reserved.
%%
%% This file is provided to you under the Apache License,
%% Version 2.0 (the "License"); you may not use this file
%% except in compliance with the License.  You may obtain
%% a copy of the License at
%%
%%   http://www.apache.org/licenses/LICENSE-2.0
%%
%% Unless required by applicable law or agreed to in writing,
%% software distributed under the License is distributed on an
%% "AS IS" BASIS, WITHOUT WARRANTIES OR CONDITIONS OF ANY
%% KIND, either express or implied.  See the License for the
%% specific language governing permissions and limitations
%% under the License.
%%
%% -------------------------------------------------------------------

-module(test_utils).

-include_lib("eunit/include/eunit.hrl").

-define(FORCE_KILL_TIMER, 1500).
-define(RIAK_SLEEP, 5000).

-compile({parse_transform, lager_transform}).

-define(TIMEOUT, 60000). %1 minute

-export([at_init_testsuite/0,
<<<<<<< HEAD
         pmap/2,
         wait_until/3,
         wait_until_result/4,
         wait_until_offline/1,
         wait_until_disconnected/2,
         wait_until_connected/2,
         wait_until_registered/2,
         start_node/2,
=======
    pmap/2,
         %get_cluster_members/1,
>>>>>>> ab0fc0f8
         connect_cluster/1,
         get_node_name/1,
         descriptors/1,
         web_ports/1,
         plan_and_commit/1,
         do_commit/1,
         try_nodes_ready/3,
         wait_until_nodes_ready/1,
         is_ready/1,
         wait_until_nodes_agree_about_ownership/1,
         staged_join/2,
         restart_nodes/2,
         partition_cluster/2,
         heal_cluster/2,
         join_cluster/1,
         set_up_clusters_common/1]).

%% ===========================================
%% Node utilities
%% ===========================================

-export([
    start_node/2,
    kill_nodes/1,
    kill_and_restart_nodes/2,
    brutal_kill_nodes/1
]).

%% ===========================================
%% Common test
%% ===========================================

at_init_testsuite() ->
    {ok, Hostname} = inet:gethostname(),
    case net_kernel:start([list_to_atom("runner@"++Hostname), shortnames]) of
        {ok, _} -> ok;
        {error, {already_started, _}} -> ok;
        {error, {{already_started, _}, _}} -> ok
    end.

<<<<<<< HEAD
pmap(F, L) ->
    Parent = self(),
    lists:foldl(
        fun(X, N) ->
                spawn_link(fun() ->
                            Parent ! {pmap, N, F(X)}
                    end),
                N+1
        end, 0, L),
    L2 = [receive {pmap, N, R} -> {N, R} end || _ <- L],
    {_, L3} = lists:unzip(lists:keysort(1, L2)),
    L3.

wait_until(Fun, Retry, Delay) when Retry > 0 ->
    wait_until_result(Fun, true, Retry, Delay).

wait_until_result(Fun, Result, Retry, Delay) when Retry > 0 ->
    Res = Fun(),
    case Res of
        Result ->
            ok;
        _ when Retry == 1 ->
            {fail, Res};
        _ ->
            timer:sleep(Delay),
            wait_until_result(Fun, Result, Retry-1, Delay)
    end.

wait_until_offline(Node) ->
    wait_until(fun() ->
                pang == net_adm:ping(Node)
        end, 60*2, 500).

wait_until_disconnected(Node1, Node2) ->
    wait_until(fun() ->
                pang == rpc:call(Node1, net_adm, ping, [Node2])
        end, 60*2, 500).

wait_until_connected(Node1, Node2) ->
    wait_until(fun() ->
                pong == rpc:call(Node1, net_adm, ping, [Node2])
        end, 60*2, 500).

-spec kill_and_restart_nodes([node()], [tuple()]) -> [node()].
kill_and_restart_nodes(NodeList, Config) ->
    NewNodeList = brutal_kill_nodes(NodeList),
    restart_nodes(NewNodeList, Config).

%% when you just can't wait
-spec brutal_kill_nodes([node()]) -> [node()].
brutal_kill_nodes(NodeList) ->
    lists:map(fun(Node) ->
                  lager:info("Killing node ~p", [Node]),
                  OSPidToKill = rpc:call(Node, os, getpid, []),
                  %% try a normal kill first, but set a timer to
                  %% kill -9 after 5 seconds just in case
                  rpc:cast(Node, timer, apply_after,
                       [5000, os, cmd, [io_lib:format("kill -9 ~s", [OSPidToKill])]]),
                  rpc:cast(Node, os, cmd, [io_lib:format("kill -15 ~s", [OSPidToKill])]),
                  Node
              end, NodeList).

-spec kill_nodes([node()]) -> [node()].
kill_nodes(NodeList) ->
    lists:map(fun(Node) ->
                  %% Crash if stoping fails
                  {ok, Name1} = ct_slave:stop(get_node_name(Node)),
                  Name1
              end, NodeList).

-spec restart_nodes([node()], [tuple()]) -> [node()].
restart_nodes(NodeList, Config) ->
    pmap(fun(Node) ->
             start_node(get_node_name(Node), Config),
             ct:print("Waiting until vnodes are restarted at node ~w", [Node]),
             wait_until_ring_converged([Node]),
             wait_until(Node, fun wait_init:check_ready/1),
             Node
         end, NodeList).

-spec get_node_name(node()) -> atom().
get_node_name(NodeAtom) ->
    Node = atom_to_list(NodeAtom),
    {match, [{Pos, _Len}]} = re:run(Node, "@"),
    list_to_atom(string:substr(Node, 1, Pos)).
=======

%% ===========================================
%% Node utilities
%% ===========================================
>>>>>>> ab0fc0f8

start_node(Name, Config) ->
    CodePath = lists:filter(fun filelib:is_dir/1, code:get_path()),
    %% have the slave nodes monitor the runner node, so they can't outlive it
    NodeConfig = [
        {monitor_master, true},
        {erl_flags, "-smp"}, %% smp for the eleveldb god
        {startup_functions, [
            {code, set_path, [CodePath]}
        ]}],
    case ct_slave:start(Name, NodeConfig) of
        {ok, Node} ->
            PrivDir = proplists:get_value(priv_dir, Config),
            NodeDir = filename:join([PrivDir, Node]),

            lager:info("Node dir: ~p", [NodeDir]),

            lager:info("Starting lager"),
            ok = rpc:call(Node, application, set_env, [lager, log_root, NodeDir]),
            ok = rpc:call(Node, application, load, [lager]),

            lager:info("Starting riak_core"),
            ok = rpc:call(Node, application, load, [riak_core]),


            PlatformDir = NodeDir ++ "/data/",
            RingDir = PlatformDir ++ "/ring/",
            NumberOfVNodes = 4,
            filelib:ensure_dir(PlatformDir),
            filelib:ensure_dir(RingDir),

            lager:info("Setting environment for riak"),
            ok = rpc:call(Node, application, set_env, [riak_core, riak_state_dir, RingDir]),
            ok = rpc:call(Node, application, set_env, [riak_core, ring_creation_size, NumberOfVNodes]),

            ok = rpc:call(Node, application, set_env, [riak_core, platform_data_dir, PlatformDir]),
            ok = rpc:call(Node, application, set_env, [riak_core, handoff_port, web_ports(Name) + 3]),

            ok = rpc:call(Node, application, set_env, [riak_core, schema_dirs, ["../../_build/default/rel/antidote/lib/"]]),

            ok = rpc:call(Node, application, set_env, [riak_api, pb_port, web_ports(Name) + 2]),
            ok = rpc:call(Node, application, set_env, [riak_api, pb_ip, "127.0.0.1"]),

            lager:info("Starting antidote"),
            ok = rpc:call(Node, application, load, [antidote]),
            ok = rpc:call(Node, application, set_env, [antidote, pubsub_port, web_ports(Name) + 1]),
            ok = rpc:call(Node, application, set_env, [antidote, logreader_port, web_ports(Name)]),
            ok = rpc:call(Node, application, set_env, [antidote, metrics_port, web_ports(Name) + 4]),

            {ok, _} = rpc:call(Node, application, ensure_all_started, [antidote]),
            ct:print("Node ~p started with ports ~p-~p", [Node, web_ports(Name), web_ports(Name)+4]),

            Node;
        {error, already_started, Node} ->
            lager:info("Node ~p already started, reusing node", [Node]),
            Node;
        {error, Reason, Node} ->
            ct:print("Error starting node ~w, reason ~w, will retry", [Node, Reason]),
            ct_slave:stop(Name),
            time_utils:wait_until_offline(Node),
            start_node(Name, Config)
    end.

%% @doc Forces shutdown of nodes and restarts them again with given configuration
-spec kill_and_restart_nodes([node()], [tuple()]) -> [node()].
kill_and_restart_nodes(NodeList, Config) ->
    NewNodeList = brutal_kill_nodes(NodeList),
    restart_nodes(NewNodeList, Config).


%% @doc Kills all given nodes, crashes if one node cannot be stopped
-spec kill_nodes([node()]) -> [node()].
kill_nodes(NodeList) ->
    lists:map(fun(Node) -> {ok, Name} = ct_slave:stop(get_node_name(Node)), Name end, NodeList).


%% @doc Send force kill signals to all given nodes
-spec brutal_kill_nodes([node()]) -> [node()].
brutal_kill_nodes(NodeList) ->
    lists:map(fun(Node) ->
                  ct:print("Killing node ~p", [Node]),
                  OSPidToKill = rpc:call(Node, os, getpid, []),
                  %% try a normal kill first, but set a timer to
                  %% kill -9 after X seconds just in case
%%                  rpc:cast(Node, timer, apply_after,
%%                      [?FORCE_KILL_TIMER, os, cmd, [io_lib:format("kill -9 ~s", [OSPidToKill])]]),
                  ct_slave:stop(get_node_name(Node)),
                  rpc:cast(Node, os, cmd, [io_lib:format("kill -15 ~s", [OSPidToKill])]),
                  Node
              end, NodeList).


%% @doc Restart nodes with given configuration
-spec restart_nodes([node()], [tuple()]) -> [node()].
restart_nodes(NodeList, Config) ->
    pmap(fun(Node) ->
        ct:print("Restarting node ~p", [Node]),

        lager:info("Starting and waiting until vnodes are restarted at node ~w", [Node]),
        start_node(get_node_name(Node), Config),

        lager:info("Waiting until ring converged @ ~p", [Node]),
        riak_utils:wait_until_ring_converged([Node]),

        lager:info("Waiting until ready @ ~p", [Node]),
        time_utils:wait_until(Node, fun wait_init:check_ready/1),
        Node
         end, NodeList).


%% @doc Convert node to node atom
-spec get_node_name(node()) -> atom().
get_node_name(NodeAtom) ->
    Node = atom_to_list(NodeAtom),
    {match, [{Pos, _Len}]} = re:run(Node, "@"),
    list_to_atom(string:substr(Node, 1, Pos)).


%% @doc TODO
-spec pmap(fun(), list()) -> list().
pmap(F, L) ->
    Parent = self(),
    lists:foldl(
        fun(X, N) ->
            spawn_link(fun() ->
                           Parent ! {pmap, N, F(X)}
                       end),
            N+1
        end, 0, L),
    L2 = [receive {pmap, N, R} -> {N, R} end || _ <- L],
    {_, L3} = lists:unzip(lists:keysort(1, L2)),
    L3.


partition_cluster(ANodes, BNodes) ->
    pmap(fun({Node1, Node2}) ->
                true = rpc:call(Node1, erlang, set_cookie, [Node2, canttouchthis]),
                true = rpc:call(Node1, erlang, disconnect_node, [Node2]),
                ok = time_utils:wait_until_disconnected(Node1, Node2)
        end,
         [{Node1, Node2} || Node1 <- ANodes, Node2 <- BNodes]),
    ok.

heal_cluster(ANodes, BNodes) ->
    GoodCookie = erlang:get_cookie(),
    pmap(fun({Node1, Node2}) ->
                true = rpc:call(Node1, erlang, set_cookie, [Node2, GoodCookie]),
                ok = time_utils:wait_until_connected(Node1, Node2)
        end,
         [{Node1, Node2} || Node1 <- ANodes, Node2 <- BNodes]),
    ok.

<<<<<<< HEAD
% Waits until a certain registered name pops up on the remote node.
wait_until_registered(Node, Name) ->
    ct:print("Wait until ~p is up on ~p", [Name, Node]),
    F = fun() ->
                Registered = rpc:call(Node, erlang, registered, []),
                lists:member(Name, Registered)
        end,
    Delay = rt_retry_delay(),
    Retry = 360000 div Delay,
    wait_until(F, Retry, Delay).

%TODO Move to config
rt_retry_delay() -> 500.
=======
connect_cluster(Nodes) ->
  Clusters = [[Node] || Node <- Nodes],
  lager:info("Connecting DC clusters..."),

  pmap(fun(Cluster) ->
              Node1 = hd(Cluster),
              lager:info("Waiting until vnodes start on node ~p", [Node1]),
              time_utils:wait_until_registered(Node1, inter_dc_pub),
              time_utils:wait_until_registered(Node1, inter_dc_query_receive_socket),
              time_utils:wait_until_registered(Node1, inter_dc_query_response_sup),
              time_utils:wait_until_registered(Node1, inter_dc_query),
              time_utils:wait_until_registered(Node1, inter_dc_sub),
              time_utils:wait_until_registered(Node1, meta_data_sender_sup),
              time_utils:wait_until_registered(Node1, meta_data_manager_sup),
              ok = rpc:call(Node1, inter_dc_manager, start_bg_processes, [stable]),
              ok = rpc:call(Node1, logging_vnode, set_sync_log, [true])
          end, Clusters),
    Descriptors = descriptors(Clusters),
    lager:info("the clusters ~w", [Clusters]),
    Res = [ok || _ <- Clusters],
    pmap(fun(Cluster) ->
              Node = hd(Cluster),
              lager:info("Making node ~p observe other DCs...", [Node]),
              %% It is safe to make the DC observe itself, the observe() call will be ignored silently.
              Res = rpc:call(Node, inter_dc_manager, observe_dcs_sync, [Descriptors])
          end, Clusters),
    pmap(fun(Cluster) ->
              Node = hd(Cluster),
              ok = rpc:call(Node, inter_dc_manager, dc_successfully_started, [])
          end, Clusters),
    lager:info("DC clusters connected!").

descriptors(Clusters) ->
  lists:map(fun(Cluster) ->
    {ok, Descriptor} = rpc:call(hd(Cluster), inter_dc_manager, get_descriptor, []),
    Descriptor
  end, Clusters).

>>>>>>> ab0fc0f8

web_ports(dev1) ->
    10015;
web_ports(dev2) ->
    10025;
web_ports(dev3) ->
    10035;
web_ports(dev4) ->
    10045.

<<<<<<< HEAD
pb_ports(Node) ->
    %% remove hostname from Node name
    NodeName = get_node_name(Node),
    web_ports(NodeName) + 2.
=======
%% Build clusters
join_cluster(Nodes) ->
    lager:info("Joining: ~p", [Nodes]),
    %% Ensure each node owns 100% of it's own ring
    [?assertEqual([Node], riak_utils:owners_according_to(Node)) || Node <- Nodes],
    %% Join nodes
    [Node1|OtherNodes] = Nodes,
    case OtherNodes of
        [] ->
            %% no other nodes, nothing to join/plan/commit
            ok;
        _ ->
            %% ok do a staged join and then commit it, this eliminates the
            %% large amount of redundant handoff done in a sequential join
            [staged_join(Node, Node1) || Node <- OtherNodes],
            plan_and_commit(Node1),
            try_nodes_ready(Nodes, 3, 500)
    end,

    lager:info("Wait until nodes read"),
    ?assertEqual(ok, wait_until_nodes_ready(Nodes)),

    %% Ensure each node owns a portion of the ring
    lager:info("Wait until agree about ownership"),
    wait_until_nodes_agree_about_ownership(Nodes),

    lager:info("Wait until no pending changes"),
    ?assertEqual(ok, riak_utils:wait_until_no_pending_changes(Nodes)),

    lager:info("Wait until ring converged"),
    riak_utils:wait_until_ring_converged(Nodes),

    lager:info("Check if nodes are fully ready"),
    time_utils:wait_until(hd(Nodes), fun wait_init:check_ready/1),
    ok.

>>>>>>> ab0fc0f8

%% Build DC
join_cluster(Nodes) ->
    ct:print("Join nodes in to a DC ~p", [Nodes]),
    HeadNode = hd(Nodes),
    create_dc_pb('127.0.0.1', pb_ports(HeadNode), Nodes).

<<<<<<< HEAD
%% Connect DCs for replication
connect_cluster(Nodes) ->
   ct:print("Connect dcs ~p", [Nodes]),
   Descriptors = [descriptor(Node) || Node <- Nodes],
   [ok = connect_to_dcs('127.0.0.1', pb_ports(Node), Descriptors) || Node <- Nodes].

descriptor(Node) ->
  Address = '127.0.0.1',
  Port = pb_ports(Node),
  {ok, Descriptor} = get_connection_descriptor(Address, Port),
  Descriptor.
=======
plan_and_commit(Node) ->
    timer:sleep(5000),
    lager:info("planning and committing cluster join"),
    case rpc:call(Node, riak_core_claimant, plan, []) of
        {error, ring_not_ready} ->
            lager:info("plan: ring not ready"),
            timer:sleep(5000),
            riak_utils:maybe_wait_for_changes(Node),
            plan_and_commit(Node);
        {ok, _, _} ->
            do_commit(Node)
    end.
do_commit(Node) ->
    lager:info("Committing"),
    case rpc:call(Node, riak_core_claimant, commit, []) of
        {error, plan_changed} ->
            lager:info("commit: plan changed"),
            timer:sleep(100),
            riak_utils:maybe_wait_for_changes(Node),
            plan_and_commit(Node);
        {error, ring_not_ready} ->
            lager:info("commit: ring not ready"),
            timer:sleep(100),
            riak_utils:maybe_wait_for_changes(Node),
            do_commit(Node);
        {error, nothing_planned} ->
            %% Assume plan actually committed somehow
            ok;
        ok ->
            ok
    end.

try_nodes_ready([Node1 | _Nodes], 0, _SleepMs) ->
      lager:info("Nodes not ready after initial plan/commit, retrying"),
      plan_and_commit(Node1);
try_nodes_ready(Nodes, N, SleepMs) ->
  ReadyNodes = [Node || Node <- Nodes, is_ready(Node) =:= true],
  case ReadyNodes of
      Nodes ->
          ok;
      _ ->
          timer:sleep(SleepMs),
          try_nodes_ready(Nodes, N-1, SleepMs)
  end.
>>>>>>> ab0fc0f8


<<<<<<< HEAD
%% @doc Convenience wrapper for wait_until for the myriad functions that
%% take a node as single argument.
wait_until(Node, Fun) when is_atom(Node), is_function(Fun) ->
    wait_until(fun() -> Fun(Node) end).

%% @private
is_ring_ready(Node) ->
    case rpc:call(Node, riak_core_ring_manager, get_raw_ring, []) of
        {ok, Ring} ->
            riak_core_ring:ring_ready(Ring);
        _ ->
            false
    end.

%% @doc Given a list of nodes, wait until all nodes believe the ring has
%%      converged (ie. `riak_core_ring:is_ready' returns `true').
wait_until_ring_converged(Nodes) ->
    lager:info("Wait until ring converged on ~p", [Nodes]),
    [?assertEqual(ok, wait_until(Node, fun is_ring_ready/1)) || Node <- Nodes],
    ok.

%% @doc Return a list of nodes that own partitions according to the ring
%%      retrieved from the specified node.
owners_according_to(Node) ->
    case rpc:call(Node, riak_core_ring_manager, get_raw_ring, []) of
        {ok, Ring} ->
            lager:info("Ring ~p", [Ring]),
            Owners = [Owner || {_Idx, Owner} <- riak_core_ring:all_owners(Ring)],
            lager:info("Owners ~p", [lists:usort(Owners)]),
            lists:usort(Owners);
        {badrpc, _}=BadRpc ->
            lager:info("Badrpc"),
            BadRpc
    end.
=======
%% @doc Given a list of nodes, wait until all nodes are considered ready.
%%      See {@link wait_until_ready/1} for definition of ready.
wait_until_nodes_ready(Nodes) ->
    lager:info("Wait until nodes are ready : ~p", [Nodes]),
    [?assertEqual(ok, time_utils:wait_until(Node, fun is_ready/1)) || Node <- Nodes],
    ok.

%% @private
is_ready(Node) ->
    case rpc:call(Node, riak_core_ring_manager, get_raw_ring, []) of
        {ok, Ring} ->
            case lists:member(Node, riak_core_ring:ready_members(Ring)) of
                true -> true;
                false -> {not_ready, Node}
            end;
        Other ->
            Other
    end.

wait_until_nodes_agree_about_ownership(Nodes) ->
    lager:info("Wait until nodes agree about ownership ~p", [Nodes]),
    Results = [ time_utils:wait_until_owners_according_to(Node, Nodes) || Node <- Nodes ],
    ?assert(lists:all(fun(X) -> ok =:= X end, Results)).
>>>>>>> ab0fc0f8

%% Build clusters for all test suites.
set_up_clusters_common(Config) ->
   StartDCs = fun(Nodes) ->
                      pmap(fun(N) ->
                              start_node(N, Config)
                           end, Nodes)
                  end,


    Clusters = pmap(
            fun(N) -> StartDCs(N) end,
            [[dev1, dev2], [dev3], [dev4]]
        ),

   [Cluster1, Cluster2, Cluster3] = Clusters,
   %% Do not join cluster if it is already done
   case riak_utils:owners_according_to(hd(Cluster1)) of % @TODO this is an adhoc check
     Cluster1 ->
         ok; % No need to build Cluster
     _ ->
        [join_cluster(Cluster) || Cluster <- Clusters],
        Clusterheads = [hd(Cluster) || Cluster <- Clusters],
        connect_cluster(Clusterheads)
   end,
<<<<<<< HEAD
   [Cluster1, Cluster2, Cluster3].

%% Join Nodes to create a DC
create_dc_pb(Address, Port, Nodes) ->
  {ok, Pid} = antidotec_pb_socket:start(Address, Port),
  NodesString = lists:map(fun(Node) ->
                            atom_to_list(Node)
                          end, Nodes),
  Request = antidote_pb_codec:encode(create_dc, NodesString),
  Result = antidotec_pb_socket:call_infinity(Pid, {req, Request, ?TIMEOUT}),
  Response = case Result of
      {error, timeout} ->
          {error, timeout};
      _ ->
          case antidote_pb_codec:decode_response(Result) of
              {opresponse, ok} ->
                  ok;
              {error, Reason} ->
                  {error, Reason};
              Other ->
                  {error, Other}
          end
  end,
  _Disconnected = antidotec_pb_socket:stop(Pid),
  Response.

%% Connect DC in Address/Port to other DCs given by their Descriptors
connect_to_dcs(Address, Port, Descriptors) ->
    {ok, Pid} = antidotec_pb_socket:start(Address, Port),
    Request = antidote_pb_codec:encode(connect_to_dcs, Descriptors),
    Result = antidotec_pb_socket:call_infinity(Pid, {req, Request, ?TIMEOUT}),
    Response = case Result of
        {error, timeout} ->
            {error, timeout};
        _ ->
            case antidote_pb_codec:decode_response(Result) of
                {opresponse, ok} ->
                    ok;
                {error, Reason} ->
                    {error, Reason};
                Other ->
                    {error, Other}
            end
    end,
    _Disconnected = antidotec_pb_socket:stop(Pid),
    Response.

%% Get the DC descriptor to be given to other DCs
get_connection_descriptor(Address, Port) ->
    {ok, Pid} = antidotec_pb_socket:start(Address, Port),
    Request = antidote_pb_codec:encode(get_connection_descriptor, ignore),
    Result = antidotec_pb_socket:call_infinity(Pid, {req, Request, ?TIMEOUT}),
    Response = case Result of
        {error, timeout} ->
            {error, timeout};
        _ ->
            case antidote_pb_codec:decode_response(Result) of
                {connection_descriptor, Descriptor} ->
                        {ok, Descriptor};
                {error, Reason} ->
                    {error, Reason};
                Other ->
                    {error, Other}
            end
    end,
    _Disconnected = antidotec_pb_socket:stop(Pid),
    Response.
=======

   [Cluster1, Cluster2, Cluster3].
>>>>>>> ab0fc0f8
<|MERGE_RESOLUTION|>--- conflicted
+++ resolved
@@ -30,30 +30,9 @@
 -define(TIMEOUT, 60000). %1 minute
 
 -export([at_init_testsuite/0,
-<<<<<<< HEAD
          pmap/2,
-         wait_until/3,
-         wait_until_result/4,
-         wait_until_offline/1,
-         wait_until_disconnected/2,
-         wait_until_connected/2,
-         wait_until_registered/2,
-         start_node/2,
-=======
-    pmap/2,
-         %get_cluster_members/1,
->>>>>>> ab0fc0f8
          connect_cluster/1,
          get_node_name/1,
-         descriptors/1,
-         web_ports/1,
-         plan_and_commit/1,
-         do_commit/1,
-         try_nodes_ready/3,
-         wait_until_nodes_ready/1,
-         is_ready/1,
-         wait_until_nodes_agree_about_ownership/1,
-         staged_join/2,
          restart_nodes/2,
          partition_cluster/2,
          heal_cluster/2,
@@ -83,98 +62,10 @@
         {error, {{already_started, _}, _}} -> ok
     end.
 
-<<<<<<< HEAD
-pmap(F, L) ->
-    Parent = self(),
-    lists:foldl(
-        fun(X, N) ->
-                spawn_link(fun() ->
-                            Parent ! {pmap, N, F(X)}
-                    end),
-                N+1
-        end, 0, L),
-    L2 = [receive {pmap, N, R} -> {N, R} end || _ <- L],
-    {_, L3} = lists:unzip(lists:keysort(1, L2)),
-    L3.
-
-wait_until(Fun, Retry, Delay) when Retry > 0 ->
-    wait_until_result(Fun, true, Retry, Delay).
-
-wait_until_result(Fun, Result, Retry, Delay) when Retry > 0 ->
-    Res = Fun(),
-    case Res of
-        Result ->
-            ok;
-        _ when Retry == 1 ->
-            {fail, Res};
-        _ ->
-            timer:sleep(Delay),
-            wait_until_result(Fun, Result, Retry-1, Delay)
-    end.
-
-wait_until_offline(Node) ->
-    wait_until(fun() ->
-                pang == net_adm:ping(Node)
-        end, 60*2, 500).
-
-wait_until_disconnected(Node1, Node2) ->
-    wait_until(fun() ->
-                pang == rpc:call(Node1, net_adm, ping, [Node2])
-        end, 60*2, 500).
-
-wait_until_connected(Node1, Node2) ->
-    wait_until(fun() ->
-                pong == rpc:call(Node1, net_adm, ping, [Node2])
-        end, 60*2, 500).
-
--spec kill_and_restart_nodes([node()], [tuple()]) -> [node()].
-kill_and_restart_nodes(NodeList, Config) ->
-    NewNodeList = brutal_kill_nodes(NodeList),
-    restart_nodes(NewNodeList, Config).
-
-%% when you just can't wait
--spec brutal_kill_nodes([node()]) -> [node()].
-brutal_kill_nodes(NodeList) ->
-    lists:map(fun(Node) ->
-                  lager:info("Killing node ~p", [Node]),
-                  OSPidToKill = rpc:call(Node, os, getpid, []),
-                  %% try a normal kill first, but set a timer to
-                  %% kill -9 after 5 seconds just in case
-                  rpc:cast(Node, timer, apply_after,
-                       [5000, os, cmd, [io_lib:format("kill -9 ~s", [OSPidToKill])]]),
-                  rpc:cast(Node, os, cmd, [io_lib:format("kill -15 ~s", [OSPidToKill])]),
-                  Node
-              end, NodeList).
-
--spec kill_nodes([node()]) -> [node()].
-kill_nodes(NodeList) ->
-    lists:map(fun(Node) ->
-                  %% Crash if stoping fails
-                  {ok, Name1} = ct_slave:stop(get_node_name(Node)),
-                  Name1
-              end, NodeList).
-
--spec restart_nodes([node()], [tuple()]) -> [node()].
-restart_nodes(NodeList, Config) ->
-    pmap(fun(Node) ->
-             start_node(get_node_name(Node), Config),
-             ct:print("Waiting until vnodes are restarted at node ~w", [Node]),
-             wait_until_ring_converged([Node]),
-             wait_until(Node, fun wait_init:check_ready/1),
-             Node
-         end, NodeList).
-
--spec get_node_name(node()) -> atom().
-get_node_name(NodeAtom) ->
-    Node = atom_to_list(NodeAtom),
-    {match, [{Pos, _Len}]} = re:run(Node, "@"),
-    list_to_atom(string:substr(Node, 1, Pos)).
-=======
 
 %% ===========================================
 %% Node utilities
 %% ===========================================
->>>>>>> ab0fc0f8
 
 start_node(Name, Config) ->
     CodePath = lists:filter(fun filelib:is_dir/1, code:get_path()),
@@ -327,61 +218,6 @@
          [{Node1, Node2} || Node1 <- ANodes, Node2 <- BNodes]),
     ok.
 
-<<<<<<< HEAD
-% Waits until a certain registered name pops up on the remote node.
-wait_until_registered(Node, Name) ->
-    ct:print("Wait until ~p is up on ~p", [Name, Node]),
-    F = fun() ->
-                Registered = rpc:call(Node, erlang, registered, []),
-                lists:member(Name, Registered)
-        end,
-    Delay = rt_retry_delay(),
-    Retry = 360000 div Delay,
-    wait_until(F, Retry, Delay).
-
-%TODO Move to config
-rt_retry_delay() -> 500.
-=======
-connect_cluster(Nodes) ->
-  Clusters = [[Node] || Node <- Nodes],
-  lager:info("Connecting DC clusters..."),
-
-  pmap(fun(Cluster) ->
-              Node1 = hd(Cluster),
-              lager:info("Waiting until vnodes start on node ~p", [Node1]),
-              time_utils:wait_until_registered(Node1, inter_dc_pub),
-              time_utils:wait_until_registered(Node1, inter_dc_query_receive_socket),
-              time_utils:wait_until_registered(Node1, inter_dc_query_response_sup),
-              time_utils:wait_until_registered(Node1, inter_dc_query),
-              time_utils:wait_until_registered(Node1, inter_dc_sub),
-              time_utils:wait_until_registered(Node1, meta_data_sender_sup),
-              time_utils:wait_until_registered(Node1, meta_data_manager_sup),
-              ok = rpc:call(Node1, inter_dc_manager, start_bg_processes, [stable]),
-              ok = rpc:call(Node1, logging_vnode, set_sync_log, [true])
-          end, Clusters),
-    Descriptors = descriptors(Clusters),
-    lager:info("the clusters ~w", [Clusters]),
-    Res = [ok || _ <- Clusters],
-    pmap(fun(Cluster) ->
-              Node = hd(Cluster),
-              lager:info("Making node ~p observe other DCs...", [Node]),
-              %% It is safe to make the DC observe itself, the observe() call will be ignored silently.
-              Res = rpc:call(Node, inter_dc_manager, observe_dcs_sync, [Descriptors])
-          end, Clusters),
-    pmap(fun(Cluster) ->
-              Node = hd(Cluster),
-              ok = rpc:call(Node, inter_dc_manager, dc_successfully_started, [])
-          end, Clusters),
-    lager:info("DC clusters connected!").
-
-descriptors(Clusters) ->
-  lists:map(fun(Cluster) ->
-    {ok, Descriptor} = rpc:call(hd(Cluster), inter_dc_manager, get_descriptor, []),
-    Descriptor
-  end, Clusters).
-
->>>>>>> ab0fc0f8
-
 web_ports(dev1) ->
     10015;
 web_ports(dev2) ->
@@ -391,60 +227,20 @@
 web_ports(dev4) ->
     10045.
 
-<<<<<<< HEAD
 pb_ports(Node) ->
     %% remove hostname from Node name
     NodeName = get_node_name(Node),
     web_ports(NodeName) + 2.
-=======
-%% Build clusters
-join_cluster(Nodes) ->
-    lager:info("Joining: ~p", [Nodes]),
-    %% Ensure each node owns 100% of it's own ring
-    [?assertEqual([Node], riak_utils:owners_according_to(Node)) || Node <- Nodes],
-    %% Join nodes
-    [Node1|OtherNodes] = Nodes,
-    case OtherNodes of
-        [] ->
-            %% no other nodes, nothing to join/plan/commit
-            ok;
-        _ ->
-            %% ok do a staged join and then commit it, this eliminates the
-            %% large amount of redundant handoff done in a sequential join
-            [staged_join(Node, Node1) || Node <- OtherNodes],
-            plan_and_commit(Node1),
-            try_nodes_ready(Nodes, 3, 500)
-    end,
-
-    lager:info("Wait until nodes read"),
-    ?assertEqual(ok, wait_until_nodes_ready(Nodes)),
-
-    %% Ensure each node owns a portion of the ring
-    lager:info("Wait until agree about ownership"),
-    wait_until_nodes_agree_about_ownership(Nodes),
-
-    lager:info("Wait until no pending changes"),
-    ?assertEqual(ok, riak_utils:wait_until_no_pending_changes(Nodes)),
-
-    lager:info("Wait until ring converged"),
-    riak_utils:wait_until_ring_converged(Nodes),
-
-    lager:info("Check if nodes are fully ready"),
-    time_utils:wait_until(hd(Nodes), fun wait_init:check_ready/1),
-    ok.
-
->>>>>>> ab0fc0f8
 
 %% Build DC
 join_cluster(Nodes) ->
-    ct:print("Join nodes in to a DC ~p", [Nodes]),
+    lager:info("Join nodes in to a DC ~p", [Nodes]),
     HeadNode = hd(Nodes),
     create_dc_pb('127.0.0.1', pb_ports(HeadNode), Nodes).
 
-<<<<<<< HEAD
 %% Connect DCs for replication
 connect_cluster(Nodes) ->
-   ct:print("Connect dcs ~p", [Nodes]),
+   lager:info("Connect dcs ~p", [Nodes]),
    Descriptors = [descriptor(Node) || Node <- Nodes],
    [ok = connect_to_dcs('127.0.0.1', pb_ports(Node), Descriptors) || Node <- Nodes].
 
@@ -453,114 +249,6 @@
   Port = pb_ports(Node),
   {ok, Descriptor} = get_connection_descriptor(Address, Port),
   Descriptor.
-=======
-plan_and_commit(Node) ->
-    timer:sleep(5000),
-    lager:info("planning and committing cluster join"),
-    case rpc:call(Node, riak_core_claimant, plan, []) of
-        {error, ring_not_ready} ->
-            lager:info("plan: ring not ready"),
-            timer:sleep(5000),
-            riak_utils:maybe_wait_for_changes(Node),
-            plan_and_commit(Node);
-        {ok, _, _} ->
-            do_commit(Node)
-    end.
-do_commit(Node) ->
-    lager:info("Committing"),
-    case rpc:call(Node, riak_core_claimant, commit, []) of
-        {error, plan_changed} ->
-            lager:info("commit: plan changed"),
-            timer:sleep(100),
-            riak_utils:maybe_wait_for_changes(Node),
-            plan_and_commit(Node);
-        {error, ring_not_ready} ->
-            lager:info("commit: ring not ready"),
-            timer:sleep(100),
-            riak_utils:maybe_wait_for_changes(Node),
-            do_commit(Node);
-        {error, nothing_planned} ->
-            %% Assume plan actually committed somehow
-            ok;
-        ok ->
-            ok
-    end.
-
-try_nodes_ready([Node1 | _Nodes], 0, _SleepMs) ->
-      lager:info("Nodes not ready after initial plan/commit, retrying"),
-      plan_and_commit(Node1);
-try_nodes_ready(Nodes, N, SleepMs) ->
-  ReadyNodes = [Node || Node <- Nodes, is_ready(Node) =:= true],
-  case ReadyNodes of
-      Nodes ->
-          ok;
-      _ ->
-          timer:sleep(SleepMs),
-          try_nodes_ready(Nodes, N-1, SleepMs)
-  end.
->>>>>>> ab0fc0f8
-
-
-<<<<<<< HEAD
-%% @doc Convenience wrapper for wait_until for the myriad functions that
-%% take a node as single argument.
-wait_until(Node, Fun) when is_atom(Node), is_function(Fun) ->
-    wait_until(fun() -> Fun(Node) end).
-
-%% @private
-is_ring_ready(Node) ->
-    case rpc:call(Node, riak_core_ring_manager, get_raw_ring, []) of
-        {ok, Ring} ->
-            riak_core_ring:ring_ready(Ring);
-        _ ->
-            false
-    end.
-
-%% @doc Given a list of nodes, wait until all nodes believe the ring has
-%%      converged (ie. `riak_core_ring:is_ready' returns `true').
-wait_until_ring_converged(Nodes) ->
-    lager:info("Wait until ring converged on ~p", [Nodes]),
-    [?assertEqual(ok, wait_until(Node, fun is_ring_ready/1)) || Node <- Nodes],
-    ok.
-
-%% @doc Return a list of nodes that own partitions according to the ring
-%%      retrieved from the specified node.
-owners_according_to(Node) ->
-    case rpc:call(Node, riak_core_ring_manager, get_raw_ring, []) of
-        {ok, Ring} ->
-            lager:info("Ring ~p", [Ring]),
-            Owners = [Owner || {_Idx, Owner} <- riak_core_ring:all_owners(Ring)],
-            lager:info("Owners ~p", [lists:usort(Owners)]),
-            lists:usort(Owners);
-        {badrpc, _}=BadRpc ->
-            lager:info("Badrpc"),
-            BadRpc
-    end.
-=======
-%% @doc Given a list of nodes, wait until all nodes are considered ready.
-%%      See {@link wait_until_ready/1} for definition of ready.
-wait_until_nodes_ready(Nodes) ->
-    lager:info("Wait until nodes are ready : ~p", [Nodes]),
-    [?assertEqual(ok, time_utils:wait_until(Node, fun is_ready/1)) || Node <- Nodes],
-    ok.
-
-%% @private
-is_ready(Node) ->
-    case rpc:call(Node, riak_core_ring_manager, get_raw_ring, []) of
-        {ok, Ring} ->
-            case lists:member(Node, riak_core_ring:ready_members(Ring)) of
-                true -> true;
-                false -> {not_ready, Node}
-            end;
-        Other ->
-            Other
-    end.
-
-wait_until_nodes_agree_about_ownership(Nodes) ->
-    lager:info("Wait until nodes agree about ownership ~p", [Nodes]),
-    Results = [ time_utils:wait_until_owners_according_to(Node, Nodes) || Node <- Nodes ],
-    ?assert(lists:all(fun(X) -> ok =:= X end, Results)).
->>>>>>> ab0fc0f8
 
 %% Build clusters for all test suites.
 set_up_clusters_common(Config) ->
@@ -569,7 +257,6 @@
                               start_node(N, Config)
                            end, Nodes)
                   end,
-
 
     Clusters = pmap(
             fun(N) -> StartDCs(N) end,
@@ -586,7 +273,7 @@
         Clusterheads = [hd(Cluster) || Cluster <- Clusters],
         connect_cluster(Clusterheads)
    end,
-<<<<<<< HEAD
+
    [Cluster1, Cluster2, Cluster3].
 
 %% Join Nodes to create a DC
@@ -653,8 +340,4 @@
             end
     end,
     _Disconnected = antidotec_pb_socket:stop(Pid),
-    Response.
-=======
-
-   [Cluster1, Cluster2, Cluster3].
->>>>>>> ab0fc0f8
+    Response.
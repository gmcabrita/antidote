{deps, [
    %% logging framework
    {lager, "3.6.2"},

    %% riak framework
    {riak_core, {git, "git://github.com/Kyorai/riak_core.git", {branch, "erl20"}}},
    {riak_api, {git, "https://github.com/basho/riak_api", {tag, "2.0.2"}}},

    %% efficient inter-dc messaging
    {erlzmq, {git, "https://github.com/zeromq/erlzmq2", {ref, "573d583"}}},

    %% antidote utilities
    %% TODO: riak_pb branch "antidote_crdt"
    {riak_pb, {git, "https://github.com/syncfree/riak_pb", {tag, "v0.5.1"}}},
    {antidote_crdt, ".*", {git, "https://github.com/syncfree/antidote_crdt", {tag, "v0.1.0"}}},
    {vectorclock, ".*", {git, "https://github.com/AntidoteDB/vectorclock", {tag, "v0.1.0"}}},

    % expose metrics for prometheus as HTTP-API
    {elli, "2.1.2"}, 
    {prometheus, "3.4.1"},
    {prometheus_process_collector, "1.3.0"},
    {elli_prometheus, "0.1.1"},

    %% random number generator
    {rand_compat, "0.0.3"},

    %% antidote_pb client interface only for riak_tests.
    {antidote_pb, {git, "https://github.com/syncfree/antidote_pb", {tag, "v0.1.0"}}}
]}.

{erl_opts, [
            debug_info, 
            warnings_as_errors,
            nowarn_export_all,
            {parse_transform, lager_transform}, {i, "include"}
           ]}.

{cover_enabled, true}.

{eunit_opts, [verbose, {report, {eunit_surefire, [{dir, "logs/"}]}}]}.

{dialyzer, [{warnings, [
    %unmatched_returns,
    %unknown
    %overspecs,
    no_undefined_callbacks
]}]}.

{edoc_opts, [
    {preprocess, true},
    {todo, true},
    {includes, ["include/"]},
    {dir, "edoc"}
]}.

{overrides, [
    %% R20
    {override, riak_ensemble,
        [{erl_opts, [
            debug_info,
            warn_untyped_record,
            {platform_define, "^[0-9]+", namespaced_types},
            {parse_transform, lager_transform}
        ]},
            {plugins, [pc]},
            {provider_hooks, [{post, [{compile, {pc, compile}}, {clean, {pc, clean}}]}]}
        ]},
    {override, riak_core,
        [{erl_opts, [{parse_transform, lager_transform}, debug_info, warn_untyped_record,
            {plugins, [pc]},
            {platform_define, "^[0-9]+", namespaced_types},
            {platform_define, "18", old_rand},
            {platform_define, "17", old_rand},
            {platform_define, "^R15", old_hash},
            {provider_hooks, [{post, [{compile, {pc, compile}}, {clean, {pc, clean}}]}]}
        ]}]},
    {override, riak_api,
        [{erl_opts, 
          [{parse_transform, lager_transform}]
         }]},

    %% R18
    {override, chash,
        [{erl_opts, [debug_info, {platform_define, "^[0-9]+", namespaced_types}]}]},
    {override, webmachine,
        [{erl_opts, []}]},
    {override, edown,
        [{erl_opts, [debug_info]}]},

    %% Normal
    {override, setup, [{post_hooks, []}]},
    {override, eleveldb, [
        {plugins, [pc]},
        {pre_hooks, [
            {compile, "c_src/build_deps.sh get-deps"},
            {compile, "c_src/build_deps.sh"}
        ]},
        {post_hooks, [
            {clean, "c_src/build_deps.sh clean"}
        ]},
        {provider_hooks, [
            {post, [
                {compile, {pc, compile}},
                {clean, {pc, clean}}
            ]}
        ]}
    ]},

    {override, erlzmq,
        [{pre_hooks, [{compile, "make -C c_src"},
            {clean, "make -C c_src clean"}]},
            {plugins, [pc]},

            {provider_hooks,
                [{post,
                    [{compile, {pc, compile}},
                        {clean, {pc, clean}}
                    ]}
                ]}
        ]}
]}.

{relx, [{release, {antidote, "0.0.1"}, [antidote]},
<<<<<<< HEAD
    {release, {antidote1, "0.0.1"}, [antidote]},
    {release, {antidote2, "0.0.1"}, [antidote]},
    {release, {antidote3, "0.0.1"}, [antidote]},
    {release, {antidote4, "0.0.1"}, [antidote]},
    {release, {antidote5, "0.0.1"}, [antidote]},
        {dev_mode, false},
        {include_erts, true},

        {sys_config, "config/sys.config"},
        {vm_args, "config/vm.args"},

        {overlay, [
           {mkdir, "data/ring"},
           {mkdir, "log/sasl"},
           {copy, "bin/env", "bin/env"},
           {template, "rel/files/antidote-admin", "bin/antidote-admin"},
           {template, "_build/default/lib/cuttlefish/priv/erlang_vm.schema", "lib/11-erlang_vm.schema"},
           {template, "_build/default/lib/riak_core/priv/riak_core.schema", "lib/12-riak_core.schema"},
           {template, "_build/default/lib/riak_sysmon/priv/riak_sysmon.schema", "lib/15-riak_sysmon.schema"},
           {template, "_build/default/lib/eleveldb/priv/eleveldb.schema", "lib/21-leveldb.schema"}
           ]},
        {overlay_vars, "config/vars.config"},
        {extended_start_script, true}]}.
=======
    {dev_mode, false},
    {include_erts, true},

    {sys_config, "config/sys.config"},
    {vm_args, "config/vm.args"},

    {overlay, [
        {mkdir, "data/ring"},
        {mkdir, "log/sasl"},
        {copy, "bin/env", "bin/env"},
        {template, "rel/files/antidote-admin", "bin/antidote-admin"},
        {template, "_build/default/lib/cuttlefish/priv/erlang_vm.schema", "lib/11-erlang_vm.schema"},
        {template, "_build/default/lib/riak_core/priv/riak_core.schema", "lib/12-riak_core.schema"},
        {template, "_build/default/lib/riak_sysmon/priv/riak_sysmon.schema", "lib/15-riak_sysmon.schema"},
        {template, "_build/default/lib/eleveldb/priv/eleveldb.schema", "lib/21-leveldb.schema"}
    ]},
    {overlay_vars, "config/vars.config"},
    {extended_start_script, true}
       ]}.
>>>>>>> 2a914d2c


% lint tool for style checking
{profiles, [
    {lint, [
        {plugins, [{rebar3_lint, {git, "https://github.com/project-fifo/rebar3_lint.git", {tag, "0.1.2"}}}]}
    ]}
]}.

% configuration of style rules
{elvis,
    [#{dirs => ["src", "test"],
        filter => "*.erl",
        rules => [
            {elvis_style, no_tabs},
            {elvis_style, no_trailing_whitespace},
            {elvis_style, macro_names, #{ignore => []}},
            {elvis_style, operator_spaces, #{rules => [{right, ","},
                {right, "--"},
                {left, "--"},
                {right, "++"},
                {left, "++"}]}},
            {elvis_style, god_modules,
                #{limit => 25,
                    ignore => []}},
            {elvis_style, used_ignored_variable},
            {elvis_style, no_behavior_info},
            {
                elvis_style,
                module_naming_convention,
                #{regex => "^[a-z]([a-z0-9]*_?)*(_SUITE)?$",
                    ignore => []}
            },
            % Can be added back if antidote_crdt_counter_b:localPermissions is renamed
            %{
            %  elvis_style,
            %  function_naming_convention,
            %  #{regex => "^([a-z][a-z0-9]*_?)*$"}
            %},
            {elvis_style, state_record_and_type},
            {elvis_style, no_spec_with_records}
        ]
    },
        #{dirs => ["."],
            filter => "Makefile",
            rules => [{elvis_project, no_deps_master_erlang_mk, #{ignore => []}},
            {elvis_project, protocol_for_deps_erlang_mk, #{ignore => []}}]
        },
        #{dirs => ["."],
            filter => "rebar.config",
            rules => [{elvis_project, no_deps_master_rebar, #{ignore => []}}]
        }
    ]
}.<|MERGE_RESOLUTION|>--- conflicted
+++ resolved
@@ -16,7 +16,7 @@
     {vectorclock, ".*", {git, "https://github.com/AntidoteDB/vectorclock", {tag, "v0.1.0"}}},
 
     % expose metrics for prometheus as HTTP-API
-    {elli, "2.1.2"}, 
+    {elli, "2.1.2"},
     {prometheus, "3.4.1"},
     {prometheus_process_collector, "1.3.0"},
     {elli_prometheus, "0.1.1"},
@@ -29,7 +29,7 @@
 ]}.
 
 {erl_opts, [
-            debug_info, 
+            debug_info,
             warnings_as_errors,
             nowarn_export_all,
             {parse_transform, lager_transform}, {i, "include"}
@@ -75,7 +75,7 @@
             {provider_hooks, [{post, [{compile, {pc, compile}}, {clean, {pc, clean}}]}]}
         ]}]},
     {override, riak_api,
-        [{erl_opts, 
+        [{erl_opts,
           [{parse_transform, lager_transform}]
          }]},
 
@@ -120,32 +120,13 @@
         ]}
 ]}.
 
-{relx, [{release, {antidote, "0.0.1"}, [antidote]},
-<<<<<<< HEAD
+{relx, [
+    {release, {antidote, "0.0.1"}, [antidote]},
     {release, {antidote1, "0.0.1"}, [antidote]},
     {release, {antidote2, "0.0.1"}, [antidote]},
     {release, {antidote3, "0.0.1"}, [antidote]},
     {release, {antidote4, "0.0.1"}, [antidote]},
     {release, {antidote5, "0.0.1"}, [antidote]},
-        {dev_mode, false},
-        {include_erts, true},
-
-        {sys_config, "config/sys.config"},
-        {vm_args, "config/vm.args"},
-
-        {overlay, [
-           {mkdir, "data/ring"},
-           {mkdir, "log/sasl"},
-           {copy, "bin/env", "bin/env"},
-           {template, "rel/files/antidote-admin", "bin/antidote-admin"},
-           {template, "_build/default/lib/cuttlefish/priv/erlang_vm.schema", "lib/11-erlang_vm.schema"},
-           {template, "_build/default/lib/riak_core/priv/riak_core.schema", "lib/12-riak_core.schema"},
-           {template, "_build/default/lib/riak_sysmon/priv/riak_sysmon.schema", "lib/15-riak_sysmon.schema"},
-           {template, "_build/default/lib/eleveldb/priv/eleveldb.schema", "lib/21-leveldb.schema"}
-           ]},
-        {overlay_vars, "config/vars.config"},
-        {extended_start_script, true}]}.
-=======
     {dev_mode, false},
     {include_erts, true},
 
@@ -161,12 +142,10 @@
         {template, "_build/default/lib/riak_core/priv/riak_core.schema", "lib/12-riak_core.schema"},
         {template, "_build/default/lib/riak_sysmon/priv/riak_sysmon.schema", "lib/15-riak_sysmon.schema"},
         {template, "_build/default/lib/eleveldb/priv/eleveldb.schema", "lib/21-leveldb.schema"}
-    ]},
+        ]},
     {overlay_vars, "config/vars.config"},
     {extended_start_script, true}
-       ]}.
->>>>>>> 2a914d2c
-
+]}.
 
 % lint tool for style checking
 {profiles, [

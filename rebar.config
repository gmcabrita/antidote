--- conflicted
+++ resolved
@@ -8,11 +8,8 @@
     {erlzmq, {git, "git://github.com/tcrain/erlzmq2", {branch, "master"}}},
     %% antidote_pb is client interface. Needed only for riak_tests.
     {antidote_pb, {git, "git://github.com/syncfree/antidote_pb", {tag, "new_interface"}}},
-<<<<<<< HEAD
-    {antidote_crdt, ".*", {git, "git://github.com/deepthidevaki/antidote_crdt", "master"}}
-=======
+    {antidote_crdt, ".*", {git, "git://github.com/deepthidevaki/antidote_crdt", {branch, "master"}}},
     {antidote_utils, {git, "git://github.com/syncfree/antidote_utils", {tag, "0.0.1"}}}
->>>>>>> 6b0300a2
 ]}.
 
 {erl_opts, [debug_info, warnings_as_errors, {parse_transform, lager_transform},{i,"include"}]}.

%% -------------------------------------------------------------------
%%
%% Copyright (c) 2014 SyncFree Consortium.  All Rights Reserved.
%%
% This file is provided to you under the Apache License,
%% Version 2.0 (the "License"); you may not use this file
%% except in compliance with the License.  You may obtain
%% a copy of the License at
%%
%%   http://www.apache.org/licenses/LICENSE-2.0
%%
%% Unless required by applicable law or agreed to in writing,
%% software distributed under the License is distributed on an
%% "AS IS" BASIS, WITHOUT WARRANTIES OR CONDITIONS OF ANY
%% KIND, either express or implied.  See the License for the
%% specific language governing permissions and limitations
%% under the License.
%%
%% -------------------------------------------------------------------
-module(eiger_test).

-export([confirm/0,
         eiger_spawn_read/3]).

-include_lib("eunit/include/eunit.hrl").
-define(HARNESS, (rt_config:get(rt_harness))).

confirm() ->
    [Nodes1] = rt:build_clusters([3]),
    lager:info("Nodes: ~p", [Nodes1]),

    %eiger_test1(Nodes1),
    %[Nodes2] = common:clean_clusters([Nodes1]),
    %eiger_test2(Nodes2),
    %[Nodes3] = common:clean_clusters([Nodes2]),
    %eiger_test3(Nodes2),
    %[Nodes4] = common:clean_clusters([Nodes3]),
    %eiger_test4(Nodes3),
    %[Nodes5] = common:clean_clusters([Nodes4]),
    %eiger_test5(Nodes5),
    %rt:clean_cluster(Nodes5),

    eiger_test1(Nodes1),
    eiger_test2(Nodes1),
    eiger_test3(Nodes1),
    eiger_test4(Nodes1),
    eiger_test5(Nodes1),
    rt:clean_cluster(Nodes1),
    pass.

%% @doc The following function tests Eiger very basic behaviour
eiger_test1(Nodes) ->
    FirstNode = hd(Nodes),
    lager:info("Test1 started"),
    %% Empty transaction works,
    Result0=rpc:call(FirstNode, antidote, eiger_updatetx,
                    [[], []]),
    ?assertMatch({ok, empty}, Result0),

    Result1=rpc:call(FirstNode, antidote, eiger_readtx,
                    [[]]),
    ?assertMatch({ok, empty}, Result1),

    % A simple read returns empty
    Result11=rpc:call(FirstNode, antidote, eiger_readtx,
                    [[key1]]),
    ?assertMatch({ok, [{key1, <<>>}], _}, Result11),

    %% Read what you wrote
    Result2=rpc:call(FirstNode, antidote, eiger_updatetx,
                    [[{key1, 1}, {key2, 2}], []]),
    ?assertMatch({ok, _}, Result2),
    {ok, Result22, _}=rpc:call(FirstNode, antidote, eiger_readtx,
                    [[key1, key2]]),
    ?assertMatch(true, compare_multiple_results([{key1, 1},{key2, 2}], Result22)),
    pass.

eiger_test2(Nodes) ->
    FirstNode = hd(Nodes),
    Key = eiger_test2,
    lager:info("Test2 started"),
    Result0=rpc:call(FirstNode, antidote, eiger_updatetx,
                    [[{Key,  1}], []]),
    ?assertMatch({ok, _}, Result0),
    {ok, Coord}=rpc:call(FirstNode, antidote, eiger_updatetx,
                    [[{Key, 2}], [], debug]),
    LastNode= lists:last(Nodes),
    spawn(eiger_test, eiger_spawn_read, [LastNode, [Key], self()]),
    timer:sleep(2000),
    
    Result1=rpc:call(FirstNode, antidote, eiger_committx,
                    [Coord]),
    ?assertMatch({ok, _EVT2}, Result1),
    receive
        Result2 ->
            ?assertMatch({ok, [{Key, 2}], _}, Result2)
    end,
    Result3=rpc:call(FirstNode, antidote, eiger_readtx,
                    [[Key]]),
    ?assertMatch({ok, [{Key, 2}], _}, Result3),
    pass.

eiger_test3(Nodes) ->
    FirstNode = hd(Nodes),
    Key = eiger_test3,
    lager:info("Test3 started"),
    Result0=rpc:call(FirstNode, antidote, eiger_updatetx,
                    [[{Key, 1}], []]),
    ?assertMatch({ok, _}, Result0),
    {ok, Coord}=rpc:call(FirstNode, antidote, eiger_updatetx,
                    [[{Key, 2}], [], debug]),
    LastNode= lists:last(Nodes),
    spawn(eiger_test, eiger_spawn_read, [LastNode, [Key], self()]),
    timer:sleep(2000),
    {ok, Coord2}=rpc:call(FirstNode, antidote, eiger_updatetx,
                    [[{Key, 3}], [], debug]),

    Result1=rpc:call(FirstNode, antidote, eiger_committx,
                    [Coord]),
    ?assertMatch({ok, _EVT2}, Result1),
    Result2=rpc:call(FirstNode, antidote, eiger_committx,
                    [Coord2]),
    ?assertMatch({ok, _EVT3}, Result2),
    receive
        Result3 ->
            ?assertMatch({ok, [{Key, 2}], _}, Result3)
    end,
    Result4=rpc:call(FirstNode, antidote, eiger_readtx,
                    [[Key]]),
    ?assertMatch({ok, [{Key, 3}], _}, Result4),
    pass.

eiger_test4(Nodes) ->
    FirstNode = hd(Nodes),
    Key1 = eiger_test5a,
    Key2 = eiger_test5b,
    lager:info("Test4 started"),
    Result0=rpc:call(FirstNode, antidote, eiger_updatetx,
                    [[{Key1, 1},{Key2, 1}], []]),
    ?assertMatch({ok, _}, Result0),
    {ok, Coord}=rpc:call(FirstNode, antidote, eiger_updatetx,
                    [[{Key1, 2}], [], debug]),
    LastNode= lists:last(Nodes),
    spawn(eiger_test, eiger_spawn_read, [LastNode, [Key1, Key2], self()]),
    timer:sleep(2000),

    Result1=rpc:call(FirstNode, antidote, eiger_committx,
                    [Coord]),
    ?assertMatch({ok, _EVT2}, Result1),
    receive
        {ok, Result2, _} ->
            ?assertMatch(true, compare_multiple_results([{Key1, 1},{Key2, 1}], Result2))
    end,
    {ok, Result3, _}=rpc:call(FirstNode, antidote, eiger_readtx,
                    [[Key1, Key2]]),
    ?assertMatch(true, compare_multiple_results([{Key1, 2},{Key2, 1}], Result3)),
    pass.

eiger_test5(Nodes) ->
    FirstNode = hd(Nodes),
    lager:info("Test5 started"),
    {IndexNode1, Keys1} = n_keys_same_vnode(FirstNode, 2, [], [], empty),
    Key1a = hd(Keys1),
    Key1b = lists:last(Keys1),
    {_IndexNode2, Keys2} = n_keys_same_vnode(FirstNode, 2, [IndexNode1], [], empty),
    Key2a = hd(Keys2),
    Key2b = lists:last(Keys2),
    lager:info("Key1a is ~p, Key1b is ~p, Key2a is ~p, Key2b is ~p", [Key1a, Key1b, Key2a, Key2b]),
    
    done = n_updates(FirstNode, Key1a, 5, 0),
    done = n_updates(FirstNode, Key1b, 5, 0),
    done = n_updates(FirstNode, Key2a, 20, 0),
    done = n_updates(FirstNode, Key2b, 1, 0),

    {ok, Result3, _}=rpc:call(FirstNode, antidote, eiger_readtx,
                    [[Key1a, Key2a]]),
<<<<<<< HEAD
    lager:info("Result 3: ~p", [Result3]),
=======
    lager:info("Result3 is ~p", [Result3]),
>>>>>>> 0053c491
    ?assertMatch(true, compare_multiple_results([{Key1a, 5},{Key2a, 20}], Result3)),
    pass.

get_random_key() ->
    random:seed(now()),
    random:uniform(1000).

n_keys_same_vnode(FirstNode, N, NotIn, Keys, Previous) ->
    case length(Keys) of
        N ->
            {Previous, Keys};
        _ ->
            Key = get_random_key(),
            Preflist = rpc:call(FirstNode, log_utilities, get_preflist_from_key, [Key]),
            IndexNode = hd(Preflist),
            case lists:member(IndexNode, NotIn) orelse lists:member(Key, Keys) of
                true ->
                    n_keys_same_vnode(FirstNode, N, NotIn, Keys, Previous);
                false ->
                    case Previous of
                        empty ->
                            n_keys_same_vnode(FirstNode, N, NotIn, Keys ++ [Key], IndexNode);
                        IndexNode ->
                            n_keys_same_vnode(FirstNode, N, NotIn, Keys ++ [Key], IndexNode);
                        _ ->
                            n_keys_same_vnode(FirstNode, N, NotIn, Keys, Previous)
                    end
            end
    end.

n_updates(FirstNode, Key, N, SoFar) ->
    case SoFar of
        N ->
            done;
        _ ->
            Result0=rpc:call(FirstNode, antidote, eiger_updatetx,
                    [[{Key, SoFar+1}], []]),
            ?assertMatch({ok, _}, Result0),
            n_updates(FirstNode, Key, N, SoFar+1)
    end.


compare_multiple_results([], _ActualResults) ->
    true;

compare_multiple_results([Expected|Rest], ActualResults) ->
    case lists:member(Expected, ActualResults) of
        true ->
            compare_multiple_results(Rest, ActualResults);
        false ->
            false
    end.

eiger_spawn_read(Node, Keys, Sender) ->
    Result=rpc:call(Node, antidote, eiger_readtx, [Keys]),
    Sender ! Result.<|MERGE_RESOLUTION|>--- conflicted
+++ resolved
@@ -174,11 +174,7 @@
 
     {ok, Result3, _}=rpc:call(FirstNode, antidote, eiger_readtx,
                     [[Key1a, Key2a]]),
-<<<<<<< HEAD
-    lager:info("Result 3: ~p", [Result3]),
-=======
     lager:info("Result3 is ~p", [Result3]),
->>>>>>> 0053c491
     ?assertMatch(true, compare_multiple_results([{Key1a, 5},{Key2a, 20}], Result3)),
     pass.
 

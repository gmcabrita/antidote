%% -------------------------------------------------------------------
%%
%% Copyright (c) 2014 SyncFree Consortium.  All Rights Reserved.
%%
% This file is provided to you under the Apache License,
%% Version 2.0 (the "License"); you may not use this file
%% except in compliance with the License.  You may obtain
%% a copy of the License at
%%
%%   http://www.apache.org/licenses/LICENSE-2.0
%%
%% Unless required by applicable law or agreed to in writing,
%% software distributed under the License is distributed on an
%% "AS IS" BASIS, WITHOUT WARRANTIES OR CONDITIONS OF ANY
%% KIND, either express or implied.  See the License for the
%% specific language governing permissions and limitations
%% under the License.
%%
%% -------------------------------------------------------------------
-module(opbcounter_test).

-export([confirm/0]).

-include_lib("eunit/include/eunit.hrl").
-include("antidote.hrl").
-define(HARNESS, (rt_config:get(rt_harness))).

%% Test entry point.
confirm() ->
    NumVNodes = rt_config:get(num_vnodes, 8),
    rt:update_app_config(all,[
                              {riak_core, [{ring_creation_size, NumVNodes}]}
                             ]),
    [Nodes] = rt:build_clusters([3]),
    lager:info("Nodes: ~p", [Nodes]),
    new_bcounter_test(Nodes),
    increment_test(Nodes),
    decrement_test(Nodes),
<<<<<<< HEAD
    conditional_write_test(Nodes),
=======
    transfer_test(Nodes),
    case ?CERT of
	true ->
	    conditional_write_test(Nodes);
	false ->
	    ok
    end,
>>>>>>> a65df9dd
    %rt:clean_cluster(Nodes),
    pass.

%% Tests creating a new `bcounter()'.
new_bcounter_test(Nodes) ->
    FirstNode = hd(Nodes),
    lager:info("new_bcounter_test started"),
    Type = crdt_bcounter,
    Key = bcounter1,
    %% Test reading a new key of type `crdt_bcounter' creates a new `bcounter()'.
    Result0 = rpc:call(FirstNode, antidote, read,
                       [Key, Type]),
    Counter0 = crdt_bcounter:new(),
    ?assertEqual({ok, Counter0}, Result0).

%% Tests incrementing a `bcounter()'.
increment_test(Nodes) ->
    FirstNode = hd(Nodes),
    SecondNode = hd(tl(Nodes)),
    lager:info("increment_test started"),
    Type = crdt_bcounter,
    Key = bcounter2,
    %% Test simple read and write operations.
    Result0 = rpc:call(FirstNode, antidote, append,
                       [Key, Type, {{increment, 10}, a}]),
    ?assertMatch({ok, _}, Result0),
    Result1 = rpc:call(FirstNode, antidote, read, [Key, Type]),
    {ok, Counter1} = Result1,
    ?assertEqual(10, crdt_bcounter:permissions(Counter1)),

    %Cannot test local permissions on client-side, because it does not know the id of the server.
    %?assertEqual(10, crdt_bcounter:localPermissions(r1,Counter1)),
    %?assertEqual(0, crdt_bcounter:localPermissions(r2,Counter1)),

    %% Test bulk transaction with read and write operations.
    Result2 = rpc:call(SecondNode, antidote, clocksi_execute_tx,
                       [[{update, {Key, Type, {{increment, 7}, b}}}, {update, {Key, Type, {{increment, 5}, b}}}, {read, {Key, Type}}]]),
    ?assertMatch({ok, _}, Result2),
    {ok, {_, [Counter2], _}} = Result2,
    ?assertEqual(22, crdt_bcounter:permissions(Counter2)).

%% Tests decrementing a `bcounter()'.
decrement_test(Nodes) ->
    FirstNode = hd(Nodes),
    lager:info("decrement_test started"),
    Type = crdt_bcounter,
    Key = bcounter3,
    %% Test an allowed chain of operations.
    Result0 = rpc:call(FirstNode, antidote, clocksi_execute_tx,
                       [[{update, {Key, Type, {{increment, 7}, a}}}, {update, {Key, Type, {{increment, 5}, a}}},
                         {update, {Key, Type, {{decrement, 3}, a}}}, {update, {Key, Type, {{decrement, 2}, a}}},
                         {read, {Key, Type}}]]),
    ?assertMatch({ok, _}, Result0),
    {ok, {_, [Counter0], _}} = Result0,
    ?assertEqual(7, crdt_bcounter:permissions(Counter0)),
    %% Test a forbidden chain of operations.
    Result1 = rpc:call(FirstNode, antidote, clocksi_execute_tx,
                       [[{update, {Key, Type, {{decrement, 8}, b}}}, {read, {Key, Type}}]]),
    ?assertMatch({error, {no_permissions, {_, 8}}}, Result1).

%% Tests the conditional write mechanism required for `generate_downstream()' and `update()' to be atomic.
%% Such atomic execution is required for the correctness of `bcounter()' CRDT.
conditional_write_test(Nodes) ->
    FirstNode = hd(Nodes),
    LastNode= lists:last(Nodes),
    lager:info("conditional_write_test started"),
    Type = crdt_bcounter,
    Key = bcounter5,
    rpc:call(FirstNode, antidote, append,
             [Key, Type, {{increment, 10}, a}]),
    %% Start a transaction on the first node and perform a read operation.
    {ok, TxId1} = rpc:call(FirstNode, antidote, clocksi_istart_tx, []),
    rpc:call(FirstNode, antidote, clocksi_iread, [TxId1, Key, Type]),
    %% Execute a transaction on the last node which performs a write operation.
    {ok, TxId2} = rpc:call(LastNode, antidote, clocksi_istart_tx, []),
    rpc:call(LastNode, antidote, clocksi_iupdate,
             [TxId2, Key, Type, {{decrement, 3}, a}]),
    CommitTime1=rpc:call(LastNode, antidote, clocksi_iprepare, [TxId2]),
    ?assertMatch({ok, _}, CommitTime1),
    End1=rpc:call(LastNode, antidote, clocksi_icommit, [TxId2]),
    ?assertMatch({ok, _}, End1),
    %% Resume the first transaction and check that it fails.
    Result0 = rpc:call(FirstNode, antidote, clocksi_iupdate,
                       [TxId1, Key, Type, {{decrement, 3}, a}]),
    ?assertEqual(ok, Result0),
    CommitTime2=rpc:call(FirstNode, antidote, clocksi_iprepare, [TxId1]),
    ?assertEqual({aborted, TxId1}, CommitTime2),
    %% Test that the failed transaction didn't affect the `bcounter()'.
    Result1 = rpc:call(FirstNode, antidote, read, [Key, Type]),
    {ok, Counter1} = Result1,
    ?assertEqual(7, crdt_bcounter:permissions(Counter1)).<|MERGE_RESOLUTION|>--- conflicted
+++ resolved
@@ -36,17 +36,12 @@
     new_bcounter_test(Nodes),
     increment_test(Nodes),
     decrement_test(Nodes),
-<<<<<<< HEAD
-    conditional_write_test(Nodes),
-=======
-    transfer_test(Nodes),
     case ?CERT of
 	true ->
 	    conditional_write_test(Nodes);
 	false ->
 	    ok
     end,
->>>>>>> a65df9dd
     %rt:clean_cluster(Nodes),
     pass.
 

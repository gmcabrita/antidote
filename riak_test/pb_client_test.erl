--- conflicted
+++ resolved
@@ -81,19 +81,15 @@
     [Nodes9] = common:clean_and_rebuild_clusters([Nodes8]),
     rt:wait_for_service(Node, antidote),
     update_set_read_test(),
-<<<<<<< HEAD
-    [Nodes10] = common:clean_clusters([Nodes9]),
-=======
-    [_] = common:clean_and_rebuild_clusters([Nodes9]),
->>>>>>> 7ca8f6d9
+    [Nodes10] = common:clean_and_rebuild_clusters([Nodes9]),
     rt:wait_for_service(Node, antidote),
     static_transaction_test(),
 
-    [Nodes11] = common:clean_clusters([Nodes10]),
+    [Nodes11] = common:clean_and_rebuild_clusters([Nodes10]),
     rt:wait_for_service(Node, antidote),
     pb_get_objects_test(),
 
-    [_Nodes12] = common:clean_clusters([Nodes11]),
+    [_Nodes12] = common:clean_and_rebuild_clusters([Nodes11]),
     rt:wait_for_service(Node, antidote),
     pb_get_log_operations_test(),
     pass.

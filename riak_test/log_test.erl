--- conflicted
+++ resolved
@@ -1,82 +1,75 @@
-%% -------------------------------------------------------------------
-%%
-%% Copyright (c) 2014 SyncFree Consortium.  All Rights Reserved.
-%%
-%% This file is provided to you under the Apache License,
-%% Version 2.0 (the "License"); you may not use this file
-%% except in compliance with the License.  You may obtain
-%% a copy of the License at
-%%
-%%   http://www.apache.org/licenses/LICENSE-2.0
-%%
-%% Unless required by applicable law or agreed to in writing,
-%% software distributed under the License is distributed on an
-%% "AS IS" BASIS, WITHOUT WARRANTIES OR CONDITIONS OF ANY
-%% KIND, either express or implied.  See the License for the
-%% specific language governing permissions and limitations
-%% under the License.
-%%
-%% -------------------------------------------------------------------
-%% @doc log_test: Test that perform NumWrites increments to the key:abc.
-%%      Each increment is sent to a random node of the cluster.
-%%      Test norml behaviour of the logging layer
-%%      Perflorms a read to the first node of the cluster to check whether all the
-%%      increment operations where successfully applied.
-%%  Input:  N:  Number of nodes
-%%          Nodes: List of the nodes that belong to the built cluster.
-%%
-
--module(log_test).
-
--export([confirm/0]).
-
--include_lib("eunit/include/eunit.hrl").
-
--define(HARNESS, (rt_config:get(rt_harness))).
-
-confirm() ->
-<<<<<<< HEAD
-    NumVNodes = rt_config:get(num_vnodes, 8),
-    rt:update_app_config(all,[
-        {riak_core, [{ring_creation_size, NumVNodes}]}
-    ]),
-    N = 3,
-=======
-    rt:update_app_config(all,[
-        {riak_core, [{ring_creation_size, 8}]}
-    ]),
-    N = 6,
->>>>>>> e7afa800
-    [Nodes] = rt:build_clusters([N]),
-
-    lager:info("Waiting for ring to converge."),
-    rt:wait_until_ring_converged(Nodes),
-
-    lager:info("Waiting until vnodes are started up"),
-    rt:wait_until(hd(Nodes),fun wait_init:check_ready/1),
-    lager:info("Vnodes are started up"),
-
-
-    NumWrites = 120,
-    ListIds = [random:uniform(N) || _ <- lists:seq(1, NumWrites)],
-
-    F = fun(Elem, Acc) ->
-            rt:log_to_nodes(Nodes, "Issuing write operation: ~p", [Acc]),
-            Node = lists:nth(Elem, Nodes),
-            lager:info("Sending append to Node ~w~n",[Node]),
-            WriteResult = rpc:call(Node,
-                                   antidote, append, [abc, riak_dt_gcounter, {increment, a}]),
-            ?assertMatch({ok, _}, WriteResult),
-            Acc + 1
-    end,
-
-    Total = lists:foldl(F, 0, ListIds),
-
-    rt:log_to_nodes(Nodes, "Issuing read operation."),
-    FirstNode = hd(Nodes),
-    ReadResult = rpc:call(FirstNode,
-                          antidote, read, [abc, riak_dt_gcounter]),
-    lager:info("Read value: ~p", [ReadResult]),
-    ?assertEqual({ok, Total}, ReadResult),
-
-    pass.
+%% -------------------------------------------------------------------
+%%
+%% Copyright (c) 2014 SyncFree Consortium.  All Rights Reserved.
+%%
+%% This file is provided to you under the Apache License,
+%% Version 2.0 (the "License"); you may not use this file
+%% except in compliance with the License.  You may obtain
+%% a copy of the License at
+%%
+%%   http://www.apache.org/licenses/LICENSE-2.0
+%%
+%% Unless required by applicable law or agreed to in writing,
+%% software distributed under the License is distributed on an
+%% "AS IS" BASIS, WITHOUT WARRANTIES OR CONDITIONS OF ANY
+%% KIND, either express or implied.  See the License for the
+%% specific language governing permissions and limitations
+%% under the License.
+%%
+%% -------------------------------------------------------------------
+%% @doc log_test: Test that perform NumWrites increments to the key:abc.
+%%      Each increment is sent to a random node of the cluster.
+%%      Test norml behaviour of the logging layer
+%%      Perflorms a read to the first node of the cluster to check whether all the
+%%      increment operations where successfully applied.
+%%  Input:  N:  Number of nodes
+%%          Nodes: List of the nodes that belong to the built cluster.
+%%
+
+-module(log_test).
+
+-export([confirm/0]).
+
+-include_lib("eunit/include/eunit.hrl").
+
+-define(HARNESS, (rt_config:get(rt_harness))).
+
+confirm() ->
+    NumVNodes = rt_config:get(num_vnodes, 8),
+    rt:update_app_config(all,[
+        {riak_core, [{ring_creation_size, NumVNodes}]}
+    ]),
+    N = 3,
+    [Nodes] = rt:build_clusters([N]),
+
+    lager:info("Waiting for ring to converge."),
+    rt:wait_until_ring_converged(Nodes),
+
+    lager:info("Waiting until vnodes are started up"),
+    rt:wait_until(hd(Nodes),fun wait_init:check_ready/1),
+    lager:info("Vnodes are started up"),
+
+
+    NumWrites = 120,
+    ListIds = [random:uniform(N) || _ <- lists:seq(1, NumWrites)],
+
+    F = fun(Elem, Acc) ->
+            rt:log_to_nodes(Nodes, "Issuing write operation: ~p", [Acc]),
+            Node = lists:nth(Elem, Nodes),
+            lager:info("Sending append to Node ~w~n",[Node]),
+            WriteResult = rpc:call(Node,
+                                   antidote, append, [abc, riak_dt_gcounter, {increment, a}]),
+            ?assertMatch({ok, _}, WriteResult),
+            Acc + 1
+    end,
+
+    Total = lists:foldl(F, 0, ListIds),
+
+    rt:log_to_nodes(Nodes, "Issuing read operation."),
+    FirstNode = hd(Nodes),
+    ReadResult = rpc:call(FirstNode,
+                          antidote, read, [abc, riak_dt_gcounter]),
+    lager:info("Read value: ~p", [ReadResult]),
+    ?assertEqual({ok, Total}, ReadResult),
+
+    pass.
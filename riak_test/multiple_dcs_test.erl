--- conflicted
+++ resolved
@@ -19,23 +19,16 @@
     rt:wait_until_ring_converged(Cluster1),
     rt:wait_until_ring_converged(Cluster2),
     rt:wait_until_ring_converged(Cluster3),
-<<<<<<< HEAD
+
+    rt:wait_until_registered(HeadCluster1, inter_dc_manager),
+    rt:wait_until_registered(HeadCluster2, inter_dc_manager),
+    rt:wait_until_registered(HeadCluster3, inter_dc_manager),
+
     timer:sleep(500), %%TODO: wait for inter_dc_manager to be up
     {ok, DC1up,DC1read} = rpc:call(HeadCluster1, antidote_sup, start_recvrs,[local,9000,9001]),
     {ok, DC2up,DC2read} = rpc:call(HeadCluster2, antidote_sup, start_recvrs,[local,9002,9003]),
     {ok, DC3up,DC3read} = rpc:call(HeadCluster3, antidote_sup, start_recvrs,[local,9004,9005]),
     lager:info("Receivers start results ~p, ~p and ~p", [DC1up, DC2up, DC3up]),
-=======
-
-    rt:wait_until_registered(HeadCluster1, inter_dc_manager),
-    rt:wait_until_registered(HeadCluster2, inter_dc_manager),
-    rt:wait_until_registered(HeadCluster3, inter_dc_manager),
-
-    {ok, DC1} = rpc:call(HeadCluster1, inter_dc_manager, start_receiver,[8091]),
-    {ok, DC2} = rpc:call(HeadCluster2, inter_dc_manager, start_receiver,[8092]),
-    {ok, DC3} = rpc:call(HeadCluster3, inter_dc_manager, start_receiver,[8093]),
-    lager:info("Receivers start results ~p, ~p and ~p", [DC1, DC2, DC3]),
->>>>>>> dafbc505
 
     ok = rpc:call(HeadCluster1, inter_dc_manager, add_list_dcs,[[DC2up, DC3up]]),
     ok = rpc:call(HeadCluster2, inter_dc_manager, add_list_dcs,[[DC1up, DC3up]]),

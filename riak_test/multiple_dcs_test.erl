--- conflicted
+++ resolved
@@ -25,15 +25,6 @@
     rt:wait_until_registered(HeadCluster2, inter_dc_manager),
     rt:wait_until_registered(HeadCluster3, inter_dc_manager),
 
-<<<<<<< HEAD
-=======
-    lager:info("Waiting until vnodes are started up"),
-    rt:wait_until(HeadCluster1,fun wait_init:check_ready/1),
-    rt:wait_until(HeadCluster2,fun wait_init:check_ready/1),
-    rt:wait_until(HeadCluster3,fun wait_init:check_ready/1),
-    lager:info("Vnodes are started up"),
-
->>>>>>> e7afa800
     {ok, DC1} = rpc:call(HeadCluster1, inter_dc_manager, start_receiver,[8091]),
     {ok, DC2} = rpc:call(HeadCluster2, inter_dc_manager, start_receiver,[8092]),
     {ok, DC3} = rpc:call(HeadCluster3, inter_dc_manager, start_receiver,[8093]),
